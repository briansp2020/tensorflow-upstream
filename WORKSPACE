--- conflicted
+++ resolved
@@ -22,33 +22,10 @@
 
 load("//tensorflow:workspace.bzl", "tf_workspace")
 
-<<<<<<< HEAD
-# Uncomment and update the paths in these entries to build the Android demo.
-#android_sdk_repository(
-#    name = "androidsdk",
-#    api_level = 23,
-#    # Ensure that you have the build_tools_version below installed in the
-#    # SDK manager as it updates periodically.
-#    build_tools_version = "26.0.1",
-#    # Replace with path to Android SDK on your system
-#    path = "<PATH_TO_SDK>",
-#)
-#
-#android_ndk_repository(
-#    name="androidndk",
-#    path="<PATH_TO_NDK>",
-#    # This needs to be 14 or higher to compile TensorFlow.
-#    # Please specify API level >= 21 to build for 64-bit architecture
-#    # otherwise the Android NDK will automatically select the latest
-#    # API level it does support without notice.
-#    # Note that the NDK version is not the API level.
-#    api_level=14)
-=======
 load("//third_party/android:android_configure.bzl", "android_configure")
 android_configure(name="local_config_android")
 load("@local_config_android//:android.bzl", "android_workspace")
 android_workspace()
->>>>>>> 5c26ec27
 
 # Please add all new TensorFlow dependencies in workspace.bzl.
 tf_workspace()
