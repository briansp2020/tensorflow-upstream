<<<<<<< HEAD
# Release 1.14.0

## Major Features and Improvements

* This is the first 1.x release containing the compat.v2 module. This module is required to allow libraries to publish code which works in both 1.x and 2.x. After this release, no backwards incompatible changes are allowed in the 2.0 Python API.
* Turn on MKL-DNN contraction kernels by default. MKL-DNN dynamically dispatches the best kernel implementation based on CPU vector architecture. To disable them, build with --define=tensorflow_mkldnn_contraction_kernel=0.

## Behavioral changes

* Set default loss reduction as `AUTO` for improving reliability of loss scaling with distribution strategy and custom training loops. `AUTO` indicates that the reduction option will be determined by the usage context. For almost all cases this defaults to `SUM_OVER_BATCH_SIZE`. When used in distribution strategy scope, outside of built-in training loops such as `tf.keras` `compile` and `fit`, we expect reduction value to be 'None' or 'SUM'. Using other values will raise an error.
* Wraps losses passed to the `compile` API (strings and v1 losses) which are not instances of v2 `Loss` class in `LossWrapper` class. => All losses will now use `SUM_OVER_BATCH_SIZE` reduction as default.
* Disable `run_eagerly` and distribution strategy if there are symbolic tensors added to the model using `add_metric` or `add_loss`.
* tf.linspace(start, stop, num) now always uses "stop" as last value (for num > 1)
* `ResourceVariable` and `Variable` no longer accepts `constraint` in the constructor, nor expose it as a @property.
* The behavior of tf.gather is now correct when axis=None and batch_dims<0.
* Only create a GCS directory object if the object does not already exist.
* In `map_vectorization` optimization, reduce the degree of parallelism in the vectorized map node.
* Bug fix: loss and gradients should now more reliably be correctly scaled w.r.t. the global batch size when using a tf.distribute.Strategy.
* Updating cosine similarity loss - removed the negate sign from cosine similarity.
* DType is no longer convertible to an int. Use dtype.as_datatype_enum instead of int(dtype) to get the same result.
* Changed default for gradient accumulation for TPU embeddings to true.
* Callbacks now log values in eager mode when a deferred build model is used.
* Transitive dependencies on :pooling_ops were removed.  Some users may need to add explicit dependencies on :pooling_ops if they reference the operators from that library.

## Bug Fixes and Other Changes
* Documentation
* Deprecations and Symbol renames.
  * Remove unused StringViewVariantWrapper
  * Delete unused Fingerprint64Map op registration
  * SignatureDef util functions have been deprecated.
  * Renamed tf.image functions to remove duplicate "image" where it is redundant.
  * tf.keras.experimental.export renamed to tf.keras.experimental.export_saved_model
  * Standardize the LayerNormalization API by replacing the args `norm_axis` and `params_axis` with `axis`.
  * Tensor::UnsafeCopyFromInternal deprecated in favor Tensor::BitcastFrom
* Keras & Python API
  * Add v2 module aliases for:
    * tf.initializers => tf.keras.initializers
    * tf.losses => tf.keras.losses & tf.metrics => tf.keras.metrics
    * tf.optimizers => tf.keras.optimizers
  * Add tf.keras.layers.AbstractRNNCell as the preferred implementation of RNN cell for TF v2. User can use it to implement RNN cell with custom behavior.
  * Adding `clear_losses` API to be able to clear losses at the end of forward pass in a custom training loop in eager.
  * Add support for passing list of lists to the `metrics` param in Keras `compile`.
  * Added top-k to precision and recall to keras metrics.
  * Adding public APIs for `cumsum` and `cumprod` keras backend functions.
  * Fix: model.add_loss(symbolic_tensor) should work in ambient eager.
  * Add name argument to tf.string_split and tf.strings_split
  * Minor change to SavedModels exported from Keras using tf.keras.experimental.export. (SignatureDef key for evaluation mode is now "eval" instead of "test"). This will be reverted back to "test" in the near future.
  * Updates binary cross entropy logic in Keras when input is probabilities. Instead of converting probabilities to logits, we are using the cross entropy formula for probabilities.
  * Raw TensorFlow functions can now be used in conjunction with the Keras Functional API during model creation. This obviates the need for users to create Lambda layers in most cases when using the Functional API. Like Lambda layers, TensorFlow functions that result in Variable creation or assign ops are not supported.
  * Keras training and validation curves are shown on the same plot.
  * Introduce `dynamic` constructor argument in Layer and Model, which should be set to True when using imperative control flow in the `call` method.
  * Removing of dtype in the constructor of initializers and partition_info in call.
* New ops and improved op functionality
  * Add OpKernels for some stateless maps
  * Add v2 APIs for AUCCurve and AUCSummationMethod enums. #tf-metrics-convergence
  * Add tf.math.nextafter op.
  * Add CompositeTensor base class.
  * Add tf.linalg.tridiagonal_solve op.
  * Add opkernel templates for common table operations.
  * Added support for TFLite in TensorFlow 2.0.
  * Adds summary trace API for collecting graph and profile information.
  * Add batch_dims argument to tf.gather.
  * Add support for `add_metric` in the graph function mode.
  * Add C++ Gradient for BatchMatMulV2.
  * Added tf.random.binomial
  * Added gradient for SparseToDense op.
  * Add legacy string flat hash map op kernels
  * Add a ragged size op and register it to the op dispatcher
  * Add broadcasting support to tf.matmul.
  * Add ellipsis (...) support for tf.einsum()
  * Added LinearOperator.adjoint and LinearOperator.H (alias).
  * Added GPU implementation of tf.linalg.tridiagonal_solve.
  * Added strings.byte_split
  * Add RaggedTensor.placeholder()
  * Add a new "result_type" parameter to tf.strings.split
  * `add_update` can now be passed a zero-arg callable in order to support turning off the update when setting `trainable=False` on a Layer of a Model compiled with `run_eagerly=True`.
  * Add variant wrapper for absl::string_view
  * Add expand_composites argument to all nest.* methods.
  * Add pfor converter for Squeeze.
  * Bug fix for tf.tile gradient
  * Expose CriticalSection in core as tf.CriticalSection.
  * Update Fingerprint64Map to use aliases
  * ResourceVariable support for gather_nd.
  * ResourceVariable's gather op supports batch dimensions.
  * Variadic reduce is supported on CPU
  * Extend tf.function with basic support for CompositeTensors arguments (such as SparseTensor and RaggedTensor).
  * Add templates and interfaces for creating lookup tables
  * Post-training quantization tool supports quantizing weights shared by multiple operations. The models made with versions of this tool will use INT8 types for weights and will only be executable interpreters from this version onwards.
  * Malformed gif images could result in an access out of bounds in the color palette of the frame. This has been fixed now
  * image.resize now considers proper pixel centers and has new kernels (incl. anti-aliasing).
* Performance
  * Turn on MKL-DNN contraction kernels by default. MKL-DNN dynamically dispatches the best kernel implementation based on CPU vector architecture. To disable them, build with --define=tensorflow_mkldnn_contraction_kernel=0.
  * Support for multi-host ncclAllReduce in Distribution Strategy.
  * Expose a flag that allows the number of threads to vary across Python benchmarks.
* TensorFlow 2.0 Development
  * Add v2 sparse categorical crossentropy metric.
  * Allow non-Tensors through v2 losses.
  * Add UnifiedGRU as the new GRU implementation for tf2.0. Change the default recurrent activation function for GRU from 'hard_sigmoid' to 'sigmoid', and 'reset_after' to True in 2.0. Historically recurrent activation is 'hard_sigmoid' since it is fast than 'sigmoid'. With new unified backend between CPU and GPU mode, since the CuDNN kernel is using sigmoid, we change the default for CPU mode to sigmoid as well. With that, the default GRU will be compatible with both CPU and GPU kernel. This will enable user with GPU to use CuDNN kernel by default and get a 10x performance boost in training. Note that this is checkpoint breaking change. If user want to use their 1.x pre-trained checkpoint, please construct the layer with GRU(recurrent_activation='hard_sigmoid', reset_after=False) to fallback to 1.x behavior.
  * TF 2.0 - Update metric name to always reflect what the user has given in compile. Affects following cases 1. When name is given as 'accuracy'/'crossentropy' 2. When an aliased function name is used eg. 'mse' 3. Removing the `weighted` prefix from weighted metric names.
  * Begin adding Go wrapper for C Eager API
  * image.resize in 2.0 now supports gradients for the new resize kernels.
  * removed tf.string_split from v2 API
  * Expose tf.contrib.proto.* ops in tf.io (they will exist in TF2)
  * "Updates the TFLiteConverter API in 2.0. Changes from_concrete_function to from_concrete_functions."
  * Enable tf.distribute.experimental.MultiWorkerMirroredStrategy working in eager mode.
  * Support both binary and -1/1 label input in v2 hinge and squared hinge losses.
* TensorFlow Lite
  * "Adds support for tflite_convert in 2.0."
  * "Remove lite.OpHint, lite.experimental, and lite.constant from 2.0 API."
* tf.contrib
  * Added Neural Turing Implementation as described in https://arxiv.org/abs/1807.08518.
  * Remove tf.contrib.timeseries dependency on TF distributions.
* tf.data
  * Add num_parallel_reads and passing in a Dataset containing filenames into TextLineDataset and FixedLengthRecordDataset
  * Going forward we operate in TF 2.0, this change is part of the effort to slowly converting XYZDataset to DatasetV2 type which is the official version going to be used in TF 2.0 and motivated by some compatibility issue found, _BigtableXYZDataset (of type DatasetV2) does not implement the _as_variant_tensor() of DatasetV1, when moving contrib.bigtable to tensorflow_io. Converting into DatasetV2 removes the overheads to maintain V1 while we are moving into TF 2.0.
  * Add dataset ops to the graph (or create kernels in Eager execution) during the python Dataset object creation instead doing it during Iterator creation time.
  * Add support for TensorArrays to tf.data Dataset.
  * Switching tf.data functions to use `defun`, providing an escape hatch to continue using the legacy `Defun`.
* Toolchains
  * CUDNN_INSTALL_PATH, TENSORRT_INSTALL_PATH, NCCL_INSTALL_PATH, NCCL_HDR_PATH are deprecated. Use TF_CUDA_PATHS instead which supports a comma-separated list of base paths that are searched to find CUDA libraries and headers.
  * TF code now resides in `tensorflow_core` and `tensorflow` is just a virtual pip package. No code changes are needed for projects using TensorFlow, the change is transparent
* XLA
  * XLA HLO graphs can be inspected with interactive_graphviz tool now.
* Estimator
  * Use tf.compat.v1.estimator.inputs instead of tf.estimator.inputs
  * Replace contrib references with tf.estimator.experimental.* for apis in early_stopping.py


## Thanks to our Contributors

This release contains contributions from many people at Google, as well as:

1e100, 4d55397500, a6802739, abenmao, Adam Weiss, Ag Ramesh, Alan Du, Albin Joy, Alex, Aman Patel, Amit, Amit Kumar Jaiswal, Amit Srivastava, Andreas Eberle, Andy Craze, Anthony Platanios, Armen Poghosov, armenpoghosov, arp95, Arpit Shah, Ashwin Ramaswami, Aurelien Geron, AuréLien Geron, aweers, awesomealex1, Ayush Agrawal, Ben Barsdell, Bharat Raghunathan, Bhavani Subramanian, blairhan, BléNesi Attila, Brandon Carter, candy.dc, Chao Liu, chenchc, chie8842, Christian Hansen, Christian Sigg, Clayne Robison, crafet, csukuangfj, ctiijima, Dan Jarvis, Dan Lazewatsky, Daniel Ingram, Daniel Salvadori, Dave Airlie, David Norman, Dayananda V, Dayananda-V, delock, Denis Khalikov, Deven Desai, Dheeraj Rajaram Reddy, dmitrievanthony, Donovan Ong, Drew Szurko, Duncan Riach, Dustin Neighly, Edward Forgacs, EFanZh, Fei Hu, Felix Lemke, Filip Matzner, fo40225, frreiss, Gautam, gehring, Geoffrey Irving, Grzegorz George Pawelczak, Grzegorz Pawelczak, Gyoung-Yoon Ryoo, HanGuo97, Hanton Yang, Hari Shankar, hehongliang, Heungsub Lee, Hoeseong Kim, I-Hong Jhuo, Ilango R, Innovimax, Irene Dea, Jacky Ko, Jakub Lipinski, Jason Zaman, jcf94, Jeffrey Poznanovic, Jens Elofsson, Jeroen BéDorf, Jia Qingtong, Jiankang, Joe Q, Joe Quadrino, Joeran Beel, Jonas Rauber, Jonathan, Jonathan Kyl, Joppe Geluykens, Joseph Friedman, jtressle, jwu, K Yasaswi Sri Chandra Gandhi, K. Hodges, Kaixi Hou, Karl Lessard, Karl Weinmeister, Karthik Muthuraman, Kashif Rasul, KDR, Keno Fischer, Kevin Mader, kjopek, Koan-Sin Tan, kouml, ktaebum, Lakshay Tokas, Laurent Le Brun, Letian Kang, Li, Guizi, Loo Rong Jie, Lucas Hendren, Lukas Geiger, Luke Han, luxupu, Ma, Guokai, Mahmoud Abuzaina, Mandar Deshpande, manhyuk, Marco Gaido, Marek Drozdowski, Mark Collier, Mark Ryan, mars20, Mateusz Chudyk, Matt Conley, MattConley, mbhuiyan, mdfaijul, Melissa Grueter, Michael KäUfl, MickaëL Schoentgen, Miguel Morin, Mihail Salnikov, Mike Arpaia, Mike Holcomb, monklof, Moses Marin, Mshr-H, nammbash, Natalia Gimelshein, Nayana-Ibm, neargye, Neeraj Pradhan, Nehal J Wani, Nick, Niels Ole Salscheider, Niranjan Hasabnis, nlewycky, Nuka-137, Nutti, olicht, P Sudeepam, Palmer Lao, Pan Daoxin, Pariksheet Pinjari, Pavel Samolysov, PENGWA, Pooya Davoodi, R S Nikhil Krishna, Rohit Gupta, Roman Soldatow, rthadur, Ruizhe, Ryan Jiang, Samantha Andow, Sami Kama, Sana-Damani, Saurabh Deoras, sdamani, seanshpark, Sebastien Iooss, Serv-Inc, Shahzad Lone, Shashank Gupta, Shashi, shashvat, shashvatshahi1998, Siju, Siju Samuel, Snease-Abq, Spencer Schaber, sremedios, srinivasan.narayanamoorthy, Steve Lang, Steve Nesae, Sumesh Udayakumaran, Supriya Rao, Taylor Jakobson, Taylor Thornton, Ted Chang, ThisIsPIRI, Thomas Deegan, Thomas Hagebols, tianyapiaozi, Tim Zaman, tomguluson92, Tongxuan Liu, TungJerry, v1incent, Vagif, vcarpani, Vikram Tiwari, Vishwak Srinivasan, Vitor-Alves, wangsiyu, wateryzephyr, WeberXie, WeijieSun, Wen-Heng (Jack) Chung, wenxizhu, Will Battel, William D. Irons, wyzhao, Xin, Yasuhiro Matsumoto, ymodak, Yong Tang, Younes Khoudli, Yuan Lin, Yves-Noel Weweler, Zantares, zjjott, 卜居, 王振华 (Wang Zhenhua), 黄鑫

=======
# Release 1.13.2

## Bug Fixes and Other Changes
* TF-RCCL path fix for issue#370
* The 1.13.2 whl package is built the ROCm2.3 user-bit environment
>>>>>>> 218344cb

# Release 1.13.0

## Major Features and Improvements

* TensorFlow Lite has moved from contrib to core. This means that Python modules are under `tf.lite` and source code is now under `tensorflow/lite` rather than `tensorflow/contrib/lite`.
* TensorFlow GPU binaries are now built against CUDA 10 and TensorRT 5.0.
* Support for Python3.7 on all operating systems.
* Moved NCCL to core.

## ROCm Features and Improvements
* MIOpen v1.7.1 integration
* Tensorflow VERBS support is enabled, details in: [TensorFlow Verbs Quick-Start](https://github.com/ROCmSoftwarePlatform/tensorflow-upstream/blob/r1.13-rocm/rocm_docs/tensorflow-verbs.md)

## Behavioral changes

* Disallow conversion of python floating types to uint32/64 (matching behavior of other integer types) in `tf.constant`.
* Make the `gain` argument of convolutional orthogonal initializers (`convolutional_delta_orthogonal`, `convolutional_orthogonal_1D`, `convolutional_orthogonal_2D`, `convolutional_orthogonal_3D`) have consistent behavior with the `tf.initializers.orthogonal` initializer, i.e. scale the output l2-norm by `gain` and NOT by `sqrt(gain)`. (Note that these functions are currently in `tf.contrib` which is not guaranteed backward compatible).

## Bug Fixes and Other Changes

* Documentation
  * Update the doc with the details about the rounding mode used in quantize_and_dequantize_v2.
  * Clarify that tensorflow::port::InitMain() _should_ be called before using the TensorFlow library.  Programs failing to do this are not portable to all platforms.
* Deprecations and Symbol renames.
   * Removing deprecations for the following endpoints: `tf.acos`, `tf.acosh`, `tf.add`, `tf.as_string`, `tf.asin`, `tf.asinh`, `tf.atan`, `tf.atan2`, `tf.atanh`, `tf.cos`, `tf.cosh`, `tf.equal`, `tf.exp`, `tf.floor`, `tf.greater`, `tf.greater_equal`, `tf.less`, `tf.less_equal`, `tf.log`, `tf.logp1`, `tf.logical_and`, `tf.logical_not`, `tf.logical_or`, `tf.maximum`, `tf.minimum`, `tf.not_equal`, `tf.sin`, `tf.sinh`, `tf.tan`
  * Deprecate `tf.data.Dataset.shard`.
  * Deprecate `saved_model.loader.load` which is replaced by `saved_model.load` and `saved_model.main_op`, which will be replaced by `saved_model.main_op` in V2.
  * Deprecate tf.QUANTIZED_DTYPES. The official new symbol is tf.dtypes.QUANTIZED_DTYPES.
  * Update sklearn imports for deprecated packages.
  * Deprecate `Variable.count_up_to` and `tf.count_up_to` in favor of `Dataset.range`.
  * Export `confusion_matrix` op as `tf.math.confusion_matrix` instead of `tf.train.confusion_matrix`.
  * Add `tf.dtypes.` endpoint for every constant in dtypes.py; moving endpoints in versions.py to corresponding endpoints in `tf.sysconfig.` and `tf.version.`; moving all constants under `tf.saved_model` submodules to `tf.saved_model` module. New endpoints are added in V1 and V2 but existing endpoint removals are only applied in V2.
  * Deprecates behavior where device assignment overrides collocation constraints inside a collocation context manager.
* Keras & Python API
  * Add to Keras functionality analogous to `tf.register_tensor_conversion_function`.
  * Subclassed Keras models can now be saved through `tf.contrib.saved_model.save_keras_model`.
  * `LinearOperator.matmul` now returns a new `LinearOperator`.
* New ops and improved op functionality
  * Add a Nearest Neighbor Resize op.
  * Add an `ignore_unknown` argument to `parse_values` which suppresses ValueError for unknown hyperparameter types. Such * Add `tf.linalg.matvec` convenience function.
  * `tf.einsum()`raises `ValueError` for unsupported equations like `"ii->"`.
  * Add DCT-I and IDCT-I in `tf.signal.dct` and `tf.signal.idct`.
  * Add LU decomposition op.
  * Add quantile loss to gradient boosted trees in estimator.
  * Add `round_mode` to `QuantizeAndDequantizeV2` op to select rounding algorithm.
  * Add `unicode_encode`, `unicode_decode`, `unicode_decode_with_offsets`, `unicode_split`, `unicode_split_with_offset`, and `unicode_transcode` ops. Amongst other things, this Op adds the ability to encode, decode, and transcode a variety of input text encoding formats into the main Unicode encodings (UTF-8, UTF-16-BE, UTF-32-BE)
  * Add "unit" attribute to the substr op, which allows obtaining the substring of a string containing unicode characters.
  * Broadcasting support for Ragged Tensors.
  * `SpaceToDepth` supports uint8 data type.
  * Support multi-label quantile regression in estimator.
  * We now use "div" as the default partition_strategy in `tf.nn.safe_embedding_lookup_sparse`, `tf.nn.sampled_softmax` and `tf.nn.nce_loss`.
  hyperparameter are ignored.
* Performance
  * Improve performance of GPU cumsum/cumprod by up to 300x.
  * Added support for weight decay in most TPU embedding optimizers, including AdamW and MomentumW.
* TensorFlow 2.0 Development
  * Add a command line tool to convert to TF2.0, tf_upgrade_v2
  * Merge `tf.spectral` into `tf.signal` for TensorFlow 2.0.
  * Change the default recurrent activation function for LSTM from 'hard_sigmoid' to 'sigmoid' in 2.0. Historically recurrent activation is 'hard_sigmoid' since it is fast than 'sigmoid'. With new unified backend between CPU and GPU mode, since the CuDNN kernel is using sigmoid, we change the default for CPU mode to sigmoid as well. With that, the default LSTM will be compatible with both CPU and GPU kernel. This will enable user with GPU to use CuDNN kernel by default and get a 10x performance boost in training. Note that this is checkpoint breaking change. If user want to use their 1.x pre-trained checkpoint, please construct the layer with LSTM(recurrent_activation='hard_sigmoid') to fallback to 1.x behavior.
* TensorFlow Lite
  * Move from `tensorflow/contrib/lite` to `tensorflow/lite`.
  * Add experimental Java API for injecting TensorFlow Lite delegates
  * Add support for strings in TensorFlow Lite Java API.
* `tf.contrib`:
  * Add Apache Ignite Filesystem plugin to support accessing Apache IGFS.
  * Dropout now takes `rate` argument, `keep_prob` is deprecated.
  * Estimator occurrences references `tf.contrib.estimator` were changed to `tf.estimator`:
    * `tf.contrib.estimator.BaselineEstimator` with `tf.estimator.BaselineEstimator`
    * `tf.contrib.estimator.DNNLinearCombinedEstimator` with `tf.estimator.DNNLinearCombinedEstimator`
    * `tf.contrib.estimator.DNNEstimator` with `tf.estimator.DNNEstimator`
    * `tf.contrib.estimator.LinearEstimator` with `tf.estimator.LinearEstimator`
    * `tf.contrib.estimator.InMemoryEvaluatorHook` and tf.estimator.experimental.InMemoryEvaluatorHook`.
    * `tf.contrib.estimator.make_stop_at_checkpoint_step_hook` with `tf.estimator.experimental.make_stop_at_checkpoint_step_hook`.
  * Expose `tf.distribute.Strategy as the new name for tf.contrib.distribute.DistributionStrategy.
  * Migrate linear optimizer from contrib to core.
  * Move `tf.contrib.signal` to `tf.signal` (preserving aliases in tf.contrib.signal).
  * Users of `tf.contrib.estimator.export_all_saved_models` and related should switch to `tf.estimator.Estimator.experimental_export_all_saved_models`.
* tf.data:
  * Add `tf.data.experimental.StatsOptions()`, to configure options to collect statistics from `tf.data.Dataset` pipeline using `StatsAggregator`. Add nested option, `experimental_stats` (which takes a `tf.data.experimen tal.StatsOptions` object), to `tf.data.Options`. Deprecates `tf.data.experimental.set_stats_agregator`.
  * Performance optimizations:
    * Add `tf.data.experimental.OptimizationOptions()`, to configure options to enable `tf.data` performance optimizations. Add nested option, `experimental_optimization` (which takes a `tf.data.experimental.OptimizationOptions` object), to `tf.data.Options`. Remove performance optimization options from `tf.data.Options`, and add them under `tf.data.experimental.OptimizationOptions` instead.
    * Enable `map_and_batch_fusion` and `noop_elimination` optimizations by default. They can be disabled by configuring `tf.data.experimental.OptimizationOptions` to set `map_and_batch = False` or `noop_elimination = False` respectively. To disable all default optimizations, set `apply_default_optimizations = False`.
    * Support parallel map in `map_and_filter_fusion`.
    * Disable static optimizations for input pipelines that use non-resource `tf.Variable`s.
  * Add NUMA-aware MapAndBatch dataset.
  * Deprecate `tf.data.Dataset.make_one_shot_iterator()` in V1, removed it from V2, and added tf.compat.v1.data.make_one_shot_iterator()`.
  * Deprecate `tf.data.Dataset.make_initializable_iterator()` in V1, removed it from V2, and added `tf.compat.v1.data.make_initializable_iterator()`.
  * Enable nested dataset support in core `tf.data` transformations.
  * For `tf.data.Dataset` implementers: Added `tf.data.Dataset._element_structured property` to replace `Dataset.output_{types,shapes,classes}`.
  * Make `num_parallel_calls` of `tf.data.Dataset.interleave` and `tf.data.Dataset.map` work in Eager mode.
* Toolchains
  * Fixed OpenSSL compatibility by avoiding `EVP_MD_CTX_destroy`.
  * Added bounds checking to printing deprecation warnings.
  * Upgraded CUDA dependency to 10.0
  * To build with Android NDK r14b, add "#include <linux/compiler.h>" to android-ndk-r14b/platforms/android-14/arch-*/usr/include/linux/futex.h
  * Removed `:android_tensorflow_lib_selective_registration*` targets, use `:android_tensorflow_lib_lite*` targets instead.
* XLA
  * Move `RoundToEven` function to xla/client/lib/math.h.
  * A new environment variable `TF_XLA_DEBUG_OPTIONS_PASSTHROUGH` set to "1" or "true" allows the debug options passed within an XRTCompile op to be passed directly to the XLA compilation backend. If such variable is not set (service side), only a restricted set will be passed through.
  * Allow the XRTCompile op to return the ProgramShape resulted form the XLA compilation as a second return argument.
  * XLA HLO graphs can now be rendered as SVG/HTML.
* Estimator
  * Replace all occurences of `tf.contrib.estimator.BaselineEstimator` with `tf.estimator.BaselineEstimator`
  * Replace all occurences of `tf.contrib.estimator.DNNLinearCombinedEstimator` with `tf.estimator.DNNLinearCombinedEstimator`
  * Replace all occurrences of `tf.contrib.estimator.DNNEstimator` with `tf.estimator.DNNEstimator`
  * Replace all occurrences of `tf.contrib.estimator.LinearEstimator` with `tf.estimator.LinearEstimator`
  * Users of `tf.contrib.estimator.export_all_saved_models` and related should switch to `tf.estimator.Estimator.experimental_export_all_saved_models`.
  * Update `regression_head` to the new Head API for Canned Estimator V2.
  * Switch `multi_class_head` to Head API for Canned Estimator V2.
  * Replace all occurences of `tf.contrib.estimator.InMemoryEvaluatorHook` and `tf.contrib.estimator.make_stop_at_checkpoint_step_hook` with `tf.estimator.experimental.InMemoryEvaluatorHook` and `tf.estimator.experimental.make_stop_at_checkpoint_step_hook`
  * Migrate linear optimizer from contrib to core.


## Thanks to our Contributors

This release contains contributions from many people at Google, as well as:

Abhinav Upadhyay, Ag Ramesh, akikaaa, Alexis Louis, Anders Huss, Andreas Madsen, Andrew Banchich, Andy Craze, Anton Dmitriev, Artem Malykh, Avijit-Nervana, Balint Cristian, Benjamin Tan Wei Hao, Bhavani Subramanian, Brendan Finan, Brian Nemsick, Bryan Cutler, By Shen, Cao Zongyan, Castiel, Chris Antaki, Christian Goll, Cibifang, Clayne Robison, Codrut Grosu, Cong Xu, Dalmo Cirne, Daniel Hunter, Dougal J. Sutherland, Edvard Fagerholm, EFanZh, Erik Smistad, Evgeniy Polyakov, Feiyang Chen, franklin5, Fred Reiss, Gautam, gehring, Geoffrey Irving, George Sterpu, Gitea, Grzegorz George Pawelczak, Guozhong Zhuang, himkt, Hoeseong Kim, Huan Li (李卓桓), HuiyangFei, hyunyoung, Isaac Burbank, jackonan, Jacky Ko, Jason Furmanek, Jason Zaman, Javier Luraschi, Jiang,Zhoulong, joaak, John Lin, Jonathan Wyatt Hoech, josephyearsley, Josh Gordon, Julian Niedermeier, Karl Lessard, Keno Fischer, lanhin, Leon Graser, leondgarse, Li, Guizi, Li, Yiqiang, lxl910915, Mahmoud Abuzaina, manhyuk, Marcela Morales Quispe, margaretmz, Matt Conley, Max Pumperla, mbhuiyan, mdfaijul, Meng, Peng, Michael, Michael Gielda, mrTsjolder, Muhammad Wildan, neargye, Nehal J Wani, NEWPLAN, Niranjan Hasabnis, Nutti, olicht, Pan Daoxin, Pedro Monreal, Peng Yu, pillarpond, Pooya Davoodi, qiezi, Rholais Lii, Richard Yu, Rin Arakaki, Roger Iyengar, sahilbadyal, Sami Kama, Sandip Giri, Scott Leishman, Serge Panev, Seunghoon Park, Shafi Dayatar, shengfuintel, Shimin Guo, Siju, silent567, Stefan Dyulgerov, steven, Tao Wei, Thor Johnsen, Tingbo Lu, tomguluson92, Tongxuan Liu, Trevor Morris, Ubuntu, Vadim Borisov, vanderliang, wangsiyu, Wen Yun, Wen-Heng (Jack) Chung, wenxizhu, William D. Irons, Xiaoming (Jason) Cui, Yan Facai (颜发才), Yanbo Liang, Yaniv Blumenfeld, Yash Gaurkar, Yicheng Fan, Yong Tang, Yongjoon Lee, Yuan (Terry) Tang, Yuxin Wu, zldrobit

# Release 1.12.0

## Major Features and Improvements

*   Keras models can now be directly exported to the SavedModel
    format(`tf.contrib.saved_model.save_keras_model()`) and used with Tensorflow
    Serving.
*   Keras models now support evaluating with a `tf.data.Dataset`.
*   TensorFlow binaries are built with XLA support linked in by default.
*   Ignite Dataset added to contrib/ignite that allows to work with Apache
    Ignite.

## ROCm Features and Improvements
* MIOpenv1.6 integration
* Training in fp16 is fully supported
* Performance improvements in TF CNN benchmarks
* Layer fusion is supported, details in: [TensorFlow ROCm port high-level design document](https://github.com/ROCmSoftwarePlatform/tensorflow-upstream/blob/r1.12-rocm/rocm_docs/rocm-port-overview.md)

## Bug Fixes and Other Changes

*   tf.data:
    *   tf.data users can now represent, get, and set options of TensorFlow
        input pipelines using `tf.data.Options()`, `tf.data.Dataset.options()`,
        and `tf.data.Dataset.with_options()` respectively.
    *   New `tf.data.Dataset.reduce()` API allows users to reduce a finite
        dataset to a single element using a user-provided reduce function.
    *   New `tf.data.Dataset.window()` API allows users to create finite windows
        of input dataset; when combined with the `tf.data.Dataset.reduce()` API,
        this allows users to implement customized batching.
    *   All C++ code moves to the `tensorflow::data` namespace.
    *   Add support for `num_parallel_calls` to `tf.data.Dataset.interleave`.
*   `tf.contrib`:
    *   Remove `tf.contrib.linalg`. `tf.linalg` should be used instead.
    *   Replace any calls to `tf.contrib.get_signature_def_by_key(metagraph_def,
        signature_def_key)` with
        `meta_graph_def.signature_def[signature_def_key]`. Catching a ValueError
        exception thrown by `tf.contrib.get_signature_def_by_key` should be
        replaced by catching a KeyError exception.
*   `tf.contrib.data`
    *   Deprecate, and replace by tf.data.experimental.
*   Other:
    *   Instead of jemalloc, revert back to using system malloc since it
        simplifies build and has comparable performance.
    *   Remove integer types from `tf.nn.softplus` and `tf.nn.softsign` OpDefs.
        This is a bugfix; these ops were never meant to support integers.
    *   Allow subslicing Tensors with a single dimension.
    *   Add option to calculate string length in Unicode characters.
    *   Add functionality to SubSlice a tensor.
    *   Add searchsorted (ie lower/upper_bound) op.
    *   Add model explainability to Boosted Trees.
    *   Support negative positions for tf.substr.
    *   There was previously a bug in the bijector_impl where the
        _reduce_jacobian_det_over_event does not handle scalar ILDJ
        implementations properly.
    *   In tf eager execution, allow re-entering a GradientTape context.
    *   Add tf_api_version flag. If --define=tf_api_version=2 flag is passed in,
        then bazel will build TensorFlow API version 2.0. Note that TensorFlow
        2.0 is under active development and has no guarantees at this point.
    *   Add additional compression options to TfRecordWriter.
    *   Performance improvements for regex full match operations.
    *   Replace tf.GraphKeys.VARIABLES with `tf.GraphKeys.GLOBAL_VARIABLES`.
    *   Remove unused dynamic learning rate support.

## Thanks to our Contributors

This release contains contributions from many people at Google, as well as:

(David) Siu-Kei Muk, Ag Ramesh, Anton Dmitriev, Artem Sobolev, Avijit-Nervana,
Bairen Yi, Bruno Goncalves, By Shen, candy.dc, Cheng Chen, Clayne Robison,
coder3101, Dao Zhang, Elms, Fei Hu, feiquan, Geoffrey Irving, Guozhong Zhuang,
hellcom, Hoeseong Kim, imsheridan, Jason Furmanek, Jason Zaman, Jenny Sahng,
jiefangxuanyan, Johannes Bannhofer, Jonathan Homer, Koan-Sin Tan, kouml, Loo
Rong Jie, Lukas Geiger, manipopopo, Ming Li, Moritz KröGer, Naurril, Niranjan
Hasabnis, Pan Daoxin, Peng Yu, pengwa, rasmi, Roger Xin, Roland Fernandez, Sami
Kama, Samuel Matzek, Sangjung Woo, Sergei Lebedev, Sergii Khomenko, shaohua,
Shaohua Zhang, Shujian2015, Sunitha Kambhampati, tomguluson92, ViníCius Camargo,
wangsiyu, weidankong, Wen-Heng (Jack) Chung, William D. Irons, Xin Jin, Yan
Facai (颜发才), Yanbo Liang, Yash Katariya, Yong Tang, 在原佐为

# Release 1.11.0

## Major Features and Improvements

*   Nvidia GPU:
    *   Prebuilt binaries are now (as of TensorFlow 1.11) built against cuDNN
        7.2 and TensorRT 4. See updated install guides:
        [Installing TensorFlow on Ubuntu](https://www.tensorflow.org/install/install_linux#tensorflow_gpu_support)
*   Google Cloud TPU:
    *   Experimental tf.data integration for Keras on Google Cloud TPUs.
    *   Experimental / preview support for eager execution on Google Cloud TPUs.
*   DistributionStrategy:
    *   Add multi-GPU DistributionStrategy support in tf.keras. Users can now
        use `fit`, `evaluate` and `predict` to distribute their model on
        multiple GPUs.
    *   Add multi-worker DistributionStrategy and standalone client support in
        Estimator. See
        [README](https://github.com/tensorflow/tensorflow/tree/master/tensorflow/contrib/distribute)
        for more details.
*   Add C, C++, and Python functions for querying kernels.

## Breaking Changes

* Keras:
  * The default values for tf.keras `RandomUniform`, `RandomNormal`, and `TruncatedNormal` initializers have been changed to match those in external Keras.
  * Breaking change: `model.get_config()` on a Sequential model now returns a config dictionary (consistent with other Model instances) instead of a list of configs for the underlying layers.

## Bug Fixes and Other Changes

*   C++:
    *   Changed the signature of SessionFactory::NewSession so that it can
        return a meaningful error message on failure.
*   tf.data:
    *   Remove `num_parallel_parser_calls` argument from
        `tf.contrib.data.make_csv_dataset()`. [tf.data] Remove
        `num_parallel_parser_calls` argument from
        `tf.contrib.data.make_csv_dataset()`.
    *   `tf.data.Dataset.list_files()` raises an exception at initialization
        time if the argument matches no files.
    *   Renamed BigTable class to BigtableTable for clarity
    *   Document use of the Cloud Bigtable API
    *   Add `tf.contrib.data.reduce_dataset` which can be used to reduce a
        dataset to a single element.
    *   Generalization of `tf.contrib.data.sliding_window_batch`.
*   INC:
    *   Runtime improvements to triangular solve.
*   `tf.contrib`:
    *   Add an `implementation` argument to `tf.keras.layers.LocallyConnected2D`
        and `tf.keras.layers.LocallyConnected1D`. The new mode
        (`implementation=2`) performs forward pass as a single dense matrix
        multiplication, allowing dramatic speedups in certain scenarios (but
        worse performance in others - see docstring). The option also allows to
        use `padding=same`.
    *   Add documentation clarifying the differences between tf.fill and
        tf.constant.
    *   Add experimental IndexedDatasets.
    *   Add selective registration target using the lite proto runtime.
    *   Add simple Tensor and DataType classes to TensorFlow Lite Java
    *   Add support for bitcasting to/from uint32 and uint64.
    *   Added a subclass of Estimator that can be created from a SavedModel
        (SavedModelEstimator).
    *   Adds leaf index modes as an argument.
    *   Allow a different output shape from the input in
        tf.contrib.image.transform.
    *   Change the state_size order of the StackedRNNCell to be natural order.
        To keep the existing behavior, user can add reverse_state_order=True
        when constructing the StackedRNNCells.
    *   Deprecate self.test_session() in favor of self.session() or
        self.cached_session().
    *   Directly import tensor.proto.h (the transitive import will be removed
        from tensor.h soon).
    *   Estimator.train() now supports tf.contrib.summary.\* summaries out of
        the box; each call to .train() will now create a separate tfevents file
        rather than re-using a shared one.
    *   Fix FTRL L2-shrinkage behavior: the gradient from the L2 shrinkage term
        should not end up in the accumulator.
    *   Fix toco compilation/execution on Windows.
    *   GoogleZoneProvider class added to detect which Google Cloud Engine zone
        tensorflow is running in.
    *   It is now safe to call any of the C API's TF_Delete\* functions on
        nullptr.
    *   Log some errors on Android to logcat.
    *   Match FakeQuant numerics in TFLite to improve accuracy of TFLite
        quantized inference models.
    *   Optional bucket location check for the GCS Filesystem.
    *   Performance enhancements for StringSplitOp & StringSplitV2Op.
    *   Performance improvements for regex replace operations.
    *   TFRecordWriter now raises an error if .write() fails.
    *   TPU: More helpful error messages in TPUClusterResolvers.
    *   The legacy_init_op argument to SavedModelBuilder methods for adding
        MetaGraphs has been deprecated. Please use the equivalent main_op
        argument instead. As part of this, we now explicitly check for a single
        main_op or legacy_init_op at the time of SavedModel building, whereas
        the check on main_op was previously only done at load time.
    *   The protocol used for Estimator training is now configurable in
        RunConfig.
    *   Triangular solve performance improvements.
    *   Unify RNN cell interface between TF and Keras. Add new
        get_initial_state() to Keras and TF RNN cell, which will use to replace
        the existing zero_state() method.
    *   Update initialization of variables in Keras.
    *   Updates to "constrained_optimization" in tensorflow/contrib.
    *   boosted trees: adding pruning mode.
    *   tf.train.Checkpoint does not delete old checkpoints by default.
    *   tfdbg: Limit the total disk space occupied by dumped tensor data to 100
        GBytes. Add environment variable `TFDBG_DISK_BYTES_LIMIT` to allow
        adjustment of this upper limit.

## Thanks to our Contributors

This release contains contributions from many people at Google, as well as:

Aapeli, adoda, Ag Ramesh, Amogh Mannekote, Andrew Gibiansky, Andy Craze, Anirudh Koul, Aurelien Geron, Avijit, Avijit-Nervana, Ben, Benjamin H. Myara, bhack, Brett Koonce, Cao Zongyan, cbockman, cheerss, Chikanaga Tomoyuki, Clayne Robison, cosine0, Cui Wei, Dan J, David, David Norman, Dmitry Klimenkov, Eliel Hojman, Florian Courtial, fo40225, formath, Geoffrey Irving, gracehoney, Grzegorz Pawelczak, Guoliang Hua, Guozhong Zhuang, Herman Zvonimir DošIlović, HuiyangFei, Jacker, Jan HüNnemeyer, Jason Taylor, Jason Zaman, Jesse, Jiang,Zhoulong, Jiawei Zhang, Jie, Joe Yearsley, Johannes Schmitz, Jon Perl, Jon Triebenbach, Jonathan, Jonathan Hseu, Jongmin Park, Justin Shenk, karl@kubx.ca, Kate Hodesdon, Kb Sriram, Keishi Hattori, Kenneth Blomqvist, Koan-Sin Tan, Li Liangbin, Li, Yiqiang, Loo Rong Jie, Madiyar, Mahmoud Abuzaina, Mark Ryan, Matt Dodge, mbhuiyan, melvinljy96, Miguel Mota, Nafis Sadat, Nathan Luehr, naurril, Nehal J Wani, Niall Moran, Niranjan Hasabnis, Nishidha Panpaliya, npow, olicht, Pei Zhang, Peng Wang (Simpeng), Peng Yu, Philipp Jund, Pradeep Banavara, Pratik Kalshetti, qwertWZ, Rakesh Chada, Randy West, Ray Kim, Rholais Lii, Robin Richtsfeld, Rodrigo Silveira, Ruizhi, Santosh Kumar, Seb Bro, Sergei Lebedev, sfujiwara, Shaba Abhiram, Shashi, SneakyFish5, Soila Kavulya, Stefan Dyulgerov, Steven Winston, Sunitha Kambhampati, Surry Shome, Taehoon Lee, Thor Johnsen, Tristan Rice, TShapinsky, tucan, tucan9389, Vicente Reyes, Vilmar-Hillow, Vitaly Lavrukhin, wangershi, weidan.kong, weidankong, Wen-Heng (Jack) Chung, William D. Irons, Wim Glenn, XFeiF, Yan Facai (颜发才), Yanbo Liang, Yong Tang, Yoshihiro Yamazaki, Yuan (Terry) Tang, Yuan, Man, zhaoyongke, ÁRon
Ricardo Perez-Lopez, 张天启, 张晓飞


# Release 1.10.1
## Bug Fixes and Other Changes

* `tf.keras`:
  * Fixing keras on Cloud TPUs. No new binaries will be built for Windows.


# Release 1.10.0

## Major Features And Improvements

* The `tf.lite` runtime now supports `complex64`.
* Initial [Google Cloud Bigtable integration](https://github.com/tensorflow/tensorflow/tree/r1.10/tensorflow/contrib/bigtable) for `tf.data`.
* Improved local run behavior in `tf.estimator.train_and_evaluate` which does not reload checkpoints for evaluation.
* `RunConfig` now sets device_filters to restrict how workers and PS can communicate. This can speed up training and ensure clean shutdowns in some situations. But if you have jobs that require communication between workers, you will have to set custom session_options in your `RunConfig`.
* Moved Distributions and Bijectors from `tf.contrib.distributions` to [Tensorflow Probability (TFP)](https://github.com/tensorflow/probability). `tf.contrib.distributions` is now deprecated and will be removed by the end of 2018.
* Adding new endpoints for existing tensorflow symbols. These endpoints are going to be the preferred endpoints going forward and may replace some of the existing endpoints in the future. See below for the complete list. New symbols have been added to the following modules: [`tf.debugging`](https://www.tensorflow.org/versions/master/api_docs/python/tf/debugging), [`tf.dtypes`](https://www.tensorflow.org/versions/master/api_docs/python/tf/dtypes), [`tf.image`](https://www.tensorflow.org/versions/master/api_docs/python/tf/image), [`tf.io`](https://www.tensorflow.org/versions/master/api_docs/python/tf/io), [`tf.linalg`](https://www.tensorflow.org/versions/master/api_docs/python/tf/linalg), [`tf.manip`](https://www.tensorflow.org/versions/master/api_docs/python/tf/manip), [`tf.math`](https://www.tensorflow.org/versions/master/api_docs/python/tf/math), [`tf.quantization`](https://www.tensorflow.org/versions/master/api_docs/python/tf/quantization), [`tf.strings`](https://www.tensorflow.org/versions/master/api_docs/python/tf/strings)

## Breaking Changes

* Prebuilt binaries are now (as of TensorFlow 1.10) built against NCCL 2.2 and no longer include NCCL in the binary install. TensorFlow usage with multiple GPUs and NCCL requires upgrade to [NCCL 2.2](https://developer.nvidia.com/nccl). See updated install guides: [TensorFlow GPU support](https://www.tensorflow.org/install/gpu) and [Build TensorFlow from source](https://www.tensorflow.org/install/source).
* Starting from TensorFlow 1.11, Windows builds will use Bazel. Therefore, we will drop official support for cmake.

## Bug Fixes and Other Changes

* `tf.data`:
  * `tf.contrib.data.group_by_reducer()` is now available via the public API.
  * `tf.contrib.data.choose_from_datasets()` is now available via the public API.
  * Adding `drop_remainder` argument to `tf.data.Dataset.batch()` and `tf.data.Dataset.padded_batch()`, deprecating `tf.contrib.data.batch_and_drop_remainder()` and `tf.contrib.data.padded_batch_and_drop_remainder()`.
* `tf.estimator`:
  * `Estimator`s now use custom savers included in `EstimatorSpec` scaffolds for saving SavedModels during export.
  * `EstimatorSpec` will now add a default prediction output for export if no `export_output` is provided, eliminating the need to explicitly include a `PredictOutput` object in the `model_fn` for simple use-cases.
  * Support sparse_combiner in canned Linear Estimators.
  * Added batch normalization to `DNNClassifier`, `DNNRegressor`, and `DNNEstimator`.
  * Adding ranking support for boosted trees.
  * Adding center bias option for boosted trees.
* Add `synchronization` and `aggregation` args to get_variable(). These args will be used for distributed variables.
* Add `synchronization` and `aggregation` args to the layer `add_weight()` API. These args will be used for distributed variables.
* `tf.losses.*` do not add to the global collection when executing eagerly (to avoid leaking memory).
* Support different summary and checkpoint directories in `tf.train.MonitoredTrainingSession()`.
* Added IndRNN, IndyGRU, and IndyLSTM cells to `tf.contrib.rnn`.
* Add safe static factory functions for SparseTensor and convert all CHECKs to DCHECKs. Using the constructor directly is unsafe and deprecated.
* Make the Bigtable client connection pool configurable & increase the default # of connections for performance.
* Added derivative of `tf.random_gamma` with respect to the alpha parameter.
* Added derivative of `tf.igamma(a, x)` and `tf.igammac(a, x)` with respect to a.
* Modified Bessel functions of order zero and one.
* Add FillTriangular Bijector to create triangular matrices.
* Added support for Type III DCT, and `tf.spectral.idct(type=2|3)`.
* Correctly handle CuDNN RNN weight loaded when nest in `TimeDistributed`.
* Adding per-element weight support for `WALSComputePartialLhsAndRhsOp`.
* ZerosLike and OnesLike ops treated as constants by Graph Transform Tool.
* Gamma distribution and the derived distributions (Beta, Dirichlet, Student's t, inverse Gamma) now fully reparameterized.
* Java: Experimental wrapper classes to make graph generation easier. Thanks @karllessard and @kbsriram
* Build & link in secure gRPC components (switch from the insecure grpc dependency to secure grpc dependency).
* Adding new endpoints for existing tensorflow symbols. These endpoints are going to be the preferred endpoints going forward and may replace some of the existing endpoints in the future. List of new endpoints:
  * New endpoints in `tf.image` namespace: `tf.image.extract_image_patches`
  * New endpoints in `tf.debugging` namespace: `tf.debugging.check_numerics`, `tf.debugging.is_finite`, `tf.debugging.is_inf`, `tf.debugging.is_nan`.
  * New endpoints in `tf.dtypes` namespace: `tf.dtypes.as_string`.
  * New endpoints in `tf.io` namespace: `tf.io.decode_base64`, `tf.io.decode_compressed`, `tf.io.decode_json_example`, `tf.io.decode_raw`, `tf.io.encode_base64`, `tf.io.matching_files`, `tf.io.parse_tensor`, `tf.io.read_file, `tf.io.write_file`.
  * New endpoints in tf.linalg namespace: `tf.linalg.cross`, `tf.linalg.tensor_diag` (corresponds to `tf.diag`), `tf.linalg.tensor_diag_part` (corresponds to `tf.diag_part`).
  * New endpoints in tf.manip namespace: `tf.manip.batch_to_space_nd`, `tf.manip.gather_nd`, `tf.manip.reshape`, `tf.manip.reverse`, `tf.manip.scatter_nd`, `tf.manip.space_to_batch_nd`, `tf.manip.tile`
  * New endpoints in tf.math namespace: `tf.math.acos`, `tf.math.acosh`, `tf.math.add`, `tf.math.asin`, `tf.math.asinh`, `tf.math.atan`, `tf.math.atan2`, `tf.math.atanh`, `tf.math.betainc`, `tf.math.ceil`, `tf.math.cos`, `tf.math.cosh`, `tf.math.digamma`, `tf.math.equal`, `tf.math.erfc`, `tf.math.exp`, `tf.math.expm1`, `tf.math.floor`, `tf.math.greater`, `tf.math.greater_equal`, `tf.math.igamma`, `tf.math.igammac`, `tf.math.invert_permutation`, `tf.math.less`, `tf.math.less_equal`, `tf.math.lgamma`, `tf.math.log`, `tf.math.log1p`, `tf.math.logical_and`, `tf.math.logical_not`, `tf.math.logical_or`, `tf.math.maximum`, `tf.math.minimum`, `tf.math.not_equal`, `tf.math.polygamma`, `tf.math.reciprocal`, `tf.math.rint`, `tf.math.rsqrt`, `tf.math.segment_max`, `tf.math.segment_mean`, `tf.math.segment_min`, `tf.math.segment_prod`, `tf.math.segment_sum`, `tf.math.sin`, `tf.math.sinh`, `tf.math.softplus`, `tf.math.softsign`, `tf.math.squared_difference`, `tf.math.tan`, `tf.math.unsorted_segment_max`, `tf.math.unsorted_segment_min`, `tf.math.unsorted_segment_prod`, `tf.math.unsorted_segment_sum`, `tf.math.zeta`.
  * New endpoints in `tf.quantization` namespace: `tf.quantization.dequantize`, `tf.quantization.fake_quant_with_min_max_args`, `tf.quantization.fake_quant_with_min_max_args_gradient`, `tf.quantization.fake_quant_with_min_max_vars`,  `tf.quantization.fake_quant_with_min_max_vars_gradient`, `tf.quantization.fake_quant_with_min_max_vars_per_channel`,  `tf.quantization.fake_quant_with_min_max_vars_per_channel_gradient`.
  * New endpoints in tf.strings namespace: `tf.strings.join` (corresponds to `tf.string_join`), `tf.strings.regex_replace`, `tf.strings.to_number` (corresponds to `tf.string_to_number`), `tf.strings.strip` (corresponds to `tf.string_strip`), `tf.strings.substr`, `tf.strings.to_hash_bucket` (corresponds to `tf.string_to_hash_bucket`), `tf.strings.to_hash_bucket_fast` (corresponds to `tf.string_to_hash_bucket_fast`), `tf.strings.to_hash_bucket_strong` (corresponds to `tf.string_to_hash_bucket_strong`).


## Thanks to our Contributors

This release contains contributions from many people at Google, as well as:

Ag Ramesh, Alex Wiltschko, Alexander Pantyukhin, Amogh Mannekote, An Jiaoyang, Andrei Nigmatulin, Andrew Ginns, BjøRn Moholt, Brett Koonce, Chengzhi Chen, Chinmay Das, Christian Ertler, Christoph Boeddeker, Clayne Robison, Courtial Florian, ctiijima, Dan Douthit, Dan J, Dan Ringwalt, EFanZh, Emanuele Ballarin, eqy, Evgeniy Zheltonozhskiy, Freedom" Koan-Sin Tan, FréDéRic Branchaud-Charron, G K, gracehoney, Guillaume Klein, Guozhong Zhuang, Hsien-Yang Li, hsm207, ImSheridan, Jayaram Bobba, Jiandong Ruan, Jie, Joel Shor, Jonas Rauber, Jongmin Baek, jsawruk, Karan Kaw, Karl Lessard, karl@kubx.ca, Kb Sriram, KinmanLam, leiiwang, Li, Yiqiang, Loo Rong Jie, Mahmoud Abuzaina, Mahmoud Aslan, ManHyuk, Martin Patz, Martin Zeitler, mktozk, Mohammad Ashraf Bhuiyan, mrTsjolder, Naman Bhalla, Nick Felt, Nicolas Lopez, Niranjan Hasabnis, Nishidha Panpaliya, Nitish, nrstott, Nutti, Parag Jain, PeterLee, Philipp Jund, Rach L, Rafal Wojdyla, Roland Zimmermann, Sergei Lebedev, SneakyFish5, Soila Kavulya, Sriram Veturi, Steven Schmatz, Taehoon Lee, Tang, Wenyi, Taras Sereda, Ted Chang, Tim Zaman, Tristan Rice, tucan, vchigrin, Vikram Tiwari, Vincent, WeberXie, William D. Irons, Yan Facai (颜发才), Yong Tang, Yu Yi, Yuxin Wu, Zé ViníCius

# Release 1.9.0

## Major Features And Improvements
* Updated docs for `tf.keras`: New Keras-based [get started](http://tensorflow.org/versions/r1.9/get_started),
  and [programmers guide page](http://tensorflow.org/versions/r1.9/programmers_guide/keras).
* Update `tf.keras` to the Keras 2.1.6 API.
* Added [`tf.keras.layers.CuDNNGRU`](https://www.tensorflow.org/versions/r1.9/api_docs/python/tf/keras/layers/CuDNNGRU) and [`tf.keras.layers.CuDNNLSTM`](https://www.tensorflow.org/versions/r1.9/api_docs/python/tf/keras/layers/CuDNNLSTM) layers. [Try it](https://colab.sandbox.google.com/github/tensorflow/tensorflow/blob/master/tensorflow/contrib/eager/python/examples/nmt_with_attention/nmt_with_attention.ipynb?linkId=53292082).
* Adding support of core [feature columns](https://www.tensorflow.org/get_started/feature_columns) and [losses](https://www.tensorflow.org/api_docs/python/tf/losses) to [gradient boosted trees estimators](https://github.com/tensorflow/models/tree/master/official/boosted_trees).
* The [python interface](https://www.tensorflow.org/versions/r1.9/api_docs/python/tf/lite)
  for the [TFLite Optimizing Converter](https://github.com/tensorflow/tensorflow/blob/master/tensorflow/lite/toco/README.md)
  has been expanded, and the command line interface (AKA: `toco`, `tflite_convert`) is once again
  included in the standard `pip` installation.
* Improved data-loading and text processing with:
    * [`tf.decode_compressed`](https://www.tensorflow.org/versions/r1.9/api_docs/python/tf/decode_compressed)
    * [`tf.string_strip`](https://www.tensorflow.org/versions/r1.9/api_docs/python/tf/string_strip)
    * [`tf.strings.regex_full_match`](https://www.tensorflow.org/versions/r1.9/api_docs/python/tf/strings/regex_full_match)
* Added experimental support for new pre-made Estimators:
  * [`tf.contrib.estimator.BaselineEstimator`](https://www.tensorflow.org/versions/r1.9/api_docs/python/tf/contrib/estimator/BaselineEstimator)
  * [`tf.contrib.estimator.RNNClassifier`](https://www.tensorflow.org/versions/r1.9/api_docs/python/tf/contrib/estimator/RNNEstimator)
  * [`tf.contrib.estimator.RNNEstimator`](https://www.tensorflow.org/versions/r1.9/api_docs/python/tf/contrib/estimator/RNNClassifier)
* The [distributions.Bijector](https://www.tensorflow.org/versions/r1.9/api_docs/python/tf/contrib/distributions/bijectors/Bijector)
  API supports broadcasting for Bijectors with new API changes.
  
## Breaking Changes
  * If you're opening empty variable scopes; replace `variable_scope('', ...)` by
    `variable_scope(tf.get_variable_scope(), ...)`.
  * Headers used for building custom ops have been moved from site-packages/external into site-packages/tensorflow/include/external.

## Bug Fixes and Other Changes

*   `tfe.Network` is deprecated. Please inherit from `tf.keras.Model`.
*   Layered variable names have changed in the following conditions:
    *   Using `tf.keras.layers` with custom variable scopes.
    *   Using `tf.layers` in a subclassed `tf.keras.Model` class. See
        [here](https://www.tensorflow.org/versions/r1.9/api_docs/python/tf/layers)
        for more details
*   `tf.data`:
    *   `Dataset.from_generator()` now accepts an `args` list, in order to
        create nested generators.
    *   `Dataset.list_files()` now produces deterministic results when
        `shuffle=False` or a `seed` is passed.
    *   `tf.contrib.data.sample_from_datasets()` and
        `tf.contrib.data.choose_from_datasets()` make it easier to sample or
        deterministically choose elements from multiple datasets.
    *   `tf.contrib.data.make_csv_dataset()` now supports line breaks in quoted
        strings, and two infrequently used arguments removed.
    *   (C++) `DatasetBase::DebugString()` is now `const`.
    *   (C++) `DatasetBase::MakeIterator()` has been renamed to
        `DatasetBase::MakeIteratorInternal()`.
    *   (C++) `IteratorBase::Initialize()` method was added to support raising
        errors during iterator construction.
*   Eager Execution:
    *   Added the ability to pause recording operations for gradient computation
        via `tf.GradientTape.stop_recording`.
    *   Updated documentation, introductory notebooks.
*   `tf.keras`:
    *   Move Keras code out of _impl folder and remove API files.
    *   `tf.keras.Model.save_weights` now saves in TensorFlow format by default.
    *   Enable dataset iterators to be passed to `tf.keras.Model` training/eval
        methods.
*   TensorFlow Debugger (tfdbg) CLI: fix an issue in which the TensorBoard
    Debugger Plugin could not handle total source file size exceeding gRPC
    message size limit (4 MB).
*   `tf.contrib`:
    *   `tf.contrib.framework.zero_initializer` supports ResourceVariable.
    *   Adding "constrained_optimization" to tensorflow/contrib.
*   Other:
    *   Add GCS Configuration Ops.
    *   Changing signature of `MakeIterator` to enable propagating error status.
    *   KL divergence for two Dirichlet distributions.
    *   More consistent GcsFileSystem behavior for certain reads past EOF.
    *   Update benchmark for tf.scan to match ranges across eager and graph
        modes.
    *   Fixed bug in `tf.reduce_prod gradient` for complex dtypes.
    *   Allow the use of '.' in variables (e.g. "hparams.parse('a.b=1.0')"),
        which would previously raise an error. This will correspond to an
        attribute name with an embedded '.' symbol (e.g. 'a.b'), which can only
        be accessed indirectly (e.g. through getattr and setattr). To set this
        up the user will first need to explicitly add the variable to the hparam
        object (e.g. "hparams.add_hparam(name='a.b', value=0.0)").
    *   Benchmark for tf.scan in graph and eager modes.
    *   Added complex128 support to FFT, FFT2D, FFT3D, IFFT, IFFT2D, and IFFT3D.
    *   Making ids unique in `nn.embedding_lookup_sparse`. This helps to reduce
        RPC calls for looking up the embeddings when there are repeated ids in
        the batch.
    *   Support indicator column in boosted trees.
    *   Prevent `tf.gradients()` from backpropagating through integer tensors.
    *   LinearOperator[1D,2D,3D]Circulant added to `tensorflow.linalg`.
    *   Conv3D, Conv3DBackpropInput, Conv3DBackpropFilter now supports
        arbitrary.
    *   Added `tf.train.Checkpoint` for reading/writing object-based
        checkpoints.
    *   Added LinearOperatorKronecker, a dense-free implementation of the
        Kronecker Product.
    *   Allow LinearOperator to broadcast.
    *   SavedModelBuilder will now deduplicate asset names that point to files
        with the same basename and the same contents. Note that this may result
        in new asset files included in SavedModels in cases where assets with
        the same name but different contents were previously overwriting each
        other.

## Thanks to our Contributors

This release contains contributions from many people at Google, as well as:

Abdullah Alrasheed, Achal Shah, Ad-530, ADiegoCAlonso, Aditya Yogi, Ag Ramesh, akindyakov, Andy Kernahan, Anya Petrova, Aurelien Geron, Ben, Ben Barsdell, Bhavani-Subramanian, braincodercn, Brett Koonce, Brian Nemsick, Brian Zier, Bryan Heden, candy.dc, cclauss, Clayne Robison, ctiijima, Dalmo Cirne, David Norman, David T.H. Kao, DosLin, ekelsen, Elson Rodriguez, Erik Smistad, Felix Abecassis, Fergal Cotter, fo40225, foo0x29a, Freedom" Koan-Sin Tan, FréDéRic Branchaud-Charron, gdh1995, Geoffrey Irving, Giuseppe, gracehoney, Guido Zuidhof, Guillaume Klein, Guozhong Zhuang, Haggai, Harald Husum, imsheridan, Ivan Zhang, Jan Zikes, Jayaram Bobba, Jesse Benson, Jesse Gumz, Jiajia Li, Jie, jinghuangintel, Jingwen, jjsjann123, Joe Yearsley, Joel Hestness, Joel Shor, josephyearsley, Junpeng Lao, Karol M. Langner, Kb Sriram, krantideep95, Krish Ravindranath, Letian Feng, Loo Rong Jie, Lukas Geiger, Maciej, Mahmoud Abuzaina, ManHyuk, Mark Ryan, mbhuiyan, Michal Turek, Mostafa Alaa, Myungsung Kwak, Nand Dalal, Nehal J Wani, Neil Tenenholtz, ngc92, Nicholas Nadeau, P.Eng., Avs, Niranjan Hasabnis, P-Hidringer, Paul Van Eck, Peng Yu, Qing Zhao, Qingying Chen, Quanlong, Rajendra Arora, Rholais Lii, rmanyari, Robin Richtsfeld, Russell Klopfer, Sagi, Sam Sendelbach, Sandeep N Gupta, Sandip Giri, Sarah Edkins, Scott Tseng, Sdalbsoo, Sergii Khomenko, Seungwoo Choi (Biggie), Seyed Majid Azimi, Shaoning Zeng, shengfuintel, Siu Kei, Muk, Smit Shilu, soonson, Stefan Schweter, Sukhwan Kim, Sunitha Kambhampati, Taehoon Lee, tamimaddari82, Tang, Wenyi, Ted Chang, u2takey, Utkarsh Upadhyay, Vadim Markovtsev, voegtlel, Wai Hon Law, wangsiyu, Wenhao Hu, wenhao.hu, William D. Irons, Yan Facai (颜发才), Yanbo Liang, Yihong Wang, Yilei (Dolee) Yang, Yong Tang, Yuan (Terry) Tang

# Release 1.8.0

## Major Features And Improvements
* Can now pass `tf.contrib.distribute.MirroredStrategy()` to `tf.estimator.RunConfig()` to run an Estimator model on multiple GPUs on one machine.
* Add `tf.contrib.data.prefetch_to_device()`, which supports prefetching to GPU memory.
* Added Gradient Boosted Trees as pre-made Estimators: BoostedTreesClassifier, BoostedTreesRegressor.
* Add 3rd generation pipeline config for Cloud TPUs which improves performance and usability.
* `tf.contrib.bayesflow` is moving out to it's own repo.
* Added `tf.contrib.{proto,rpc}` to allow generic proto parsing and RPC communication<sup>[1](#rpc-issue)</sup>.

## Bug Fixes and Other Changes
* `tf.data`:
  * Add `tf.contrib.data.prefetch_to_device`, which enables prefetching dataset elements to GPU memory.
  * Add `tf.contrib.data.AUTOTUNE`, which allows the tf.data runtime to automatically tune the prefetch buffer sizes based on your system and environment.
  * Add `tf.contrib.data.make_csv_dataset` for building datasets of CSV files.
* Eager Execution:
  * With eager execution Datasets can now be used as standard python iterators (`for batch in dataset:`). Both `Dataset.__iter__()` and `Dataset.make_one_shot_iterator()` can now be used to create iterators when eager execution is enabled.
  * Automatic device placement has been enabled (i.e., use a GPU if available automatically, without requiring an explicit `with tf.device(“/gpu:0”)`) (Fixes #14133)
  * `tf.GradientTape` has moved out of contrib.
* `tf.keras`:
  * Added the fashion mnist dataset.
  * New data preprocessing functions: `image/random_brightness`, `sequence/TimeseriesGenerator`, and `text/hashing_trick`.
* Accelerated Linear Algebra (XLA):
  * Select and scatter in reference util and evaluator now use lexicographical order to break ties.
* TensorFlow Debugger (tfdbg) CLI:
  * During tensor-filter operations, allow exclusion of nodes by regular expressions.
  * Fix spurious background colors in some text terminals.
* `tf.contrib`:
  * Add meta-distribution BatchReshape which reshapes batch dimensions.
  * `tf.contrib.layers.recompute_grad` works for explicit gradient checkpointing on TPU.
  * Add `tf.contrib.framework.argsort`.
  * Allow `DNNBoostedTreeCombinedEstimator` to work with core versions of feature columns and losses.
  * Add non-linear image warping ops: `tf.contrib.image.sparse_image_warp`, `tf.contrib.image.dense_image_warp`, and `tf.contrib.image.interpolate_spline`.
  * Fix bug in `tf.contrib.opt.MultitaskOptimizerWrapper` where types of tensors were mismatched.
* Other:
  * Low-level graph construction now calls the TensorFlow C API. This change should be invisible to most users, but can be disabled by setting the environment variable `TF_C_API_GRAPH_CONSTRUCTION=0` in this release. Future releases will remove the ability to disable this change. Please [file a bug](https://github.com/tensorflow/tensorflow/issues/new) if you find yourself using this escape hatch.
  * Add description of shapes and a pointer to tutorial notebook in `tf.distributions.Distribution`.
  * Update scatter operations:
    * Add `tf.scatter_min` and `tf.scatter_max`
    * Extend scatter operations to work with a scalar update parameter.
  * Move cuDNN RNN ops to core for use in TensorFlow codebase only.
  * Add `float64` support for `Conv2d`, `Conv2dBackpropInput`, and `Conv2dBackpropFilter`.
  * Add `float64` support for `AvgPool`/`AvgPoolGrad`.
  * Make graph name scope thread local so that they work correctly in multi-threaded environments.
  * Update nsync synchronization library to avoid slow primitives on Linux.
  * Removed need to put nsync/public on C include path when building custom ops.
  * Add `tf.image.psnr`, `tf.image.ssim`, `tf.image.ssim_multiscale`, `tf.image.image_gradients`, `tf.image.sobel_edges`.
  * Add links to https://js.tensorflow.org.
  * Fix non-uniformity of orthogonal matrices.
  * Fix bug where multi-image Estimator eval summaries were not displayed correctly.

<a name="rpc-issue"><sup>1</sup></a> The cancellation logic of the RPC op contains a concurrency error. A fix has been submitted to master and will be part of the next release.

## Thanks to our Contributors

This release contains contributions from many people at Google, as well as:

4d55397500, Aghasy, Alan Du, Alan Lee, Alan Yee, Alex Wiltschko, Animesh Karnewar, Ankit Gupta, Anton Matosov, Aris L, Ben Barsdell, Brent Yi, Brett Koonce, Carl Thomé, cbockman, Chikanaga Tomoyuki, Chris Tava, CéDric Deltheil, Dahan Gong, Dalmo Cirne, Daniel Erenrich, David Norman, DavidNorman, Edd Wilder-James, Fanjin Zeng, Felix Abecassis, fo40225, George Sterpu, Giovanni Terlingen, Gor Baghdasaryan, Guillaume Klein, Hanchen Li, Ilya Polenov, Jakub Kolodziejczyk, Jason Sadler, Jayaram Bobba, Jerry Liu, jinghuangintel, Jiongyan Zhang (张炯衍), Joel Shor, Jong Wook Kim, Julian Eisenschlos, Karl Lessard, Krish Ravindranath, Loo Rong Jie, Lukas Geiger, Luke Iwanski, Mahmoud Abuzaina, ManHyuk, Marvin Richter, Maximilian Mitchell, Mohammad Ashraf Bhuiyan, msofka, Mustafa Kasap, Nathan Burnham, Nathan Luehr, Naveen Marri, ngc92, nio1814, Oleg Zabluda, Ou Changkun, Panos Ipeirotis, Paul Van Eck, Peter Lee, Piotr Czapla, qjivy, Rholais Lii, Rodrigo Formigone, Russell Klopfer, ryantimjohn, Sang Han, SebastiáN RamíRez, shengfuintel, Siby Jose Plathottam, Silver Chan, Stanislaw Antol, Taehoon Lee, Tarang Chugh, Ted Chang, Thomas Bastiani, Xian Xu, Xiaoming (Jason) Cui, Yan Facai (颜发才), yaox12, Yashal Shakti Kanungo, Yong Tang, Yuan (Terry) Tang, Yuxin Wu, Ziyue(Louis) Lu

# Release 1.7.0

## Major Features And Improvements
* Eager mode is moving out of contrib, try `tf.enable_eager_execution()`.
* Graph rewrites emulating fixed-point quantization compatible with TensorFlow Lite, supported by new `tf.contrib.quantize` package.
* Easily customize gradient computation with `tf.custom_gradient`.
* [TensorBoard Debugger Plugin](https://github.com/tensorflow/tensorboard/blob/master/tensorboard/plugins/debugger/README.md), the graphical user interface (GUI) of TensorFlow Debugger (tfdbg), is now in alpha.
* Experimental support for reading a sqlite database as a `Dataset` with new `tf.contrib.data.SqlDataset`.
* Distributed Mutex / CriticalSection added to `tf.contrib.framework.CriticalSection`.
* Better text processing with `tf.regex_replace`.
* Easy, efficient sequence input with `tf.contrib.data.bucket_by_sequence_length`
* Initial support for `tf.contrib.tensorrt` that enables native TensorRT in
  TensorFlow.

## Bug Fixes and Other Changes
* Accelerated Linear Algebra (XLA):
  * Add `MaxPoolGradGrad` support for XLA
  * CSE pass from Tensorflow is now disabled in XLA.
* `tf.data`:
  * `tf.data.Dataset`
    * Add support for building C++ Dataset op kernels as external libraries, using the `tf.load_op_library()` mechanism.
    * `Dataset.list_files()` now shuffles its output by default.
    * `Dataset.shuffle(..., seed=tf.constant(0, dtype=tf.int64))` now yields the same sequence of elements as `Dataset.shuffle(..., seed=0)`.
  * Add `num_parallel_reads` argument to `tf.data.TFRecordDataset`.
* `tf.contrib`:
  * `tf.contrib.bayesflow.halton_sequence` now supports randomization.
  * Add support for scalars in `tf.contrib.all_reduce`.
  * Add `effective_sample_size` to `tf.contrib.bayesflow.mcmc_diagnostics`.
  * Add `potential_scale_reduction` to `tf.contrib.bayesflow.mcmc_diagnostics`.
  * Add `BatchNormalization`, `Kumaraswamy` bijectors.
  * Deprecate `tf.contrib.learn`. Please check contrib/learn/README.md for instructions on how to convert existing code.
  * `tf.contrib.data`
    * Remove deprecated `tf.contrib.data.Dataset`, `tf.contrib.data.Iterator`, `tf.contrib.data.FixedLengthRecordDataset`, `tf.contrib.data.TextLineDataset`, and `tf.contrib.data.TFRecordDataset` classes.
    * Added `bucket_by_sequence_length`, `sliding_window_batch`, and `make_batched_features_dataset`
  * Remove unmaintained `tf.contrib.ndlstm`. You can find it externally at https://github.com/tmbarchive/tfndlstm.
  * Moved most of `tf.contrib.bayesflow` to its own repo: `tfp`
* Other:
  * tf.py_func now reports the full stack trace if an exception occurs.
  * Integrate `TPUClusterResolver` with GKE's integration for Cloud TPUs.
  * Add a library for statistical testing of samplers.
  * Add Helpers to stream data from the GCE VM to a Cloud TPU.
  * Integrate ClusterResolvers with TPUEstimator.
  * Unify metropolis_hastings interface with HMC kernel.
  * Move LIBXSMM convolutions to a separate --define flag so that they are disabled by default.
  * Fix `MomentumOptimizer` lambda.
  * Reduce `tfp.layers` boilerplate via programmable docstrings.
  * Add `auc_with_confidence_intervals`, a method for computing the AUC and confidence interval with linearithmic time complexity.
  * `regression_head` now accepts customized link function, to satisfy the usage that user can define their own link function if the `array_ops.identity` does not meet the requirement.
  * Fix `initialized_value` and `initial_value` behaviors for `ResourceVariables` created from `VariableDef` protos.
  * Add TensorSpec to represent the specification of Tensors.
  * Constant folding pass is now deterministic.
  * Support `float16` `dtype` in `tf.linalg.*`.
  * Add `tf.estimator.export.TensorServingInputReceiver` that allows `tf.estimator.Estimator.export_savedmodel` to pass raw tensors to model functions.

## Deprecations

* TensorFlow 1.7 may be the last time we support Cuda versions below 8.0.
  Starting with TensorFlow 1.8 release, 8.0 will be the minimum supported
  version.
* TensorFlow 1.7 may be the last time we support cuDNN versions below 6.0.
  Starting with TensorFlow 1.8 release, 6.0 will be the minimum supported
  version.

## Thanks to our Contributors

This release contains contributions from many people at Google, as well as:

4d55397500, Abe, Alistair Low, Andy Kernahan, Appledore, Ben, Ben Barsdell, Boris Pfahringer, Brad Wannow, Brett Koonce, Carl Thomé, cclauss, Chengzhi Chen, Chris Drake, Christopher Yeh, Clayne Robison, Codrut Grosu, Daniel Trebbien, Danny Goodman, David Goodwin, David Norman, Deron Eriksson, Donggeon Lim, Donny Viszneki, DosLin, DylanDmitri, Francisco Guerrero, Fred Reiss, gdh1995, Giuseppe, Glenn Weidner, gracehoney, Guozhong Zhuang, Haichen "Hc" Li, Harald Husum, harumitsu.nobuta, Henry Spivey, hsm207, Jekyll Song, Jerome, Jiongyan Zhang, jjsjann123, John Sungjin Park, Johnson145, JoshVarty, Julian Wolff, Jun Wang, June-One, Kamil Sindi, Kb Sriram, Kdavis-Mozilla, Kenji, lazypanda1, Liang-Chi Hsieh, Loo Rong Jie, Mahesh Bhosale, MandarJKulkarni, ManHyuk, Marcus Ong, Marshal Hayes, Martin Pool, matthieudelaro, mdfaijul, mholzel, Michael Zhou, Ming Li, Minmin Sun, Myungjoo Ham, MyungsungKwak, Naman Kamra, Peng Yu, Penghao Cen, Phil, Raghuraman-K, resec, Rohin Mohanadas, Sandeep N Gupta, Scott Tseng, seaotterman, Seo Sanghyeon, Sergei Lebedev, Ted Chang, terrytangyuan, Tim H, tkunic, Tod, vihanjain, Yan Facai (颜发才), Yin Li, Yong Tang, Yukun Chen, Yusuke Yamada



# Release 1.6.0

## Breaking Changes
* Prebuilt binaries are now built against CUDA 9.0 and cuDNN 7.
* Prebuilt binaries will use AVX instructions. This may break TF on older CPUs.

## Major Features And Improvements
* New Optimizer internal API for non-slot variables. Descendants of AdamOptimizer that access _beta[12]_power will need to be updated.
* `tf.estimator.{FinalExporter,LatestExporter}` now export stripped SavedModels. This improves forward compatibility of the SavedModel.
* FFT support added to XLA CPU/GPU.

## Bug Fixes and Other Changes
* Documentation updates:
  * Added a second version of Getting Started, which is aimed at ML
newcomers.
  * Clarified documentation on `resize_images.align_corners` parameter.
  * Additional documentation for TPUs.
* Google Cloud Storage (GCS):
  * Add client-side throttle.
  * Add a `FlushCaches()` method to the FileSystem interface, with an implementation for GcsFileSystem.
* Other:
  * Add `tf.contrib.distributions.Kumaraswamy`.
  * `RetryingFileSystem::FlushCaches()` calls the base FileSystem's `FlushCaches()`.
  * Add `auto_correlation` to distributions.
  * Add `tf.contrib.distributions.Autoregressive`.
  * Add SeparableConv1D layer.
  * Add convolutional Flipout layers.
  * When both inputs of `tf.matmul` are bfloat16, it returns bfloat16, instead of float32.
  * Added `tf.contrib.image.connected_components`.
  * Add `tf.contrib.framework.CriticalSection` that allows atomic variable access.
  * Output variance over trees predictions for classifications tasks.
  * For `pt` and `eval` commands, allow writing tensor values to filesystem as numpy files.
  * gRPC: Propagate truncated errors (instead of returning gRPC internal error).
  * Augment `parallel_interleave` to support 2 kinds of prefetching.
  * Improved XLA support for C64-related ops log, pow, atan2, tanh.
  * Add probabilistic convolutional layers.

## API Changes
* Introducing `prepare_variance` boolean with default setting to False for backward compatibility.
* Move `layers_dense_variational_impl.py` to `layers_dense_variational.py`.

## Known Bugs
* Using XLA:GPU with CUDA 9 and CUDA 9.1 results in garbage results and/or
  `CUDA_ILLEGAL_ADDRESS` failures.

  Google discovered in mid-December 2017 that the PTX-to-SASS compiler in CUDA 9
  and CUDA 9.1 sometimes does not properly compute the carry bit when
  decomposing 64-bit address calculations with large offsets (e.g. `load [x +
  large_constant]`) into 32-bit arithmetic in SASS.

  As a result, these versions of `ptxas` miscompile most XLA programs which use
  more than 4GB of temp memory.  This results in garbage results and/or
  `CUDA_ERROR_ILLEGAL_ADDRESS` failures.

  A fix in CUDA 9.1.121 is expected in late February 2018.  We do not expect a
  fix for CUDA 9.0.x.  Until the fix is available, the only workaround is to
  [downgrade](https://developer.nvidia.com/cuda-toolkit-archive) to CUDA 8.0.x
  or disable XLA:GPU.

  TensorFlow will print a warning if you use XLA:GPU with a known-bad version of
  CUDA; see e00ba24c4038e7644da417ddc639169b6ea59122.

## Thanks to our Contributors

This release contains contributions from many people at Google, as well as:

4d55397500, Ag Ramesh, Aiden Scandella, Akimasa Kimura, Alex Rothberg, Allen Goodman,
amilioto, Andrei Costinescu, Andrei Nigmatulin, Anjum Sayed, Anthony Platanios,
Anush Elangovan, Armando Fandango, Ashish Kumar Ram, Ashwini Shukla, Ben, Bhavani Subramanian,
Brett Koonce, Carl Thomé, cclauss, Cesc, Changming Sun, Christoph Boeddeker, Clayne Robison,
Clemens Schulz, Clint (Woonhyuk Baek), codrut3, Cole Gerdemann, Colin Raffel, Daniel Trebbien,
Daniel Ylitalo, Daniel Zhang, Daniyar, Darjan Salaj, Dave Maclachlan, David Norman, Dong--Jian,
dongsamb, dssgsra, Edward H, eladweiss, elilienstein, Eric Lilienstein, error.d, Eunji Jeong, fanlu,
Florian Courtial, fo40225, Fred, Gregg Helt, Guozhong Zhuang, Hanchen Li, hsm207, hyunyoung2,
ImSheridan, Ishant Mrinal Haloi, Jacky Ko, Jay Young, Jean Flaherty, Jerome, JerrikEph, Jesse
Kinkead, jfaath, Jian Lin, jinghuangintel, Jiongyan Zhang, Joel Hestness, Joel Shor, Johnny Chan,
Julian Niedermeier, Julian Wolff, JxKing, K-W-W, Karl Lessard, Kasper Marstal, Keiji Ariyama,
Koan-Sin Tan, Loki Der Quaeler, Loo Rong Jie, Luke Schaefer, Lynn Jackson, ManHyuk, Matt Basta,
Matt Smith, Matthew Schulkind, Michael, michaelkhan3, Miguel Piedrafita, Mikalai Drabovich,
Mike Knapp, mjwen, mktozk, Mohamed Aly, Mohammad Ashraf Bhuiyan, Myungjoo Ham, Naman Bhalla,
Namrata-Ibm, Nathan Luehr, nathansilberman, Netzeband, Niranjan Hasabnis, Omar Aflak, Ozge
Yalcinkaya, Parth P Panchal, patrickzzy, Patryk Chrabaszcz, Paul Van Eck, Paweł Kapica, Peng Yu,
Philip Yang, Pierre Blondeau, Po-Hsien Chu, powderluv, Puyu Wang, Rajendra Arora, Rasmus, Renat
Idrisov, resec, Robin Richtsfeld, Ronald Eddy Jr, Sahil Singh, Sam Matzek, Sami Kama, sandipmgiri,
Santiago Castro, Sayed Hadi Hashemi, Scott Tseng, Sergii Khomenko, Shahid, Shengpeng Liu, Shreyash
Sharma, Shrinidhi Kl, Simone Cirillo, simsicon, Stanislav Levental, starsblinking, Stephen Lumenta,
Steven Hickson, Su Tang, Taehoon Lee, Takuya Wakisaka, Ted Chang, Ted Ying, Tijmen Verhulsdonck,
Timofey Kondrashov, vade, vaibhav, Valentin Khrulkov, vchigrin, Victor Costan, Viraj Navkal,
Vivek Rane, wagonhelm, Yan Facai (颜发才), Yanbo Liang, Yaroslav Bulatov, yegord, Yong Tang,
Yoni Tsafir, yordun, Yuan (Terry) Tang, Yuxin Wu, zhengdi, Zhengsheng Wei, 田传武

# Release 1.5.0

## Breaking Changes
* Prebuilt binaries are now built against CUDA 9.0 and cuDNN 7.
* Starting from 1.6 release, our prebuilt binaries will use AVX instructions.
  This may break TF on older CPUs.

## Major Features And Improvements
* [Eager execution](https://github.com/tensorflow/tensorflow/tree/r1.5/tensorflow/contrib/eager)
  preview version is now available.
* [TensorFlow Lite](https://github.com/tensorflow/tensorflow/tree/r1.5/tensorflow/lite)
  dev preview is now available.
* CUDA 9.0 and cuDNN 7 support.
* Accelerated Linear Algebra (XLA):
  * Add `complex64` support to XLA compiler.
  * `bfloat` support is now added to XLA infrastructure.
  * Make `ClusterSpec` propagation work with XLA devices.
  * Use a deterministic executor to generate XLA graph.
* `tf.contrib`:
  * `tf.contrib.distributions`:
    * Add `tf.contrib.distributions.Autoregressive`.
    * Make `tf.contrib.distributions` QuadratureCompound classes support batch
    * Infer `tf.contrib.distributions.RelaxedOneHotCategorical` `dtype` from arguments.
    * Make `tf.contrib.distributions` quadrature family parameterized by
      `quadrature_grid_and_prob` vs `quadrature_degree`.
    * `auto_correlation` added to `tf.contrib.distributions`
  * Add `tf.contrib.bayesflow.layers`, a collection of probabilistic (neural) layers.
  * Add `tf.contrib.bayesflow.halton_sequence`.
  * Add `tf.contrib.data.make_saveable_from_iterator.`
  * Add `tf.contrib.data.shuffle_and_repeat`.
  * Add new custom transformation: `tf.contrib.data.scan()`.
  * `tf.contrib.distributions.bijectors`:
    * Add `tf.contrib.distributions.bijectors.MaskedAutoregressiveFlow`.
    * Add `tf.contrib.distributions.bijectors.Permute`.
    * Add `tf.contrib.distributions.bijectors.Gumbel`.
    * Add `tf.contrib.distributions.bijectors.Reshape`.
    * Support shape inference (i.e., shapes containing -1) in the Reshape bijector.
* Add `streaming_precision_recall_at_equal_thresholds,` a method for computing
  streaming precision and recall with `O(num_thresholds + size of predictions)`
  time and space complexity.
* Change `RunConfig` default behavior to not set a random seed, making random
  behavior independently random on distributed workers. We expect this to
  generally improve training performance. Models that do rely on determinism
  should set a random seed explicitly.
* Replaced the implementation of `tf.flags` with `absl.flags`.
* Add support for `CUBLAS_TENSOR_OP_MATH` in fp16 GEMM
* Add support for CUDA on NVIDIA Tegra devices

## Bug Fixes and Other Changes
* Documentation updates:
  * Clarified that you can only install TensorFlow on 64-bit machines.
  * Added a short doc explaining how `Estimator`s save checkpoints.
  * Add documentation for ops supported by the `tf2xla` bridge.
  * Fix minor typos in the doc of `SpaceToDepth` and `DepthToSpace`.
  * Updated documentation comments in `mfcc_mel_filterbank.h` and `mfcc.h` to
    clarify that the input domain is squared magnitude spectra and the weighting
    is done on linear magnitude spectra (sqrt of inputs).
  * Change `tf.contrib.distributions` docstring examples to use `tfd` alias
    rather than `ds`, `bs`.
  * Fix docstring typos in `tf.distributions.bijectors.Bijector`.
  * `tf.assert_equal` no longer raises `ValueError.` It now raises
    `InvalidArgumentError,` as documented.
  * Update Getting Started docs and API intro.
* Google Cloud Storage (GCS):
  * Add userspace DNS caching for the GCS client.
  * Customize request timeouts for the GCS filesystem.
  * Improve GCS filesystem caching.
* Bug Fixes:
  * Fix bug where partitioned integer variables got their wrong shapes. Before
  * Fix correctness bug in CPU and GPU implementations of Adadelta.
  * Fix a bug in `import_meta_graph`'s handling of partitioned variables when
    importing into a scope. WARNING: This may break loading checkpoints of
    graphs with partitioned variables saved after using `import_meta_graph` with
    a non-empty `import_scope` argument.
  * Fix bug in offline debugger which prevented viewing events.
  * Added the `WorkerService.DeleteWorkerSession` method to the gRPC interface,
    to fix a memory leak. Ensure that your master and worker servers are running
    the same version of TensorFlow to avoid compatibility issues.
  * Fix bug in peephole implementation of BlockLSTM cell.
  * Fix bug by casting dtype of `log_det_jacobian` to match `log_prob` in
    `TransformedDistribution`.
  * Fix a bug in `import_meta_graph`'s handling of partitioned variables when
  * Ensure `tf.distributions.Multinomial` doesn't underflow in `log_prob`.
    Before this change, all partitions of an integer variable were initialized
    with the shape of the unpartitioned variable; after this change they are
    initialized correctly.
* Other:
  * Add necessary shape util support for bfloat16.
  * Add a way to run ops using a step function to MonitoredSession.
  * Add `DenseFlipout` probabilistic layer.
  * A new flag `ignore_live_threads` is available on train. If set to `True`, it
    will ignore threads that remain running when tearing down infrastructure
    after successfully completing training, instead of throwing a RuntimeError.
  * Restandardize `DenseVariational` as simpler template for other probabilistic
    layers.
  * `tf.data` now supports `tf.SparseTensor` components in dataset elements.
  * It is now possible to iterate over `Tensor`s.
  * Allow `SparseSegmentReduction` ops to have missing segment IDs.
  * Modify custom export strategy to account for multidimensional sparse float
    splits.
  * `Conv2D`, `Conv2DBackpropInput`, `Conv2DBackpropFilter` now supports arbitrary
    dilations with GPU and cuDNNv6 support.
  * `Estimator` now supports `Dataset`: `input_fn` can return a `Dataset`
    instead of `Tensor`s.
  * Add `RevBlock`, a memory-efficient implementation of reversible residual layers.
  * Reduce BFCAllocator internal fragmentation.
  * Add `cross_entropy` and `kl_divergence` to `tf.distributions.Distribution`.
  * Add `tf.nn.softmax_cross_entropy_with_logits_v2` which enables backprop
    w.r.t. the labels.
  * GPU back-end now uses `ptxas` to compile generated PTX.
  * `BufferAssignment`'s protocol buffer dump is now deterministic.
  * Change embedding op to use parallel version of `DynamicStitch`.
  * Add support for sparse multidimensional feature columns.
  * Speed up the case for sparse float columns that have only 1 value.
  * Allow sparse float splits to support multivalent feature columns.
  * Add `quantile` to `tf.distributions.TransformedDistribution`.
  * Add `NCHW_VECT_C` support for `tf.depth_to_space` on GPU.
  * Add `NCHW_VECT_C` support for `tf.space_to_depth` on GPU.

## API Changes
* Rename `SqueezeDims` attribute to `Axis` in C++ API for Squeeze op.
* `Stream::BlockHostUntilDone` now returns Status rather than bool.
* Minor refactor: move stats files from `stochastic` to `common` and remove
  `stochastic`.

## Known Bugs
* Using XLA:GPU with CUDA 9 and CUDA 9.1 results in garbage results and/or
  `CUDA_ILLEGAL_ADDRESS` failures.

  Google discovered in mid-December 2017 that the PTX-to-SASS compiler in CUDA 9
  and CUDA 9.1 sometimes does not properly compute the carry bit when
  decomposing 64-bit address calculations with large offsets (e.g. `load [x +
  large_constant]`) into 32-bit arithmetic in SASS.

  As a result, these versions of `ptxas` miscompile most XLA programs which use
  more than 4GB of temp memory.  This results in garbage results and/or
  `CUDA_ERROR_ILLEGAL_ADDRESS` failures.

  A fix in CUDA 9.1.121 is expected in late February 2018.  We do not expect a
  fix for CUDA 9.0.x.  Until the fix is available, the only workaround is to
  [downgrade](https://developer.nvidia.com/cuda-toolkit-archive) to CUDA 8.0.x
  or disable XLA:GPU.

  TensorFlow will print a warning if you use XLA:GPU with a known-bad version of
  CUDA; see e00ba24c4038e7644da417ddc639169b6ea59122.

## Thanks to our Contributors

This release contains contributions from many people at Google, as well as:

Adam Zahran, Ag Ramesh, Alan Lee, Alan Yee, Alex Sergeev, Alexander, Amir H. Jadidinejad,
Amy, Anastasios Doumoulakis, Andrei Costinescu, Andrei Nigmatulin, Anthony Platanios,
Anush Elangovan, arixlin, Armen Donigian, ArtëM Sobolev, Atlas7, Ben Barsdell, Bill Prin,
Bo Wang, Brett Koonce, Cameron Thomas, Carl Thomé, Cem Eteke, cglewis, Changming Sun,
Charles Shenton, Chi-Hung, Chris Donahue, Chris Filo Gorgolewski, Chris Hoyean Song,
Chris Tava, Christian Grail, Christoph Boeddeker, cinqS, Clayne Robison, codrut3, concerttttt,
CQY, Dan Becker, Dan Jarvis, Daniel Zhang, David Norman, dmaclach, Dmitry Trifonov,
Donggeon Lim, dongpilYu, Dr. Kashif Rasul, Edd Wilder-James, Eric Lv, fcharras, Felix Abecassis,
FirefoxMetzger, formath, FredZhang, Gaojin Cao, Gary Deer, Guenther Schmuelling, Hanchen Li,
Hanmin Qin, hannesa2, hyunyoung2, Ilya Edrenkin, Jackson Kontny, Jan, Javier Luraschi,
Jay Young, Jayaram Bobba, Jeff, Jeff Carpenter, Jeremy Sharpe, Jeroen BéDorf, Jimmy Jia,
Jinze Bai, Jiongyan Zhang, Joe Castagneri, Johan Ju, Josh Varty, Julian Niedermeier,
JxKing, Karl Lessard, Kb Sriram, Keven Wang, Koan-Sin Tan, Kyle Mills, lanhin, LevineHuang,
Loki Der Quaeler, Loo Rong Jie, Luke Iwanski, LáSzló Csomor, Mahdi Abavisani, Mahmoud Abuzaina,
ManHyuk, Marek ŠUppa, MathSquared, Mats Linander, Matt Wytock, Matthew Daley, Maximilian Bachl,
mdymczyk, melvyniandrag, Michael Case, Mike Traynor, miqlas, Namrata-Ibm, Nathan Luehr,
Nathan Van Doorn, Noa Ezra, Nolan Liu, Oleg Zabluda, opensourcemattress, Ouwen Huang,
Paul Van Eck, peisong, Peng Yu, PinkySan, pks, powderluv, Qiao Hai-Jun, Qiao Longfei,
Rajendra Arora, Ralph Tang, resec, Robin Richtsfeld, Rohan Varma, Ryohei Kuroki, SaintNazaire,
Samuel He, Sandeep Dcunha, sandipmgiri, Sang Han, scott, Scott Mudge, Se-Won Kim, Simon Perkins,
Simone Cirillo, Steffen Schmitz, Suvojit Manna, Sylvus, Taehoon Lee, Ted Chang, Thomas Deegan,
Till Hoffmann, Tim, Toni Kunic, Toon Verstraelen, Tristan Rice, Urs KöSter, Utkarsh Upadhyay,
Vish (Ishaya) Abrams, Winnie Tsang, Yan Chen, Yan Facai (颜发才), Yi Yang, Yong Tang,
Youssef Hesham, Yuan (Terry) Tang, Zhengsheng Wei, zxcqwe4906, 张志豪, 田传武 

We are also grateful to all who filed issues or helped resolve them, asked and
answered questions, and were part of inspiring discussions.

# Release 1.4.1

## Bug Fixes and Other Changes
* `LinearClassifier` fix.

# Release 1.4.0

## Major Features And Improvements
* `tf.keras` is now part of the core TensorFlow API.
* [`tf.data`](http://tensorflow.org/guide/datasets) is now part of
  the core TensorFlow API.
  * The API is now subject to backwards compatibility guarantees.
  * For a guide to migrating from the `tf.contrib.data` API, see the
    [README](https://github.com/tensorflow/tensorflow/blob/r1.4/tensorflow/contrib/data/README.md).
  * Major new features include `Dataset.from_generator()` (for building an input
    pipeline from a Python generator), and the `Dataset.apply()` method for
    applying custom transformation functions.
  * Several custom transformation functions have been added, including
    `tf.contrib.data.batch_and_drop_remainder()` and
    `tf.contrib.data.sloppy_interleave()`.
* Add `train_and_evaluate` for simple distributed `Estimator` training.
* Add `tf.spectral.dct` for computing the DCT-II.
* Add Mel-Frequency Cepstral Coefficient support to `tf.contrib.signal`
  (with GPU and gradient support).
* Add a self-check on `import tensorflow` for Windows DLL issues.
* Add NCHW support to `tf.depth_to_space` on GPU.
* TensorFlow Debugger (tfdbg):
  * Add `eval` command to allow evaluation of arbitrary Python/numpy expressions
    in tfdbg command-line interface. See
    [Debugging TensorFlow Programs](https://www.tensorflow.org/guide/debugger)
    for more details.
  * Usability improvement: The frequently used tensor filter `has_inf_or_nan` is
    now added to `Session` wrappers and hooks by default. So there is no need
    for clients to call `.add_tensor_filter(tf_debug.has_inf_or_nan)` anymore.
* SinhArcsinh (scalar) distribution added to `contrib.distributions`.
* Make `GANEstimator` opensource.
* `Estimator.export_savedmodel()` now includes all valid serving signatures
  that can be constructed from the Serving Input Receiver and all available
  ExportOutputs. For instance, a classifier may provide regression- and
  prediction-flavored outputs, in addition to the classification-flavored one.
  Building signatures from these allows TF Serving to honor requests using the
  different APIs (Classify, Regress, and Predict). Furthermore,
  `serving_input_receiver_fn()` may now specify alternative subsets of nodes
  that may act as inputs. This allows, for instance, producing a prediction
  signature for a classifier that accepts raw `Tensors` instead of a serialized
  `tf.Example`.
* Add `tf.contrib.bayesflow.hmc`.
* Add `tf.contrib.distributions.MixtureSameFamily`.
* Make `Dataset.shuffle()` always reshuffles after each iteration by default.
* Add `tf.contrib.bayesflow.metropolis_hastings`.
* Add `log_rate` parameter to `tf.contrib.distributions.Poisson`.
* Extend `tf.contrib.distributions.bijector` API to handle some non-injective
  transforms.
* Java:
  * Generics (e.g., `Tensor<Integer>`) for improved type-safety
    (courtesy @andrewcmyers).
  * Support for multi-dimensional string tensors.
  * Support loading of custom operations (e.g. many in `tf.contrib`) on Linux
    and OS X
* All our prebuilt binaries have been built with CUDA 8 and cuDNN 6.
  We anticipate releasing TensorFlow 1.5 with CUDA 9 and cuDNN 7.

## Bug Fixes and Other Changes
* `tf.nn.rnn_cell.DropoutWrapper` is now more careful about dropping out LSTM
  states.  Specifically, it no longer ever drops the `c` (memory) state of an
  `LSTMStateTuple`.  The new behavior leads to proper dropout behavior
  for LSTMs and stacked LSTMs.  This bug fix follows recommendations from
  published literature, but is a behavioral change.  State dropout behavior
  may be customized via the new `dropout_state_filter_visitor` argument.
* Removed `tf.contrib.training.python_input`.  The same behavior, in a more
  flexible and reproducible package, is available via the new
  `tf.contrib.data.Dataset.from_generator` method!
* Fix `tf.contrib.distributions.Affine` incorrectly computing log-det-jacobian.
* Fix `tf.random_gamma` incorrectly handling non-batch, scalar draws.
* Resolved a race condition in TensorForest TreePredictionsV4Op.
* Google Cloud Storage file system, Amazon S3 file system, and Hadoop file
  system support are now default build options.
* Custom op libraries must link against libtensorflow_framework.so
  (installed at `tf.sysconfig.get_lib()`).
* Change `RunConfig` default behavior to not set a random seed, making random
  behavior independently random on distributed workers. We expect this to
  generally improve training performance. Models that do rely on determinism
  should set a random seed explicitly.

## Breaking Changes to the API
* The signature of the `tf.contrib.data.rejection_resample()` function has been
  changed. It now returns a function that can be used as an argument to
  `Dataset.apply()`.
* Remove `tf.contrib.data.Iterator.from_dataset()` method. Use
  `Dataset.make_initializable_iterator()` instead.
* Remove seldom used and unnecessary `tf.contrib.data.Iterator.dispose_op()`.
* Reorder some TF-GAN loss functions in a non-backwards compatible way.

## Known Issues
* In Python 3, `Dataset.from_generator()` does not support Unicode strings.
  You must convert any strings to bytes objects before yielding them from
  the generator.

## Thanks to our Contributors

This release contains contributions from many people at Google, as well as:

4d55397500, Abdullah Alrasheed, abenmao, Adam Salvail, Aditya Dhulipala, Ag Ramesh,
Akimasa Kimura, Alan Du, Alan Yee, Alexander, Amit Kushwaha, Amy, Andrei Costinescu,
Andrei Nigmatulin, Andrew Erlichson, Andrew Myers, Andrew Stepanov, Androbin, AngryPowman,
Anish Shah, Anton Daitche, Artsiom Chapialiou, asdf2014, Aseem Raj Baranwal, Ash Hall,
Bart Kiers, Batchu Venkat Vishal, ben, Ben Barsdell, Bill Piel, Carl Thomé, Catalin Voss,
Changming Sun, Chengzhi Chen, Chi Zeng, Chris Antaki, Chris Donahue, Chris Oelmueller,
Chris Tava, Clayne Robison, Codrut, Courtial Florian, Dalmo Cirne, Dan J, Darren Garvey,
David Kristoffersson, David Norman, David RöThlisberger, DavidNorman, Dhruv, DimanNe,
Dorokhov, Duncan Mac-Vicar P, EdwardDixon, EMCP, error.d, FAIJUL, Fan Xia,
Francois Xavier, Fred Reiss, Freedom" Koan-Sin Tan, Fritz Obermeyer, Gao, Xiang,
Guenther Schmuelling, Guo Yejun (郭叶军), Hans Gaiser, HectorSVC, Hyungsuk Yoon,
James Pruegsanusak, Jay Young, Jean Wanka, Jeff Carpenter, Jeremy Rutman, Jeroen BéDorf,
Jett Jones, Jimmy Jia, jinghuangintel, jinze1994, JKurland, Joel Hestness, joetoth,
John B Nelson, John Impallomeni, John Lawson, Jonas, Jonathan Dekhtiar, joshkyh, Jun Luan,
Jun Mei, Kai Sasaki, Karl Lessard, karl@kubx.ca, Kb Sriram, Kenichi Ueno, Kevin Slagle,
Kongsea, Lakshay Garg, lhlmgr, Lin Min, liu.guangcong, Loki Der Quaeler, Louie Helm,
lucasmoura, Luke Iwanski, Lyndon White, Mahmoud Abuzaina, Marcel Puyat, Mark Aaron Shirley,
Michele Colombo, MtDersvan, Namrata-Ibm, Nathan Luehr, Naurril, Nayana Thorat, Nicolas Lopez,
Niranjan Hasabnis, Nolan Liu, Nouce, Oliver Hennigh, osdamv, Patrik Erdes,
Patryk Chrabaszcz, Pavel Christof, Penghao Cen, postBG, Qingqing Cao, Qingying Chen, qjivy,
Raphael, Rasmi, raymondxyang, Renze Yu, resec, Roffel, Ruben Vereecken, Ryohei Kuroki,
sandipmgiri, Santiago Castro, Scott Kirkland, Sean Vig, Sebastian Raschka, Sebastian Weiss,
Sergey Kolesnikov, Sergii Khomenko, Shahid, Shivam Kotwalia, Stuart Berg, Sumit Gouthaman,
superzerg, Sven Mayer, tetris, Ti Zhou, Tiago Freitas Pereira, Tian Jin, Tomoaki Oiki,
Vaibhav Sood, vfdev, Vivek Rane, Vladimir Moskva, wangqr, Weber Xie, Will Frey,
Yan Facai (颜发才), yanivbl6, Yaroslav Bulatov, Yixing Lao, Yong Tang, youkaichao,
Yuan (Terry) Tang, Yue Zhang, Yuxin Wu, Ziming Dong, ZxYuan, 黄璞

We are also grateful to all who filed issues or helped resolve them, asked and
answered questions, and were part of inspiring discussions.

# Release 1.3.0

See also [TensorBoard 0.1.4](https://github.com/tensorflow/tensorboard/releases/tag/0.1.4) release notes.

## Major Features and Improvements
* Added canned estimators to Tensorflow library. List of added estimators:
  * `DNNClassifier`
  * `DNNRegressor`
  * `LinearClassifier`
  * `LinearRegressor`
  * `DNNLinearCombinedClassifier`
  * `DNNLinearCombinedRegressor`.
* All our prebuilt binaries have been built with cuDNN 6. We anticipate releasing TensorFlow 1.4 with cuDNN 7.
* `import tensorflow` now goes much faster.
* Adds a file cache to the GCS filesystem with configurable max staleness for file contents. This permits caching of file contents across close/open boundaries.
* Added an axis parameter to `tf.gather`.
* Added a `constant_values` keyword argument to `tf.pad`.
* Adds `Dataset.interleave` transformation.
* Add `ConcatenateDataset` to concatenate two datasets.
* Added Mobilenet support to TensorFlow for Poets training script.
* Adds a block cache to the GCS filesystem with configurable block size and count.
* SinhArcSinh bijector added.
* Added `Dataset.list_files` API.
* Introduces new operations and Python bindings for the Cloud TPU.
* Adding TensorFlow-iOS CocoaPod for symmetry with tensorflow-android.
* Introduces base implementations of ClusterResolvers.
* Unify memory representations of TensorShape and PartialTensorShape. As a consequence, tensors now have a maximum of 254 dimensions, not 255.
* Changed references to LIBXSMM to use version 1.8.1.
* TensorFlow Debugger (tfdbg):
  * Display summaries of numeric tensor values with the `-s` flag to command `print_tensor` or `pt`.
  * Display feed values with the `print_feed` or `pf` command and clickable links in the curses UI.
  * Runtime profiler at the op level and the Python source line level with the `run -p` command.
* Initial release of the statistical distribution library `tf.distributions`.
* GPU kernels and speed improvements for unary `tf.where` and `tf.nn.top_k`.
* Monotonic Attention wrappers added to `tf.contrib.seq2seq`.
* Added `tf.contrib.signal`, a library for signal processing primitives.
* Added `tf.contrib.resampler`, containing CPU and GPU ops for differentiable resampling of images.

## Breaking Changes to the API
* `tf.RewriterConfig` was removed from the Python API after being available in 1.2 release candidates (it was never in an actual release). Graph rewriting is still available, just not as `tf.RewriterConfig`. Instead add an explicit import.
* Breaking change to `tf.contrib.data.Dataset` APIs that expect a nested structure. Lists are now converted to `tf.Tensor` implicitly. You may need to change uses of lists to tuples in existing code. In addition, dicts are now supported as a nested structure.

## Changes to contrib APIs
* Adds tf.contrib.nn.rank_sampled_softmax_loss, a sampled-softmax variant that can improve rank loss.
* `tf.contrib.metrics`.{streaming_covariance,streaming_pearson_correlation} modified to return nan when they have seen less or equal to 1 unit of weight.
* Adds time series models to contrib. See contrib/timeseries/README.md for details.
* Adds FULLY_CONNECTED Op to tensorflow/lite/schema.fbs

## Known Issues
* Tensorflow_gpu compilation fails with Bazel 0.5.3.

## Bug Fixes and Other Changes
* Fixes `strides` and `begin` dtype mismatch when slicing using int64 Tensor index in python.
* Improved convolution padding documentation.
* Add a tag constant, gpu, to present graph with GPU support.
* `saved_model.utils` now support SparseTensors transparently.
* A more efficient implementation of non-max suppression.
* Add support for the shrinkage-type L2 to FtrlOptimizer in addition to the online L2 it already supports.
* Fix negative variance in moments calculation.
* Expand UniqueOp Benchmark Tests to cover more collision cases.
* Improves stability of GCS filesystem on Mac.
* Add time estimation to HloCostAnalysis.
* Fixed the bug in Estimator that params in constructor was not a deepcopy of the user provided one. This bugs inadvertently enabled user to mutate the params after the creation of Estimator, leading to potentially undefined behavior.
* Added None check for save_path in `saver.restore`.
* Register devices under their legacy names in device_mgr to ease the transition to clusterspec-propagated configurations.
* VectorExponential added to distributions.
* Add a bitwise module with bitwise_and, bitwise_or, bitwise_xor, and invert functions.
* Add fixed-grid ODE integration routines.
* Allow passing bounds to ScipyOptimizerInterface.
* Correctness fixes for fft_length parameter to `tf.spectral.rfft` & `tf.spectral.irfft`.
* Exported model signatures using the 'predict' method will no longer have their input and output keys silently ignored and rewritten to 'inputs' and 'outputs'. If a model was exported with different names before 1.2, and is now served with tensorflow/serving, it will accept requests using 'inputs' and 'outputs'. Starting at 1.2, such a model will accept the keys specified during export. Therefore, inference requests using 'inputs' and 'outputs' may start to fail. To fix this, either update any inference clients to send requests with the actual input and output keys used by the trainer code, or conversely, update the trainer code to name the input and output Tensors 'inputs' and 'outputs', respectively. Signatures using the 'classify' and 'regress' methods are not affected by this change; they will continue to standardize their input and output keys as before.
* Add in-memory caching to the Dataset API.
* Set default end_of_sequence variable in datasets iterators to false.
* [Performance] Increase performance of `tf.layers.conv2d` when setting use_bias=True by 2x by using nn.bias_add.
* Update iOS examples to use CocoaPods, and moved to tensorflow/examples/ios.
* Adds a family= attribute in `tf.summary` ops to allow controlling the tab name used in Tensorboard for organizing summaries.
* When GPU is configured, do not require --config=cuda, instead, automatically build for GPU if this is requested in the configure script.
* Fix incorrect sampling of small probabilities in CPU/GPU multinomial.
* Add a list_devices() API on sessions to list devices within a cluster. Additionally, this change augment the ListDevices master API to support specifying a session.
* Allow uses of over-parameterized separable convolution.
* TensorForest multi-regression bug fix.
* Framework now supports armv7, cocoapods.org now displays correct page.
* Script to create iOS framework for CocoaPods.
* Android releases of TensorFlow are now pushed to jcenter for easier integration into apps. See https://github.com/tensorflow/tensorflow/blob/master/tensorflow/contrib/android/README.md for more details.
* TensorFlow Debugger (tfdbg):
  * Fixed a bug that prevented tfdbg from functioning with multi-GPU setups.
  * Fixed a bug that prevented tfdbg from working with `tf.Session.make_callable`.

## Thanks to our Contributors

This release contains contributions from many people at Google, as well as:

4F2E4A2E, Adriano Carmezim, Adrià Arrufat, Alan Yee, Alex Lattas, Alex Rothberg,
Alexandr Baranezky, Ali Siddiqui, Andreas Solleder, Andrei Costinescu, Andrew Hundt,
Androbin, Andy Kernahan, Anish Shah, Anthony Platanios, Arvinds-Ds, b1rd, Baptiste
Arnaud, Ben Mabey, Benedikt Linse, Beomsu Kim, Bo Wang, Boyuan Deng, Brett Koonce,
Bruno Rosa, Carl Thomé, Changming Sun, Chase Roberts, Chirag Bhatia, Chris Antaki,
Chris Hoyean Song, Chris Tava, Christos Nikolaou, Croath Liu, cxx, Czxck001, Daniel
Ylitalo, Danny Goodman, Darren Garvey, David Brailovsky, David Norman, DavidNorman,
davidpham87, ddurham2, Dhruv, DimanNe, Drew Hintz, Dustin Tran, Earthson Lu, ethiraj,
Fabian Winnen, Fei Sun, Freedom" Koan-Sin Tan, Fritz Obermeyer, Gao, Xiang, Gautam,
Guenther Schmuelling, Gyu-Ho Lee, Hauke Brammer, horance, Humanity123, J Alammar,
Jayeol Chun, Jeroen BéDorf, Jianfei Wang, jiefangxuanyan, Jing Jun Yin, Joan Puigcerver,
Joel Hestness, Johannes Mayer, John Lawson, Johnson145, Jon Malmaud, Jonathan Alvarez-Gutierrez,
Juang, Yi-Lin, Julian Viereck, Kaarthik Sivashanmugam, Karl Lessard, karl@kubx.ca, Kevin
Carbone, Kevin Van Der Burgt, Kongsea, ksellesk, lanhin, Lef Ioannidis, Liangliang He,
Louis Tiao, Luke Iwanski, LáSzló Csomor, magixsno, Mahmoud Abuzaina, Marcel Hlopko, Mark
Neumann, Maxwell Paul Brickner, mdfaijul, MichaëL Defferrard, Michał JastrzęBski, Michele
Colombo, Mike Brodie, Mosnoi Ion, mouradmourafiq, myPrecious, Nayana Thorat,
Neeraj Kashyap, Nelson Liu, Niranjan Hasabnis, Olivier Moindrot, orome, Pankaj Gupta, Paul
Van Eck, peeyush18, Peng Yu, Pierre, preciousdp11, qjivy, Raingo, raoqiyu, ribx, Richard S.
Imaoka, Rishabh Patel, Robert Walecki, Rockford Wei, Ryan Kung, Sahil Dua, Sandip Giri, Sayed
Hadi Hashemi, sgt101, Shitian Ni, Shuolongbj, Siim PõDer, Simon Perkins, sj6077, SOLARIS,
Spotlight0xff, Steffen Eberbach, Stephen Fox, superryanguo, Sven Mayer, Tapan Prakash,
Tiago Morais Morgado, Till Hoffmann, Tj Rana, Vadim Markovtsev, vhasanov, Wei Wu,
windead, Yan (Asta) Li, Yan Chen, Yann Henon, Yi Wang, Yong Tang, yorkie, Yuan (Terry)
Tang, Yuxin Wu, zhengjiajin, zhongzyd, 黄璞

We are also grateful to all who filed issues or helped resolve them, asked and
answered questions, and were part of inspiring discussions.

# Release 1.2.1

## Bug Fixes and Other Changes
* Updating markdown version required to >= 2.6.8.
* Support tensors as dropout rates again, by removing the min(max(..))

# Release 1.2.0

## Major Features and Improvements
* Python 3.6 support on Windows.
* Added `tf.layers.conv3d_transpose` layer for spatio temporal deconvolution.
* Added `tf.Session.make_callable()`, which provides a lower overhead means of running a similar step multiple times.
* Added libverbs-based RDMA support to contrib (courtesy @junshi15 from Yahoo).
* Bring `tf.feature_column.*` into the API. Non-deprecated functionality from `tf.contrib.layers.*` is moved to `tf.feature_column.*` with cosmetic changes.
* `RNNCell` objects now subclass `tf.layers.Layer`.  The strictness described
  in the TensorFlow 1.1 release is gone:  The first time an RNNCell is used,
  it caches its scope.  All future uses of the RNNCell will reuse variables from
  that same scope.  This is a breaking change from the behavior of RNNCells
  in TensorFlow versions <= 1.0.1.  TensorFlow 1.1 had checks in place to
  ensure old code works correctly with the new semantics; this version
  allows more flexible uses of RNNCell but can lead to subtle errors if
  using code meant for TensorFlow <= 1.0.1.  For example, writing:
  `MultiRNNCell([lstm] * 5)` will now build a 5-layer LSTM stack where each
  layer shares the **same** parameters.  To get 5 layers each with their own
  parameters, write: `MultiRNNCell([LSTMCell(...) for _ in range(5)])`.
  If at all unsure, first test your code with TF 1.1; ensure it raises no
  errors, and then upgrade to TF 1.2.
* RNNCells' variable names have been renamed for consistency with Keras layers.
  Specifically, the previous variable names "weights" and "biases" have
  been changed to "kernel" and "bias", respectively.
  This may cause backward incompatibility with regard to your old
  checkpoints containing such RNN cells, in which case you can use the tool
  [checkpoint_convert script](https://github.com/tensorflow/tensorflow/blob/master/tensorflow/contrib/rnn/python/tools/checkpoint_convert.py)
  to convert the variable names in your old checkpoints.
* Many of the RNN functions and classes that were in the `tf.nn` namespace
  before the 1.0 release and which were moved to `tf.contrib.rnn` have now
  been moved back to the core namespace.  This includes
  `RNNCell`, `LSTMCell`, `GRUCell`, and a number of other cells.  These
  now reside in `tf.nn.rnn_cell` (with aliases in `tf.contrib.rnn` for backwards
  compatibility).  The original `tf.nn.rnn` function is now `tf.nn.static_rnn`,
  and the bidirectional static and state saving static rnn functions are also
  now back in the `tf.nn` namespace.

  Notable exceptions are the `EmbeddingWrapper`, `InputProjectionWrapper` and
  `OutputProjectionWrapper`,  which will slowly be moved to deprecation
  in `tf.contrib.rnn`.  These are inefficient wrappers that should often
  be replaced by calling `embedding_lookup` or `layers.dense` as pre- or post-
  processing of the rnn.  For RNN decoding, this functionality has been replaced
  with an alternative API in `tf.contrib.seq2seq`.
* Intel MKL Integration (https://software.intel.com/en-us/articles/tensorflow-optimizations-on-modern-intel-architecture). Intel developed a number of
  optimized deep learning primitives: In addition to matrix multiplication and
  convolution, these building blocks include:
  Direct batched convolution
  Pooling: maximum, minimum, average
  Normalization: LRN, batch normalization
  Activation: rectified linear unit (ReLU)
  Data manipulation: multi-dimensional transposition (conversion), split,
  concat, sum and scale.
* TensorForest Estimator now supports SavedModel export for serving.
* Support client-provided ClusterSpec's and propagate them to all workers to enable the creation of dynamic TensorFlow clusters.
* TensorFlow C library now available for Windows.
* We released a new open-source version of TensorBoard.
* [`SavedModel CLI`](https://www.tensorflow.org/versions/master/guide/saved_model_cli) tool available to inspect and execute MetaGraph in SavedModel
* Android releases of TensorFlow are now pushed to jcenter for easier
  integration into apps. See
  https://github.com/tensorflow/tensorflow/blob/master/tensorflow/contrib/android/README.md
  for more details.

## Deprecations

* TensorFlow 1.2 may be the last time we build with cuDNN 5.1. Starting with
  TensorFlow 1.3, we will try to build all our prebuilt binaries with cuDNN 6.0.
  While we will try to keep our source code compatible with cuDNN 5.1, it will
  be best effort.

## Breaking Changes to the API
* `org.tensorflow.contrib.android.TensorFlowInferenceInterface` now throws exceptions where possible and has simplified method signatures.

## Changes to contrib APIs
* Added `tf.contrib.util.create_example`.
* Added bilinear interpolation to `tf.contrib.image`.
* Add `tf.contrib.stateless` for random ops with custom seed control.
* MultivariateNormalFullCovariance added to contrib/distributions/
* tensorflow/contrib/rnn undergoes RNN cell variable renaming for
  consistency with Keras layers. Specifically, the previous variable names
  "weights" and "biases" are changed to "kernel" and "bias", respectively.
  This may cause backward incompatibility with regard to your old
  checkpoints containing such RNN cells, in which case you can use the
  [checkpoint_convert script](https://github.com/tensorflow/tensorflow/blob/master/tensorflow/contrib/rnn/python/tools/checkpoint_convert.py)
  to convert the variable names in your old checkpoints.
* Added `tf.contrib.kernel_methods` module with Ops and estimators for primal
  (explicit) kernel methods in TensorFlow.

## Bug Fixes and Other Changes
* In python, `Operation.get_attr` on type attributes returns the Python DType
  version of the type to match expected get_attr documentation rather than the
  protobuf enum.
* tensorflow/contrib/rnn undergoes RNN cell variable renaming for
  consistency with Keras layers. Specifically, the previous variable names
  "weights" and "biases" are changed to "kernel" and "bias", respectively.
* Changed MIN_SDK version to 8.0 when building iOS libraries.
* Fixed LIBXSMM integration.
* Make decode_jpeg/decode_png/decode_gif handle all formats, since users frequently try to decode an image as the wrong type.
* Improve implicit broadcasting lowering.
* Improving stability of GCS/BigQuery clients by a faster retrying of stale transmissions.
* Remove OpKernelConstruction::op_def() as part of minimizing proto dependencies.
* VectorLaplaceDiag distribution added.
* Android demo no longer requires libtensorflow_demo.so to run (libtensorflow_inference.so still required)
* Added `categorical_column_with_vocabulary_file`.
* Introduce ops for batching/unbatching tensors across Session::Run() calls.
* Add tf.log_sigmoid(x) = tf.log(tf.sigmoid(x)) = -tf.nn.softplus(-x).
* Changed hooks lists to immutable tuples, and now allow any iterable for the associated arguments.
* Introduce TFDecorator.
* Added an Mfcc op for speech feature generation.
* Improved DirectSession::Run() overhead and error checking. Feeding a value of the wrong type will now synchronously raise an INVALID_ARGUMENT error instead of asynchronously raising an INTERNAL error. Code that depends on the (undefined) behavior when feeding a tensor of the wrong type may need to be updated.
* Added unreduced NONE, and reduced MEAN options for losses. Removed "WEIGHTED_" prefix from other Reduction constants.
* assertAllClose now handles dicts.
* Added Gmock matcher for HloInstructions.
* Add var name to errors on variable restore.
* Added an AudioSpectrogram op for audio feature generation.
* Added `reduction` arg to losses.
* `tf.placeholder` can represent scalar shapes and partially known.
* Remove estimator_spec(mode) argument.
* Added an AudioSpectrogram op for audio feature generation.
* TensorBoard disables all runs by default if there are more than 40 runs.
* Removed old doc generator code.
* GCS file system integration now supports domain buckets, e.g gs://bucket.domain.com/path.
* Add `tf.summary.text` for outputting text to TensorBoard.
* The "run" command of tfdbg's command-line interface now supports filtering of tensors by node name, op type and tensor dtype.
* `tf.string_to_number` now supports int64 and float64 outputs.

## Thanks to our Contributors

This release contains contributions from many people at Google, as well as:

4F2E4A2E, Aaron Schumacher, Abhi Agg, admcrae, Adriano Carmezim, Adrià Arrufat,
agramesh1, Akimitsu Seo, Alan Mosca, Alex Egg, Alex Rothberg, Alexander Heinecke,
Alexander Matyasko, Alexandr Baranezky, Alexandre Caulier, Ali Siddiqui, Anand Venkat,
Andrew Hundt, Androbin, Anmol Sharma, Arie, Arno Leist, Arron Cao, AuréLien Geron, Bairen Yi,
Beomsu Kim, Carl Thomé, cfperez, Changming Sun, Corey Wharton, critiqjo, Dalei Li, Daniel
Rasmussen, Daniel Trebbien, DaríO Hereñú, David Eng, David Norman, David Y. Zhang, Davy Song, ddurham2,
Deepak Subburam, Dmytro Kyrychuk, Dominic Rossi, Dominik SchlöSser, Dustin Tran,
Eduardo Pinho, Egil Martinsson, Elliot Saba, Eric Bigelow, Erik Smistad, Evan Klitzke,
Fabrizio Milo, Falcon Dai, Fei Gao, FloopCZ, Fung Lam, Gautam, GBLin5566, Greg Peatfield,
Gu Wang, Guenther Schmuelling, Hans Pabst, Harun Gunaydin, Huaizheng, Ido Shamay, Ikaro
Silva, Ilya Edrenkin, Immexxx, James Mishra, Jamie Cooke, Jay Young, Jayaram Bobba,
Jianfei Wang, jinghua2, Joey Meyer, John Maidens, Jonghoon Jin, Julian Villella,
Jun Kim, Jun Shi, Junwei Pan, jyegerlehner, Karan Desai, Karel Van De Plassche,
Kb Sriram, KhabarlakKonstantin, Koan-Sin Tan, krivard, Kwotsin, Leandro Gracia Gil,
Li Chen, Liangliang He, Louie Helm, lspvic, Luiz Henrique Soares, LáSzló Csomor,
Mark Wong, Mathew Wicks, Matthew Rahtz, Maxwell Paul Brickner, Michael Hofmann, Miguel
Flores Ruiz De Eguino, MikeTam1021, Mortada Mehyar, Mycosynth, Namnamseo,
Nate Harada, Neven Miculinic, Nghia Tran, Nick Lyu, Niranjan Hasabnis, Nishidha, Oleksii
Kuchaiev, Oyesh Mann Singh, Panmari, Patrick, Paul Van Eck, Piyush Chaudhary, Quim Llimona,
Raingo, Richard Davies, Ruben Vereecken, Sahit Chintalapudi, Sam Abrahams, Santiago Castro,
Scott Sievert, Sean O'Keefe, Sebastian Schlecht, Shane, Shubhankar Deshpande, Spencer Schaber,
Sunyeop Lee, t13m, td2014, Thomas H. P. Andersen, Toby Petty, Umang Mehta,
Vadim Markovtsev, Valentin Iovene, Vincent Zhao, Vit Stepanovs, Vivek Rane, Vu Pham, wannabesrevenge,
weipingpku, wuhaixutab, wydwww, Xiang Gao, Xiaolin Lin, xiaoyaozhuzi, Yaroslav Bulatov, Yi Liu,
Yoshihiro Sugi, Yuan (Terry) Tang, Yuming Wang, Yuxin Wu, Zader Zheng, Zhaojun Zhang, zhengjiajin,
ZhipengShen, Ziming Dong, zjj2wry

We are also grateful to all who filed issues or helped resolve them, asked and
answered questions, and were part of inspiring discussions.

# Release 1.1.0

## Major Features and Improvements
* Added Java API support for Windows.
* Added `tf.spectral` module. Moved existing FFT ops to `tf.spectral` while
  keeping an alias in the old location (`tf.*`).
* Added 1D, 2D and 3D Fourier transform ops for real signals to `tf.spectral`.
* Added a `tf.bincount` function.
* Added Keras 2 API to contrib.
* Added a new lightweight queue-like object - `RecordInput`.
* Added `tf.contrib.image.compose_transforms` function.
* Bring `tf.estimator.*` into the API. Non-deprecated functionality from `tf.contrib.learn.Estimator` is moved to `tf.estimator.Estimator` with cosmetic changes.
* Docker images: TF images on gcr.io and Docker Hub are upgraded to ubuntu:16.04.
* Added the following features to TensorFlow Debugger (tfdbg):
  * Ability to inspect Python source file against TF ops and tensors (command `print_source` / `ps`)
  * New navigation bar in Curses-based UI
  * NodeStepper (command `invoke_stepper`) now uses intermediate tensor dumps. It also uses `TensorHandles` as direct feeds during successive `cont` calls for improved performance and reduced memory consumption.
* Initial release of installation guides for Java, C, and Go.
* Added Text Dashboard to TensorBoard.

## Deprecations

* TensorFlow 1.1.0 will be the last time we release a binary with Mac GPU support. Going forward, we will stop testing on Mac GPU systems. We continue to welcome patches that maintain Mac GPU support, and we will try to keep the Mac GPU build working.

## Changes to contrib APIs
* The behavior of RNNCells is now stricter due to the transition towards making RNNCells act more like Keras layers.
  * If an RNNCell is used twice in two different variable scopes, an error is raised describing how to avoid this behavior.
  * If an RNNCell is used in a variable scope with existing conflicting variables, an error is raised showing that the RNNCell must be constructed with argument `reuse=True`.
* Deprecated contrib/distributions `pmf`, `pdf`, `log_pmf`, `log_pdf`.
* Moved `bayesflow.special_math` to distributions.
* `tf.contrib.tensor_forest.python.tensor_forest.RandomForestDeviceAssigner` removed.
* Changed some MVN classes and parameters:
  * `tf.contrib.distributions.MultivariateNormalFull` replaced by `tf.contrib.distributions.MultivariateNormalTriL`.
  * `tf.contrib.distributions.MultivariateNormalCholesky` replaced by `tf.contrib.distributions.MultivariateNormalTriL`
  * `tf.contrib.distributions.MultivariateNormalDiagWithSoftplusStDev` replaced
    by `tf.contrib.distributions.MultivariateNormalDiagWithSoftplusScale`
  * `tf.contrib.distributions.MultivariateNormalDiag` arguments changed from `mu`, `diag_stddev` to `log`, `scale_diag`.
  * `tf.contrib.distributions.MultivariateNormalDiagPlusVDVT` removed.
  * `tf.contrib.distributions.MultivariateNormalDiagPlusLowRank` added.

## Bug Fixes and Other Changes
* Java: Support for loading models exported using the SavedModel API (courtesy @EronWright).
* Go: Added support for incremental graph execution.
* Fix a bug in the WALS solver when single-threaded.
* Added support for integer sparse feature values in `tf.contrib.layers.sparse_column_with_keys`.
* Fixed `tf.set_random_seed(0)` to be deterministic for all ops.
* Stability improvements for the GCS file system support.
* Improved TensorForest performance.
* Added support for multiple filename globs in `tf.matching_files`.
* `LogMessage` now includes a timestamp as beginning of a message.
* Added MultiBox person detector example standalone binary.
* Android demo: Makefile build functionality added to build.gradle to fully support building TensorFlow demo in Android on Windows.
* Android demo: read MultiBox priors from txt file rather than protobuf.
* Added colocation constraints to `StagingArea`.
* `sparse_matmul_op` reenabled for Android builds.
* Restrict weights rank to be the same as the broadcast target, to avoid ambiguity on broadcast rules.
* Upgraded libxsmm to 1.7.1 and applied other changes for performance and memory usage.
* Fixed bfloat16 integration of LIBXSMM sparse mat-mul.
* Improved performance and reduce memory usage by allowing ops to forward input buffers to output buffers and perform computations in-place.
* Improved the performance of CPU assignment for strings.
* Speed up matrix * vector multiplication and matrix * matrix with unknown shapes.
* C API: Graph imports now support input remapping, control dependencies, and returning imported nodes (see `TF_GraphImportGraphDefWithReturnOutputs()`)
* Multiple C++ API updates.
* Multiple TensorBoard updates including:
  * Users can now view image summaries at various sampled steps (instead of just the last step).
  * Bugs involving switching runs as well as the image dashboard are fixed.
  * Removed data download links from TensorBoard.
  * TensorBoard uses a relative data directory, for easier embedding.
  * TensorBoard automatically ignores outliers for domain calculation, and formats proportional values consistently.
* Multiple tfdbg bug fixes:
  * Fixed Windows compatibility issues.
  * Command history now persists across runs.
  * Bug fix in graph validation related to `tf.while_loops`.
* Java Maven fixes for bugs with Windows installation.
* Backport fixes and improvements from external keras.
* Keras config file handling fix.

## Thanks to our Contributors

This release contains contributions from many people at Google, as well as:

A. Besir Kurtulmus, Adal Chiriliuc, @akash, Alec-Desouza, Alex Rothberg, Alex
Sergeev, Alexander Heinecke, Allen Guo, Andreas Madsen, Ankesh Anand, Anton
Loss, @Aravind, @Arie, Ashutosh Das, AuréLien Geron, Bairen Yi, @bakunyo, Ben
Visser, Brady Zhou, Calpa Liu, Changming Sun, Chih Cheng Liang, Christopher
Berner, Clark Zinzow, @Conchylicultor, Dan Ellis, Dan J, Dan Jarvis, Daniel
Ylitalo, Darren Garvey, David Norman, David Truong, @DavidNorman, Dimitar
Pavlov, Dmitry Persiyanov, @Eddie, @elirex, Erfan Noury, Eron Wright, Evgeny
Mazovetskiy, Fabrizio (Misto) Milo, @fanlu, Fisher Coder, Florian Courtial,
Franck Dernoncourt, Gagan Goel, Gao, Xiang, @Gautam, Gefu Tang, @guilherme,
@guschmue, Hannah Provenza, Hans Pabst, @hartb, Hsiao Yi, Huazuo Gao, Igor
ChorążEwicz, Ivan Smirnov, Jakub Kolodziejczyk, Jason Gavris, Jason Morton, Jay
Young, Jayaram Bobba, Jeremy Sawruk, Jiaming Liu, Jihun Choi, @jiqiu, Joan Thibault,
John C F, Jojy George Varghese, Jon Malmaud, Julian Berman, Julian Niedermeier,
Junpeng Lao, Kai Sasaki, @Kankroc, Karl Lessard, Kyle Bostelmann, @Lezcano, Li
Yi, Luo Yun, @lurker, Mahmoud-Abuzaina, Mandeep Singh, Marek Kolodziej, Mark
Szepieniec, Martial Hue, Medhat Omr, Memo Akten, Michael Gharbi, MichaëL Defferrard,
Milan Straka, @MircoT, @mlucool, Muammar Ibn Faisal, Nayana Thorat, @nghiattran,
Nicholas Connor, Nikolaas Steenbergen, Niraj Patel, Niranjan Hasabnis, @Panmari,
Pavel Bulanov, Philip Pries Henningsen, Philipp Jund, @polonez, Prayag Verma, Rahul
Kavi, Raphael Gontijo Lopes, @rasbt, Raven Iqqe, Reid Pryzant, Richard Shin, Rizwan
Asif, Russell Kaplan, Ryo Asakura, RüDiger Busche, Saisai Shao, Sam Abrahams, @sanosay,
Sean Papay, @seaotterman, @selay01, Shaurya Sharma, Sriram Narayanamoorthy, Stefano
Probst, @taknevski, @tbonza, @teldridge11, Tim Anglade, Tomas Reimers, Tomer Gafner,
Valentin Iovene, Vamsi Sripathi, Viktor Malyi, Vit Stepanovs, Vivek Rane, Vlad Firoiu,
@wangg12, @will, Xiaoyu Tao, Yaroslav Bulatov, Yi Liu, Yuan (Terry) Tang, @Yufeng,
Yuming Wang, Yuxin Wu, Zafar Takhirov, Ziming Dong

We are also grateful to all who filed issues or helped resolve them, asked and
answered questions, and were part of inspiring discussions.


# Release 1.0.1

## Bug Fixes and Other Changes
* Change GraphConstructor to not increase the version when importing, but instead take the min of all versions.
* Google Cloud Storage fixes.
* Removed `tf.core` and `tf.python` modules from the API. These were never intended to be exposed. Please use the same objects through top-level `tf` module instead.

# Release 1.0.0

## Major Features and Improvements
* XLA (experimental): initial release of [XLA](https://www.tensorflow.org/versions/master/experimental/xla/), a domain-specific compiler for TensorFlow graphs, that targets CPUs and GPUs.
* TensorFlow Debugger (tfdbg): command-line interface and API.
* New python 3 docker images added.
* Made pip packages pypi compliant. TensorFlow can now be installed by `pip
  install tensorflow` command.
* Several python API calls have been changed to resemble NumPy more closely.
* Android: person detection + tracking demo implementing Scalable Object
  Detection using Deep Neural Networks.
* New (experimental) [Java API](https://github.com/tensorflow/tensorflow/tree/master/tensorflow/java).
* Add new Android image stylization demo based on "A Learned Representation For Artistic Style", and add YOLO object detector support.

## Breaking Changes to the API
To help you upgrade your existing TensorFlow Python code to match the API changes below, we have prepared a [conversion script](https://github.com/tensorflow/tensorflow/tree/master/tensorflow/tools/compatibility).
* TensorFlow/models have been moved to a separate github repository.
* Division and modulus operators (/, //, %) now match Python (flooring)
  semantics. This applies to `tf.div` and `tf.mod` as well. To obtain forced
  integer truncation based behaviors you can use `tf.truncatediv`
  and `tf.truncatemod`.
* `tf.divide()` is now the recommended division function. `tf.div()` will
  remain, but its semantics do not respond to Python 3 or `from future`
  mechanisms.
* tf.reverse() now takes indices of axes to be reversed. E.g.
  `tf.reverse(a, [True, False, True])` must now be written as
  `tf.reverse(a, [0, 2])`. `tf.reverse_v2()` will remain until 1.0 final.
* `tf.mul`, `tf.sub` and `tf.neg` are deprecated in favor of `tf.multiply`,
  `tf.subtract` and `tf.negative`.
* `tf.pack` and `tf.unpack` are deprecated in favor of `tf.stack` and
  `tf.unstack`.
* `TensorArray.pack` and `TensorArray.unpack` are getting deprecated in favor of
  `TensorArray.stack` and `TensorArray.unstack`.
* The following Python functions have had their arguments changed to use `axis`
  when referring to specific dimensions. We have kept the old keyword arguments
  for compatibility currently, but we will be removing them well before the
  final 1.0.
  * `tf.argmax`: `dimension` becomes `axis`
  * `tf.argmin`: `dimension` becomes `axis`
  * `tf.count_nonzero`: `reduction_indices` becomes `axis`
  * `tf.expand_dims`: `dim` becomes `axis`
  * `tf.reduce_all`: `reduction_indices` becomes `axis`
  * `tf.reduce_any`: `reduction_indices` becomes `axis`
  * `tf.reduce_join`: `reduction_indices` becomes `axis`
  * `tf.reduce_logsumexp`: `reduction_indices` becomes `axis`
  * `tf.reduce_max`: `reduction_indices` becomes `axis`
  * `tf.reduce_mean`: `reduction_indices` becomes `axis`
  * `tf.reduce_min`: `reduction_indices` becomes `axis`
  * `tf.reduce_prod`: `reduction_indices` becomes `axis`
  * `tf.reduce_sum`: `reduction_indices` becomes `axis`
  * `tf.reverse_sequence`: `batch_dim` becomes `batch_axis`, `seq_dim` becomes `seq_axis`
  * `tf.sparse_concat`: `concat_dim` becomes `axis`
  * `tf.sparse_reduce_sum`: `reduction_axes` becomes `axis`
  * `tf.sparse_reduce_sum_sparse`: `reduction_axes` becomes `axis`
  * `tf.sparse_split`: `split_dim` becomes `axis`
* `tf.listdiff` has been renamed to `tf.setdiff1d` to match NumPy naming.
* `tf.inv` has been renamed to be `tf.reciprocal` (component-wise reciprocal)
  to avoid confusion with `np.inv` which is matrix inversion
* tf.round now uses banker's rounding (round to even) semantics to match NumPy.
* `tf.split` now takes arguments in a reversed order and with different
  keywords. In particular, we now match NumPy order as
  `tf.split(value, num_or_size_splits, axis)`.
* `tf.sparse_split` now takes arguments in reversed order and with different
  keywords. In particular we now match NumPy order as
  `tf.sparse_split(sp_input, num_split, axis)`. NOTE: we have temporarily
  made `tf.sparse_split` require keyword arguments.
* `tf.concat` now takes arguments in reversed order and with different keywords. In particular we now match NumPy order as `tf.concat(values, axis, name)`.
* `tf.image.decode_jpeg` by default uses the faster DCT method, sacrificing
  a little fidelity for improved speed. One can revert to the old
  behavior by specifying the attribute `dct_method='INTEGER_ACCURATE'`.
* `tf.complex_abs` has been removed from the Python interface. `tf.abs`
  supports complex tensors and should be used instead.
* In the C++ API (in tensorflow/cc), Input, Output, etc. have moved
  from the tensorflow::ops namespace to tensorflow.
* Template.`var_scope` property renamed to `.variable_scope`
* SyncReplicasOptimizer is removed and SyncReplicasOptimizerV2 renamed to SyncReplicasOptimizer.
* `tf.zeros_initializer()` and `tf.ones_initializer()` now return a callable
  that must be called with initializer arguments, in your code replace
  `tf.zeros_initializer` with `tf.zeros_initializer()`.
* `SparseTensor.shape` has been renamed to `SparseTensor.dense_shape`.  Same for
  `SparseTensorValue.shape`.
* Replace tf.scalar_summary, tf.histogram_summary, tf.audio_summary, tf.image_summary with tf.summary.scalar, tf.summary.histogram, tf.summary.audio, tf.summary.image, respectively. The new summary ops take name rather than tag as their first argument, meaning summary ops now respect TensorFlow name scopes.
* Replace tf.train.SummaryWriter and tf.train.SummaryWriterCache with tf.summary.FileWriter and tf.summary.FileWriterCache.
* Removes RegisterShape from public API. Use C++ shape function registration
  instead.
* Deprecated `_ref` dtypes from the python API.
* In the C++ API (in tensorflow/cc), Input, Output, etc. have moved
  from the tensorflow::ops namespace to tensorflow.
* Change arg order for `{softmax,sparse_softmax,sigmoid}_cross_entropy_with_logits` to be (labels, predictions), and force use of named args.
* tf.nn.rnn_cell.* and most functions in tf.nn.rnn.* (with the exception of dynamic_rnn and raw_rnn) are temporarily in tf.contrib.rnn.  They will be moved back into core for TF 1.2.
* `tf.nn.sampled_softmax_loss` and `tf.nn.nce_loss` have both changed their API such that you need to switch the `inputs, labels` to `labels, inputs` parameters.
* The shape keyword argument of the `SparseTensor` constructor changes its name to `dense_shape` between Tensorflow 0.12 and Tensorflow 1.0.

## Bug Fixes and Other Changes
* Numerous C++ API updates.
* New op: `parallel_stack`.
* Introducing common tf io compression options constants for
  RecordReader/RecordWriter.
* Add `sparse_column_with_vocabulary_file`, to specify a feature column that
  transform string features to IDs, where the mapping is defined by a vocabulary
  file.
* Added `index_to_string_table` which returns a lookup table that maps indices to
  strings.
* Add `string_to_index_table`, which returns a lookup table that matches strings
  to indices.
* Add a `ParallelForWithWorkerId` function.
* Add `string_to_index_table`, which returns a lookup table that matches strings
  to indices.
* Support restore session from checkpoint files in v2 in `contrib/session_bundle`.
* Added a tf.contrib.image.rotate function for arbitrary angles.
* Added `tf.contrib.framework.filter_variables` as a convenience function to
  filter lists of variables based on regular expressions.
* `make_template()` takes an optional `custom_getter_ param`.
* Added comment about how existing directories are handled by
  `recursive_create_dir`.
* Added an op for QR factorizations.
* Divides and mods in Python API now use flooring (Python) semantics.
* Android: pre-built libs are now built nightly.
* Android: cmake/gradle build for TensorFlow Inference library under
  `contrib/android/cmake`
* Android: Much more robust Session initialization code.
* Android: TF stats now exposed directly in demo and log when debug mode is
  active
* Android: new/better README.md documentation
* saved_model is available as `tf.saved_model`.
* Empty op is now stateful.
* Improve speed of scatter_update on the cpu for ASSIGN operations.
* Change `reduce_join` to treat `reduction_indices` in the same way as other `reduce_` ops.
* Move `TensorForestEstimator` to `contrib/tensor_forest`.
* Enable compiler optimizations by default and allow configuration in configure.
* `tf.divide` now honors the name field.
* Make metrics weight broadcasting more strict.
* Add new queue-like `StagingArea` and new ops: `stage` and `unstage`.
* Enable inplace update ops for strings on CPU. Speed up string concat.

## Thanks to our Contributors

This release contains contributions from many people at Google, as well as:

Aaron Hu, Abhishek Aggarwal, Adam Michael, Adriano Carmezim, @AfirSraftGarrier,
Alexander Novikov, Alexander Rosenberg Johansen, Andrew Gibiansky, Andrew Hundt,
Anish Shah, Anton Loss, @b0noI, @BoyuanJiang, Carl Thomé, Chad Kennedy, Comic
Chang, Connor Braa, Daniel N. Lang, Daniel Trebbien,
@danielgordon10, Darcy Liu, Darren Garvey, Dmitri Lapin, Eron Wright, Evan
Cofer, Fabrizio Milo, Finbarr Timbers, Franck Dernoncourt, Garrett Smith,
@guschmue, Hao Wei, Henrik Holst, Huazuo Gao, @Ian, @Issac, Jacob Israel,
Jangsoo Park, Jin Kim, Jingtian Peng, John Pope, Kye Bostelmann, Liangliang He,
Ling Zhang, Luheng He, Luke Iwanski, @lvli, Michael Basilyan, Mihir Patel,
Mikalai Drabovich, Morten Just, @newge, Nick Butlin, Nishant Shukla,
Pengfei Ni, Przemyslaw Tredak, @rasbt, @Ronny, Rudolf Rosa, @RustingSword,
Sam Abrahams, Sam Putnam, @SeongAhJo, Shi Jiaxin, @skavulya, Steffen MüLler,
@TheUSER123, @tiriplicamihai, @vhasanov, Victor Costan, Vit Stepanovs,
Wangda Tan, Wenjian Huang, Xingdong Zuo, Yaroslav Bulatov, Yota Toyama,
Yuan (Terry) Tang, Yuxin Wu

We are also grateful to all who filed issues or helped resolve them, asked and
answered questions, and were part of inspiring discussions.


# Release 0.12.0

## Major Features and Improvements

* TensorFlow now builds and runs on Microsoft Windows (tested on Windows 10,
  Windows 7, and Windows Server 2016). Supported languages include Python (via a
  pip package) and C++. CUDA 8.0 and cuDNN 5.1 are supported for GPU
  acceleration. Known limitations include: It is not currently possible to load
  a custom op library. The GCS and HDFS file systems are not currently
  supported. The following ops are not currently implemented:
  Dequantize, QuantizeAndDequantize, QuantizedAvgPool,
  QuantizedBatchNomWithGlobalNormalization, QuantizedBiasAdd, QuantizedConcat,
  QuantizedConv2D, QuantizedMatmul, QuantizedMaxPool,
  QuantizeDownAndShrinkRange, QuantizedRelu, QuantizedRelu6, QuantizedReshape,
  QuantizeV2, RequantizationRange, and Requantize.
* Go: Experimental API in Go to create and execute graphs
  (https://godoc.org/github.com/tensorflow/tensorflow/tensorflow/go)
* New checkpoint format becomes the default in `tf.train.Saver`. Old V1
  checkpoints continue to be readable; controlled by the `write_version`
  argument, `tf.train.Saver` now by default writes out in the new V2
  format. It significantly reduces the peak memory required and latency
  incurred during restore.
* Added a new library for library of matrix-free (iterative) solvers for linear
  equations, linear least-squares, eigenvalues and singular values in
  tensorflow/contrib/solvers. Initial version has lanczos bidiagonalization,
  conjugate gradients and CGLS.
* Added gradients for `matrix_solve_ls` and `self_adjoint_eig`.
* Large cleanup to add second order gradient for ops with C++ gradients and
  improve existing gradients such that most ops can now be differentiated
  multiple times.
* Added a solver for ordinary differential equations,
  `tf.contrib.integrate.odeint`.
* New contrib module for tensors with named axes, `tf.contrib.labeled_tensor`.
* Visualization of embeddings in TensorBoard.

## Breaking Changes to the API

* `BusAdjacency` enum replaced with a protocol buffer `DeviceLocality`.  PCI bus
  indexing now starts from 1 instead of 0, and `bus_id==0` is used where
  previously `BUS_ANY` was used.
* `Env::FileExists` and `FileSystem::FileExists` now return a tensorflow::Status
  instead of a bool. Any callers to this function can be converted to a bool
  by adding .ok() to the call.
* The C API type `TF_SessionWithGraph` has been renamed to `TF_Session`,
  indicating its preferred use in language bindings for TensorFlow.
  What was previously `TF_Session` has been renamed to `TF_DeprecatedSession`.
* Renamed `TF_Port` to `TF_Output` in the C API.
* Removes RegisterShape from public API. Use C++ shape function registration instead.
  indexing now starts from 1 instead of 0, and `bus_id==0` is used where
  previously `BUS_ANY` was used.
* Most RNN cells and RNN functions now use different variable scopes to be
  consistent with layers (`tf.contrib.layers`).  This means old checkpoints
  written using this code will not load after this change without providing
  `Saver` a list of variable renames.  Examples of variable scope changes
  include `RNN` -> `rnn` in `tf.nn.rnn`, `tf.nn.dynamic_rnn` and moving from
  `Linear/Matrix` -> `weights` and `Linear/Bias` -> `biases` in most RNN cells.
* Deprecated tf.select op. tf.where should be used instead.
* `SparseTensor.shape` has been renamed to `SparseTensor.dense_shape`.  Same for
  `SparseTensorValue.shape`.
* `Env::FileExists` and `FileSystem::FileExists` now return a
  `tensorflow::Status` instead of a bool. Any callers to this function can be
  converted to a bool by adding `.ok()` to the call.
* C API: Type `TF_SessionWithGraph` has been renamed to `TF_Session`, indicating
  its preferred use in language bindings for TensorFlow. What was previously
  `TF_Session` has been renamed to `TF_DeprecatedSession`.
* C API: Renamed `TF_Port` to `TF_Output`.
* C API: The caller retains ownership of `TF_Tensor` objects provided to
  `TF_Run`, `TF_SessionRun`, `TF_SetAttrTensor` etc.
* Renamed `tf.image.per_image_whitening()` to
  `tf.image.per_image_standardization()`
* Move Summary protobuf constructors to `tf.summary` submodule.
* Deprecate `histogram_summary`, `audio_summary`, `scalar_summary`,
  `image_summary`, `merge_summary`, and `merge_all_summaries`.
* Combined `batch_*` and regular version of linear algebra and FFT ops. The
  regular op now handles batches as well. All `batch_*` Python interfaces were
  removed.
* `tf.all_variables`, `tf.VARIABLES` and `tf.initialize_all_variables` renamed
  to `tf.global_variables`, `tf.GLOBAL_VARIABLES` and
  `tf.global_variables_initializer` respectively.
* `tf.zeros_initializer()` and `tf.ones_initializer()` now return a callable
  that must be called with initializer arguments, in your code replace
  `tf.zeros_initializer` with `tf.zeros_initializer()`

## Bug Fixes and Other Changes

* Use threadsafe version of `lgamma` function.
* Fix `tf.sqrt` handling of negative arguments.
* Fixed bug causing incorrect number of threads to be used for multi-threaded
  benchmarks.
* Performance optimizations for `batch_matmul` on multi-core CPUs.
* Improve trace, `matrix_set_diag`, `matrix_diag_part` and their gradients to
  work for rectangular matrices.
* Support for SVD of complex valued matrices.


## Thanks to our Contributors

This release contains contributions from many people at Google, as well as:

@a7744hsc, Abhi Agg, @admcrae, Adriano Carmezim, Aki Sukegawa, Alex Kendall,
Alexander Rosenberg Johansen, @amcrae, Amlan Kar, Andre Simpelo, Andreas Eberle,
Andrew Hundt, Arnaud Lenglet, @b0noI, Balachander Ramachandran, Ben Barsdell,
Ben Guidarelli, Benjamin Mularczyk, Burness Duan, @c0g, Changming Sun,
@chanis, Corey Wharton, Dan J, Daniel Trebbien, Darren Garvey, David Brailovsky,
David Jones, Di Zeng, @DjangoPeng, Dr. Kashif Rasul, @drag0, Fabrizio (Misto)
Milo, FabríCio Ceschin, @fp, @Ghedeon, @guschmue, Gökçen Eraslan, Haosdent
Huang, Haroen Viaene, Harold Cooper, Henrik Holst, @hoangmit, Ivan Ukhov, Javier
Dehesa, Jingtian Peng, Jithin Odattu, Joan Pastor, Johan Mathe, Johannes Mayer,
Jongwook Choi, Justus Schwabedal, Kai Wolf, Kamil Hryniewicz, Kamran Amini,
Karen Brems, Karl Lattimer, @kborer, Ken Shirriff, Kevin Rose, Larissa Laich,
Laurent Mazare, Leonard Lee, Liang-Chi Hsieh, Liangliang He, Luke Iwanski,
Marek Kolodziej, Moustafa Alzantot, @MrQianjinsi, @nagachika, Neil Han, Nick
Meehan, Niels Ole Salscheider, Nikhil Mishra, @nschuc, Ondrej Skopek, OndřEj
Filip, @OscarDPan, Pablo Moyano, Przemyslaw Tredak, @qitaishui, @Quarazy,
@raix852, Philipp Helo, Sam Abrahams, @SriramRamesh, Till Hoffmann, Tushar Soni,
@tvn, @tyfkda, Uwe Schmidt, Victor Villas, Vit Stepanovs, Vladislav Gubarev,
@wujingyue, Xuesong Yang, Yi Liu, Yilei Yang, @youyou3, Yuan (Terry) Tang,
Yuming Wang, Zafar Takhirov, @zhongyuk, Ziming Dong, @guotong1988

We are also grateful to all who filed issues or helped resolve them, asked and
answered questions, and were part of inspiring discussions.

# Release 0.11.0

## Major Features and Improvements

* CUDA 8 support.
* cuDNN 5 support.
* HDFS Support.
* Adds Fused LSTM support via cuDNN 5 in `tensorflow/contrib/cudnn_rnn`.
* Improved support for NumPy style basic slicing including non-1 strides,
  ellipses, newaxis, and negative indices. For example complicated expressions
  like `foo[1, 2:4, tf.newaxis, ..., :-3:-1, :]` are now supported. In addition
  we have preliminary (non-broadcasting) support for sliced assignment to
  variables. In particular one can write `var[1:3].assign([1,11,111])`.
* Deprecated `tf.op_scope` and `tf.variable_op_scope` in favor of a unified `tf.name_scope` and `tf.variable_scope`. The new argument order of `tf.variable_scope` is incompatible with previous versions.
* Introducing `core/util/tensor_bundle` module: a module to efficiently
  serialize/deserialize tensors to disk.  Will be used in TF's new checkpoint
  format.
* Added tf.svd for computing the singular value decomposition (SVD) of dense
  matrices or batches of matrices (CPU only).
* Added gradients for eigenvalues and eigenvectors computed using
  `self_adjoint_eig` or `self_adjoint_eigvals`.
* Eliminated `batch_*` methods for most linear algebra and FFT ops and promoted
  the non-batch version of the ops to handle batches of matrices.
* Tracing/timeline support for distributed runtime (no GPU profiler yet).
* C API gives access to inferred shapes with `TF_GraphGetTensorNumDims` and
  `TF_GraphGetTensorShape`.
* Shape functions for core ops have moved to C++ via
  `REGISTER_OP(...).SetShapeFn(...)`.  Python shape inference RegisterShape calls
  use the C++ shape functions with `common_shapes.call_cpp_shape_fn`.  A future
  release will remove `RegisterShape` from python.


## Bug Fixes and Other Changes

* Documentation now includes operator overloads on Tensor and Variable.
* `tensorflow.__git_version__` now allows users to identify the version of the
  code that TensorFlow was compiled with. We also have
  `tensorflow.__git_compiler__` which identifies the compiler used to compile
  TensorFlow's core.
* Improved multi-threaded performance of `batch_matmul`.
* LSTMCell, BasicLSTMCell, and MultiRNNCell constructors now default to
  `state_is_tuple=True`.  For a quick fix while transitioning to the new
  default, simply pass the argument `state_is_tuple=False`.
* DeviceFactory's AddDevices and CreateDevices functions now return
  a Status instead of void.
* Int32 elements of list(type) arguments are no longer placed in host memory by
  default. If necessary, a list(type) argument to a kernel can be placed in host
  memory using a HostMemory annotation.
* `uniform_unit_scaling_initializer()` no longer takes a `full_shape` arg,
  instead relying on the partition info passed to the initializer function when
  it's called.
* The NodeDef protocol message is now defined in its own file `node_def.proto`
  `instead of graph.proto`.
* `ops.NoGradient` was renamed `ops.NotDifferentiable`. `ops.NoGradient` will
  be removed soon.
* `dot.h` / DotGraph was removed (it was an early analysis tool prior
  to TensorBoard, no longer that useful).  It remains in history
  should someone find the code useful.
* re2 / regexp.h was removed from being a public interface of TF.
  Should users need regular expressions, they should depend on the RE2
  library directly rather than via TensorFlow.

## Thanks to our Contributors

This release contains contributions from many people at Google, as well as:

Abid K, @afshinrahimi, @AidanGG, Ajay Rao, Aki Sukegawa, Alex Rothberg,
Alexander Rosenberg Johansen, Andrew Gibiansky, Andrew Thomas, @Appleholic,
Bastiaan Quast, Ben Dilday, Bofu Chen, Brandon Amos, Bryon Gloden, Cissp®,
@chanis, Chenyang Liu, Corey Wharton, Daeyun Shin, Daniel Julius Lasiman, Daniel
Waterworth, Danijar Hafner, Darren Garvey, Denis Gorbachev, @DjangoPeng,
Egor-Krivov, Elia Palme, Eric Platon, Fabrizio Milo, Gaetan Semet,
Georg Nebehay, Gu Wang, Gustav Larsson, @haosdent, Harold Cooper, Hw-Zz,
@ichuang, Igor Babuschkin, Igor Macedo Quintanilha, Ilya Edrenkin, @ironhead,
Jakub Kolodziejczyk, Jennifer Guo, Jihun Choi, Jonas Rauber, Josh Bleecher
Snyder, @jpangburn, Jules Gagnon-Marchand, Karen Brems, @kborer, Kirill Bobyrev,
Laurent Mazare, Longqi Yang, Malith Yapa, Maniteja Nandana, Martin Englund,
Matthias Winkelmann, @mecab, Mu-Ik Jeon, Nand Dalal, Niels Ole Salscheider,
Nikhil Mishra, Park Jiin, Pieter De Rijk, @raix852, Ritwik Gupta, Sahil Sharma,
Sangheum Hwang, @SergejsRk, Shinichiro Hamaji, Simon Denel, @Steve, @suiyuan2009,
Tiago Jorge, Tijmen Tieleman, @tvn, @tyfkda, Wang Yang, Wei-Ting Kuo, Wenjian
Huang, Yan Chen, @YenChenLin, Yuan (Terry) Tang, Yuncheng Li, Yunfeng Wang, Zack
Polizzi, @zhongzyd, Ziming Dong, @perhapszzy

We are also grateful to all who filed issues or helped resolve them, asked and
answered questions, and were part of inspiring discussions.

# Release 0.10.0

## Major Features and Improvements

* Added support for C++ shape inference
* Added graph-construction C API
* Major revision to the graph-construction C++ API
* Support makefile build for iOS
* Added Mac GPU support
* Full version of TF-Slim available as `tf.contrib.slim`
* Added k-Means clustering and WALS matrix factorization

## Bug Fixes and Other Changes

* Allow gradient computation for scalar values.
* Performance improvements for gRPC
* Improved support for fp16
* New high-level ops in tf.contrib.{layers,metrics}
* New features for TensorBoard, such as shape display, exponential smoothing
* Faster and more stable Google Cloud Storage (GCS) filesystem support
* Support for zlib compression and decompression for TFRecordReader and TFRecordWriter
* Support for reading (animated) GIFs
* Improved support for SparseTensor
* Added support for more probability distributions (Dirichlet, Beta, Bernoulli, etc.)
* Added Python interfaces to reset resource containers.
* Many bugfixes and performance improvements
* Many documentation fixes

## Thanks to our Contributors

This release contains contributions from many people at Google, as well as:

Alex Rothberg, Andrew Royer, Austin Marshall, @BlackCoal, Bob Adolf, Brian Diesel, Charles-Emmanuel Dias, @chemelnucfin, Chris Lesniewski, Daeyun Shin, Daniel Rodriguez, Danijar Hafner, Darcy Liu, Kristinn R. Thórisson, Daniel Castro, Dmitry Savintsev, Kashif Rasul, Dylan Paiton, Emmanuel T. Odeke, Ernest Grzybowski, Gavin Sherry, Gideon Dresdner, Gregory King, Harold Cooper, @heinzbeinz, Henry Saputra, Huarong Huo, Huazuo Gao, Igor Babuschkin, Igor Macedo Quintanilha, Ivan Ukhov, James Fysh, Jan Wilken Dörrie, Jihun Choi, Johnny Lim, Jonathan Raiman, Justin Francis, @lilac, Li Yi, Marc Khoury, Marco Marchesi, Max Melnick, Micael Carvalho, @mikowals, Mostafa Gazar, Nico Galoppo, Nishant Agrawal, Petr Janda, Yuncheng Li, @raix852, Robert Rose, @Robin-des-Bois, Rohit Girdhar, Sam Abrahams, satok16, Sergey Kishchenko, Sharkd Tu, @shotat, Siddharth Agrawal, Simon Denel, @sono-bfio, SunYeop Lee, Thijs Vogels, @tobegit3hub, @Undo1, Wang Yang, Wenjian Huang, Yaroslav Bulatov, Yuan Tang, Yunfeng Wang, Ziming Dong

We are also grateful to all who filed issues or helped resolve them, asked and
answered questions, and were part of inspiring discussions.

# Release 0.9.0

## Major Features and Improvements

* Python 3.5 support and binaries
* Added iOS support
* Added support for processing on GPUs on MacOS
* Added makefile for better cross-platform build support (C API only)
* fp16 support and improved complex128 support for many ops
* Higher level functionality in contrib.{layers,losses,metrics,learn}
* More features to Tensorboard
* Improved support for string embedding and sparse features
* The RNN api is finally "official" (see, e.g., `tf.nn.dynamic_rnn`,
  `tf.nn.rnn`, and the classes in `tf.nn.rnn_cell`).
* TensorBoard now has an Audio Dashboard, with associated audio summaries.

## Bug Fixes and Other Changes

* Turned on CuDNN Autotune.
* Added support for using third-party Python optimization algorithms (contrib.opt).
* Google Cloud Storage filesystem support.
* HDF5 support
* Add support for 3d convolutions and pooling.
* Update gRPC release to 0.14.
* Eigen version upgrade.
* Switch to eigen thread pool
* `tf.nn.moments()` now accepts a `shift` argument. Shifting by a good estimate
  of the mean improves numerical stability. Also changes the behavior of the
  `shift` argument to `tf.nn.sufficient_statistics()`.
* Performance improvements
* Many bugfixes
* Many documentation fixes
* TensorBoard fixes: graphs with only one data point, Nan values,
  reload button and auto-reload, tooltips in scalar charts, run
  filtering, stable colors
* Tensorboard graph visualizer now supports run metadata. Clicking on nodes
  while viewing a stats for a particular run will show runtime statistics, such
  as memory or compute usage. Unused nodes will be faded out.

## Thanks to our Contributors

This release contains contributions from many people at Google, as well as:

Aaron Schumacher, Aidan Dang, Akihiko ITOH, Aki Sukegawa, Arbit Chen, Aziz Alto, Danijar Hafner, Erik Erwitt, Fabrizio Milo, Felix Maximilian Möller, Henry Saputra, Sung Kim, Igor Babuschkin, Jan Zikes, Jeremy Barnes, Jesper Steen Møller, Johannes Mayer, Justin Harris, Kashif Rasul, Kevin Robinson, Loo Rong Jie, Lucas Moura, Łukasz Bieniasz-Krzywiec, Mario Cho, Maxim Grechkin, Michael Heilman, Mostafa Rahmani, Mourad Mourafiq, @ninotoshi, Orion Reblitz-Richardson, Yuncheng Li, @raoqiyu, Robert DiPietro, Sam Abrahams, Sebastian Raschka, Siddharth Agrawal, @snakecharmer1024, Stephen Roller, Sung Kim, SunYeop Lee, Thijs Vogels, Till Hoffmann, Victor Melo, Ville Kallioniemi, Waleed Abdulla, Wenjian Huang, Yaroslav Bulatov, Yeison Rodriguez, Yuan Tang, Yuxin Wu, @zhongzyd, Ziming Dong, Zohar Jackson

We are also grateful to all who filed issues or helped resolve them, asked and
answered questions, and were part of inspiring discussions.

# Release 0.8.0

## Major Features and Improvements

* Added a distributed runtime using GRPC
* Move skflow to `contrib/learn`
* Better linear optimizer in `contrib/linear_optimizer`
* Random forest implementation in `contrib/tensor_forest`
* CTC loss and decoders in `contrib/ctc`
* Basic support for `half` data type
* Better support for loading user ops (see examples in `contrib/`)
* Allow use of (non-blocking) Eigen threadpool with `TENSORFLOW_USE_EIGEN_THREADPOOL` define
* Add an extension mechanism for adding network file system support
* TensorBoard displays metadata stats (running time, memory usage and device used) and tensor shapes

## Bug Fixes and Other Changes

* Utility for inspecting checkpoints
* Basic tracing and timeline support
* Allow building against cuDNN 5 (not incl. RNN/LSTM support)
* Added instructions and binaries for ProtoBuf library with fast serialization and without 64MB limit
* Added special functions
* `bool`-strictness: Tensors have to be explicitly compared to `None`
* Shape strictness: all fed values must have a shape that is compatible with the tensor they are replacing
* Exposed `tf.while_loop` (deprecated `control_flow_ops.While`)
* run() now takes RunOptions and RunMetadata, which enable timing stats
* Fixed lots of potential overflow problems in op kernels
* Various performance improvements, especially for RNNs and convolutions
* Many bugfixes
* Nightly builds, tutorial tests, many test improvements
* New examples: transfer learning and deepdream ipython notebook
* Added tutorials, many documentation fixes.

## Thanks to our Contributors

This release contains contributions from many people at Google, as well as:

Abhinav Upadhyay, Aggelos Avgerinos, Alan Wu, Alexander G. de G. Matthews, Aleksandr Yahnev, @amchercashin, Andy Kitchen, Aurelien Geron, Awni Hannun, @BanditCat, Bas Veeling, Cameron Chen, @cg31, Cheng-Lung Sung, Christopher Bonnett, Dan Becker, Dan Van Boxel, Daniel Golden, Danijar Hafner, Danny Goodman, Dave Decker, David Dao, David Kretch, Dongjoon Hyun, Dustin Dorroh, @e-lin, Eurico Doirado, Erik Erwitt, Fabrizio Milo, @gaohuazuo, Iblis Lin, Igor Babuschkin, Isaac Hodes, Isaac Turner, Iván Vallés, J Yegerlehner, Jack Zhang, James Wexler, Jan Zikes, Jay Young, Jeff Hodges, @jmtatsch, Johnny Lim, Jonas Meinertz Hansen, Kanit Wongsuphasawat, Kashif Rasul, Ken Shirriff, Kenneth Mitchner, Kenta Yonekura, Konrad Magnusson, Konstantin Lopuhin, @lahwran, @lekaha, @liyongsea, Lucas Adams, @makseq, Mandeep Singh, @manipopopo, Mark Amery, Memo Akten, Michael Heilman, Michael Peteuil, Nathan Daly, Nicolas Fauchereau, @ninotoshi, Olav Nymoen, @panmari, @papelita1234, Pedro Lopes, Pranav Sailesh Mani, RJ Ryan, Rob Culliton, Robert DiPietro, @ronrest, Sam Abrahams, Sarath Shekkizhar, Scott Graham, Sebastian Raschka, Sung Kim, Surya Bhupatiraju, Syed Ahmed, Till Hoffmann, @timsl, @urimend, @vesnica, Vlad Frolov, Vlad Zagorodniy, Wei-Ting Kuo, Wenjian Huang, William Dmitri Breaden Madden, Wladimir Schmidt, Yuan Tang, Yuwen Yan, Yuxin Wu, Yuya Kusakabe, @zhongzyd, @znah.

We are also grateful to all who filed issues or helped resolve them, asked and
answered questions, and were part of inspiring discussions.


# Release 0.7.1

## Bug Fixes and Other Changes

* Added gfile.Open and gfile.Copy, used by input_data.py.
* Fixed Saver bug when MakeDirs tried to create empty directory.
* GPU Pip wheels are built with cuda 7.5 and cudnn-v4, making them
  required for the binary releases. Lower versions of cuda/cudnn can
  be supported by installing from sources and setting the options
  during ./configure
* Fix dataset encoding example for Python3 (@danijar)
* Fix PIP installation by not packaging protobuf as part of wheel,
  require protobuf 3.0.0b2.
* Fix Mac pip installation of numpy by requiring pip >= 1.10.1.
* Improvements and fixes to Docker image.


# Release 0.7.0

## Major Features and Improvements

* Allow using any installed Cuda >= 7.0 and cuDNN >= R2, and add support
  for cuDNN R4
* Added a `contrib/` directory for unsupported or experimental features,
  including higher level `layers` module
* Added an easy way to add and dynamically load user-defined ops
* Built out a good suite of tests, things should break less!
* Added `MetaGraphDef` which makes it easier to save graphs with metadata
* Added assignments for "Deep Learning with TensorFlow" udacity course


## Bug Fixes and Other Changes

* Added a versioning framework for `GraphDef`s to ensure compatibility
* Enforced Python 3 compatibility
* Internal changes now show up as sensibly separated commits
* Open-sourced the doc generator
* Un-fork Eigen
* Simplified the `BUILD` files and cleaned up C++ headers
* TensorFlow can now be used as a submodule in another bazel build
* New ops (e.g., `*fft`, `*_matrix_solve`)
* Support for more data types in many ops
* Performance improvements
* Various bugfixes
* Documentation fixes and improvements


## Breaking Changes to the API

* `AdjustContrast` kernel deprecated, new kernel `AdjustContrastv2` takes and
  outputs float only. `adjust_contrast` now takes all data types.
* `adjust_brightness`'s `delta` argument is now always assumed to be in `[0,1]`
  (as is the norm for images in floating point formats), independent of the
  data type of the input image.
* The image processing ops do not take `min` and `max` inputs any more, casting
  safety is handled by `saturate_cast`, which makes sure over- and underflows
  are handled before casting to data types with smaller ranges.
* For C++ API users: `IsLegacyScalar` and `IsLegacyVector` are now gone from
  `TensorShapeUtils` since TensorFlow is scalar strict within Google (for
  example, the shape argument to `tf.reshape` can't be a scalar anymore).  The
  open source release was already scalar strict, so outside Google `IsScalar`
  and `IsVector` are exact replacements.
* The following files are being removed from `tensorflow/core/public/`:
    * `env.h` -> `../platform/env.h`
    * `status.h` -> `../lib/core/status.h`
    * `tensor.h` -> `../framework/tensor.h`
    * `tensor_shape.h` -> `../framework/tensor_shape.h`
    * `partial_tensor_shape.h` -> `../framework/partial_tensor_shape.h`
    * `tensorflow_server.h` deleted
* For C++ API users: `TensorShape::ShortDebugString` has been renamed to
  `DebugString`, and the previous `DebugString` behavior is gone (it was
  needlessly verbose and produced a confusing empty string for scalars).
* `GraphOptions.skip_common_subexpression_elimination` has been removed. All
  graph optimizer options are now specified via
  `GraphOptions.OptimizerOptions`.
* `ASSERT_OK` / `EXPECT_OK` macros conflicted with external projects, so they
  were renamed `TF_ASSERT_OK`, `TF_EXPECT_OK`.  The existing macros are
  currently maintained for short-term compatibility but will be removed.
* The non-public `nn.rnn` and the various `nn.seq2seq` methods now return
  just the final state instead of the list of all states.
* `tf.scatter_update` now no longer guarantees that lexicographically largest
  index be used for update when duplicate entries exist.
* `tf.image.random_crop(image, [height, width])` is now
  `tf.random_crop(image, [height, width, depth])`, and `tf.random_crop` works
  for any rank (not just 3-D images).  The C++ `RandomCrop` op has been replaced
  with pure Python.
* Renamed `tf.test.GetTempDir` and `tf.test.IsBuiltWithCuda` to
  `tf.test.get_temp_dir` and `tf.test.is_built_with_cuda` for PEP-8
  compatibility.
* `parse_example`'s interface has changed, the old interface is accessible in
  `legacy_parse_example` (same for related functions).
* New `Variable`s are not added to the same collection several times even if
  a list with duplicates is passed to the constructor.
* The Python API will now properly set the `list` member of `AttrValue` in
  constructed `GraphDef` messages for empty lists.  The serialization of some
  graphs will change, but the change is both forwards and backwards compatible.
  It will break tests that compare a generated `GraphDef` to a golden serialized
  `GraphDef` (which is discouraged).


## Thanks to our Contributors

This release contains contributions from many people at Google, as well as:

Akiomi Kamakura, Alex Vig, Alexander Rosenberg Johansen, Andre Cruz, Arun Ahuja,
Bart Coppens, Bernardo Pires, Carl Vondrick, Cesar Salgado, Chen Yu,
Christian Jauvin, Damien Aymeric, Dan Vanderkam, Denny Britz, Dongjoon Hyun,
Eren Güven, Erik Erwitt, Fabrizio Milo, G. Hussain Chinoy, Jim Fleming,
Joao Felipe Santos, Jonas Meinertz Hansen, Joshi Rekha, Julian Viereck,
Keiji Ariyama, Kenton Lee, Krishna Sankar, Kristina Chodorow, Linchao Zhu,
Lukas Krecan, Mark Borgerding, Mark Daoust, Moussa Taifi,
Nathan Howell, Naveen Sundar Govindarajulu, Nick Sweeting, Niklas Riekenbrauck,
Olivier Grisel, Patrick Christ, Povilas Liubauskas, Rainer Wasserfuhr,
Romain Thouvenin, Sagan Bolliger, Sam Abrahams, Taehoon Kim, Timothy J Laurent,
Vlad Zavidovych, Yangqing Jia, Yi-Lin Juang, Yuxin Wu, Zachary Lipton,
Zero Chen, Alan Wu, @brchiu, @emmjaykay, @jalammar, @Mandar-Shinde,
@nsipplswezey, @ninotoshi, @panmari, @prolearner and @rizzomichaelg.

We are also grateful to all who filed issues or helped resolve them, asked and
answered questions, and were part of inspiring discussions.


# Release 0.6.0

## Major Features and Improvements

* Python 3.3+ support via changes to python codebase and ability
  to specify python version via ./configure.

* Some improvements to GPU performance and memory usage:
  [convnet benchmarks](https://github.com/soumith/convnet-benchmarks/issues/66)
  roughly equivalent with native cudnn v2 performance.  Improvements mostly due
  to moving to 32-bit indices, faster shuffling kernels.  More improvements to
  come in later releases.


## Bug Fixes

* Lots of fixes to documentation and tutorials, many contributed
  by the public.

* 271 closed issues on github issues.

## Backwards-Incompatible Changes

* `tf.nn.fixed_unigram_candidate_sampler` changed its default 'distortion'
  attribute from 0.0 to 1.0. This was a bug in the original release
  that is now fixed.

# Release 0.5.0

Initial release of TensorFlow.<|MERGE_RESOLUTION|>--- conflicted
+++ resolved
@@ -1,4 +1,3 @@
-<<<<<<< HEAD
 # Release 1.14.0
 
 ## Major Features and Improvements
@@ -133,13 +132,11 @@
 
 1e100, 4d55397500, a6802739, abenmao, Adam Weiss, Ag Ramesh, Alan Du, Albin Joy, Alex, Aman Patel, Amit, Amit Kumar Jaiswal, Amit Srivastava, Andreas Eberle, Andy Craze, Anthony Platanios, Armen Poghosov, armenpoghosov, arp95, Arpit Shah, Ashwin Ramaswami, Aurelien Geron, AuréLien Geron, aweers, awesomealex1, Ayush Agrawal, Ben Barsdell, Bharat Raghunathan, Bhavani Subramanian, blairhan, BléNesi Attila, Brandon Carter, candy.dc, Chao Liu, chenchc, chie8842, Christian Hansen, Christian Sigg, Clayne Robison, crafet, csukuangfj, ctiijima, Dan Jarvis, Dan Lazewatsky, Daniel Ingram, Daniel Salvadori, Dave Airlie, David Norman, Dayananda V, Dayananda-V, delock, Denis Khalikov, Deven Desai, Dheeraj Rajaram Reddy, dmitrievanthony, Donovan Ong, Drew Szurko, Duncan Riach, Dustin Neighly, Edward Forgacs, EFanZh, Fei Hu, Felix Lemke, Filip Matzner, fo40225, frreiss, Gautam, gehring, Geoffrey Irving, Grzegorz George Pawelczak, Grzegorz Pawelczak, Gyoung-Yoon Ryoo, HanGuo97, Hanton Yang, Hari Shankar, hehongliang, Heungsub Lee, Hoeseong Kim, I-Hong Jhuo, Ilango R, Innovimax, Irene Dea, Jacky Ko, Jakub Lipinski, Jason Zaman, jcf94, Jeffrey Poznanovic, Jens Elofsson, Jeroen BéDorf, Jia Qingtong, Jiankang, Joe Q, Joe Quadrino, Joeran Beel, Jonas Rauber, Jonathan, Jonathan Kyl, Joppe Geluykens, Joseph Friedman, jtressle, jwu, K Yasaswi Sri Chandra Gandhi, K. Hodges, Kaixi Hou, Karl Lessard, Karl Weinmeister, Karthik Muthuraman, Kashif Rasul, KDR, Keno Fischer, Kevin Mader, kjopek, Koan-Sin Tan, kouml, ktaebum, Lakshay Tokas, Laurent Le Brun, Letian Kang, Li, Guizi, Loo Rong Jie, Lucas Hendren, Lukas Geiger, Luke Han, luxupu, Ma, Guokai, Mahmoud Abuzaina, Mandar Deshpande, manhyuk, Marco Gaido, Marek Drozdowski, Mark Collier, Mark Ryan, mars20, Mateusz Chudyk, Matt Conley, MattConley, mbhuiyan, mdfaijul, Melissa Grueter, Michael KäUfl, MickaëL Schoentgen, Miguel Morin, Mihail Salnikov, Mike Arpaia, Mike Holcomb, monklof, Moses Marin, Mshr-H, nammbash, Natalia Gimelshein, Nayana-Ibm, neargye, Neeraj Pradhan, Nehal J Wani, Nick, Niels Ole Salscheider, Niranjan Hasabnis, nlewycky, Nuka-137, Nutti, olicht, P Sudeepam, Palmer Lao, Pan Daoxin, Pariksheet Pinjari, Pavel Samolysov, PENGWA, Pooya Davoodi, R S Nikhil Krishna, Rohit Gupta, Roman Soldatow, rthadur, Ruizhe, Ryan Jiang, Samantha Andow, Sami Kama, Sana-Damani, Saurabh Deoras, sdamani, seanshpark, Sebastien Iooss, Serv-Inc, Shahzad Lone, Shashank Gupta, Shashi, shashvat, shashvatshahi1998, Siju, Siju Samuel, Snease-Abq, Spencer Schaber, sremedios, srinivasan.narayanamoorthy, Steve Lang, Steve Nesae, Sumesh Udayakumaran, Supriya Rao, Taylor Jakobson, Taylor Thornton, Ted Chang, ThisIsPIRI, Thomas Deegan, Thomas Hagebols, tianyapiaozi, Tim Zaman, tomguluson92, Tongxuan Liu, TungJerry, v1incent, Vagif, vcarpani, Vikram Tiwari, Vishwak Srinivasan, Vitor-Alves, wangsiyu, wateryzephyr, WeberXie, WeijieSun, Wen-Heng (Jack) Chung, wenxizhu, Will Battel, William D. Irons, wyzhao, Xin, Yasuhiro Matsumoto, ymodak, Yong Tang, Younes Khoudli, Yuan Lin, Yves-Noel Weweler, Zantares, zjjott, 卜居, 王振华 (Wang Zhenhua), 黄鑫
 
-=======
 # Release 1.13.2
 
 ## Bug Fixes and Other Changes
 * TF-RCCL path fix for issue#370
 * The 1.13.2 whl package is built the ROCm2.3 user-bit environment
->>>>>>> 218344cb
 
 # Release 1.13.0
 
