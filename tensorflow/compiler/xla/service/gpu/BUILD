# Description:
#   GPU-specific components in XLA service implementation.

load("//tensorflow/compiler/xla/tests:build_defs.bzl", "xla_test")
load("//tensorflow/compiler/xla:xla.bzl", "xla_proto_library")
load(
    "//tensorflow/core:platform/default/build_config_root.bzl",
    "if_static",
    "tf_cuda_tests_tags",
)
load("//tensorflow:tensorflow.bzl", "tf_cc_test", "tf_cuda_library")
load("@local_config_cuda//cuda:build_defs.bzl", "if_cuda")
load("@local_config_cuda//cuda:build_defs.bzl", "if_cuda_is_configured")
load("@local_config_rocm//rocm:build_defs.bzl", "if_rocm")
load("@local_config_rocm//rocm:build_defs.bzl", "if_rocm_is_configured")

licenses(["notice"])  # Apache 2.0

package(default_visibility = [":friends"])

package_group(
    name = "friends",
    includes = [
        "//tensorflow/compiler/xla:friends",
    ],
)

# Filegroup used to collect source files for dependency checking.
filegroup(
    name = "c_srcs",
    data = glob([
        "**/*.cc",
        "**/*.h",
    ]),
)

xla_proto_library(
    name = "backend_configs",
    srcs = ["backend_configs.proto"],
)

cc_library(
    name = "gpu_constants",
    srcs = ["gpu_constants.cc"],
    hdrs = ["gpu_constants.h"],
    deps = [
        "//tensorflow/compiler/xla:types",
        "//tensorflow/core:framework",
    ],
)

cc_library(
    name = "partition_assignment",
    srcs = [
        "partition_assignment.cc",
    ],
    hdrs = [
        "partition_assignment.h",
    ],
    deps = [
        "//tensorflow/compiler/xla:shape_util",
        "//tensorflow/compiler/xla:types",
        "//tensorflow/compiler/xla:util",
        "//tensorflow/compiler/xla/service:hlo",
        "//tensorflow/core:lib",
        "//tensorflow/core:stream_executor_no_cuda",
        "@com_google_absl//absl/memory",
        "@com_google_absl//absl/strings:str_format",
    ],
)

# TODO(b/29140563) This target is flaky, disabled until flakiness is
# root-caused. Failed on 2016-06-08.
#tf_cc_test(
#    name = "partition_assignment_test",
#    srcs = [
#        "partition_assignment_test.cc",
#    ],
#    tags = tf_cuda_tests_tags(),
#    deps = [
#        ":partition_assignment",
#        "//tensorflow/core:stream_executor_no_cuda",
#        "//tensorflow/compiler/xla:shape_util",
#        "//tensorflow/compiler/xla:xla_data_proto",
#        "//tensorflow/compiler/xla/service:gpu_plugin",
#        "//tensorflow/compiler/xla/service:hlo",
#        "//tensorflow/compiler/xla/tests:hlo_test_base",
#        "//tensorflow/core:test_main",
#    ],
#)

cc_library(
    name = "stream_assignment",
    srcs = ["stream_assignment.cc"],
    hdrs = ["stream_assignment.h"],
    deps = [
        ":ir_emission_utils",
        "//tensorflow/compiler/xla:util",
        "//tensorflow/compiler/xla/service:hlo",
        "//tensorflow/compiler/xla/service:hlo_reachability",
        "@com_google_absl//absl/container:flat_hash_map",
        "@com_google_absl//absl/container:flat_hash_set",
        "@com_google_absl//absl/memory",
    ],
)

tf_cc_test(
    name = "stream_assignment_test",
    srcs = [
        "stream_assignment_test.cc",
    ],
    deps = [
        ":stream_assignment",
        "//tensorflow/compiler/xla:test_helpers",
        "//tensorflow/compiler/xla:types",
        "//tensorflow/compiler/xla/service:hlo",
        "//tensorflow/compiler/xla/tests:hlo_test_base",
        "//tensorflow/compiler/xla/tests:test_utils",
        "//tensorflow/compiler/xla/tests:xla_internal_test_main",
        "//tensorflow/core:lib",
        "@com_google_absl//absl/memory",
        "@com_google_absl//absl/strings:str_format",
    ],
)

cc_library(
    name = "hlo_to_ir_bindings",
    srcs = ["hlo_to_ir_bindings.cc"],
    hdrs = ["hlo_to_ir_bindings.h"],
    deps = [
        ":buffer_allocations",
        ":ir_emission_utils",
        "//tensorflow/compiler/xla:util",
        "//tensorflow/compiler/xla/service:buffer_assignment",
        "//tensorflow/compiler/xla/service:hlo",
        "//tensorflow/compiler/xla/service/llvm_ir:alias_analysis",
        "//tensorflow/compiler/xla/service/llvm_ir:buffer_assignment_util",
        "//tensorflow/compiler/xla/service/llvm_ir:ir_array",
        "//tensorflow/compiler/xla/service/llvm_ir:llvm_util",
        "//tensorflow/compiler/xla/service/llvm_ir:tuple_ops",
        "//tensorflow/core:lib",
        "@com_google_absl//absl/container:flat_hash_map",
        "@com_google_absl//absl/container:flat_hash_set",
        "@com_google_absl//absl/strings",
        "@com_google_absl//absl/types:span",
        "@llvm//:core",
    ],
)

cc_library(
    name = "target_util",
    srcs = ["target_util.cc"],
    hdrs = ["target_util.h"],
    deps = [
        "//tensorflow/compiler/xla:util",
        "//tensorflow/compiler/xla/service/llvm_ir:llvm_util",
        "//tensorflow/compiler/xla/service/llvm_ir:ir_builder_mixin",
        "//tensorflow/core:lib",
        "@com_google_absl//absl/base",
        "@com_google_absl//absl/strings",
        "@com_google_absl//absl/types:span",
        "@llvm//:core",
        "@llvm//:support",
    ],
)

cc_library(
    name = "ir_emitter",
    srcs = [
        "ir_emitter.cc",
        "ir_emitter_nested.cc",
        "ir_emitter_unnested.cc",
    ],
    hdrs = [
        "ir_emitter.h",
        "ir_emitter_context.h",
        "ir_emitter_nested.h",
        "ir_emitter_unnested.h",
    ],
    deps = [
        ":buffer_allocations",
        ":cudnn_conv_runner",
        ":elemental_ir_emitter",
        ":gpu_constants",
        ":gpu_executable",
        ":hlo_to_ir_bindings",
        ":ir_emission_utils",
        ":nccl_all_reduce_thunk",
        ":parallel_loop_emitter",
        ":partition_assignment",
        ":target_util",
        ":thunk",
        "//tensorflow/compiler/xla:literal",
        "//tensorflow/compiler/xla:shape_util",
        "//tensorflow/compiler/xla:status_macros",
        "//tensorflow/compiler/xla:statusor",
        "//tensorflow/compiler/xla:types",
        "//tensorflow/compiler/xla:util",
        "//tensorflow/compiler/xla:window_util",
        "//tensorflow/compiler/xla:xla_data_proto",
        "//tensorflow/compiler/xla/service:buffer_assignment",
        "//tensorflow/compiler/xla/service:elemental_ir_emitter",
        "//tensorflow/compiler/xla/service:hlo",
        "//tensorflow/compiler/xla/service:hlo_casting_utils",
        "//tensorflow/compiler/xla/service:name_uniquer",
        "//tensorflow/compiler/xla/service:pattern_matcher",
        "//tensorflow/compiler/xla/service:while_loop_analysis",
        "//tensorflow/compiler/xla/service/llvm_ir:buffer_assignment_util",
        "//tensorflow/compiler/xla/service/llvm_ir:dynamic_update_slice_util",
        "//tensorflow/compiler/xla/service/llvm_ir:fused_ir_emitter",
        "//tensorflow/compiler/xla/service/llvm_ir:ir_array",
        "//tensorflow/compiler/xla/service/llvm_ir:ir_builder_mixin",
        "//tensorflow/compiler/xla/service/llvm_ir:kernel_support_library",
        "//tensorflow/compiler/xla/service/llvm_ir:kernel_tiling",
        "//tensorflow/compiler/xla/service/llvm_ir:llvm_loop",
        "//tensorflow/compiler/xla/service/llvm_ir:llvm_util",
        "//tensorflow/compiler/xla/service/llvm_ir:loop_emitter",
        "//tensorflow/compiler/xla/service/llvm_ir:sort_util",
        "//tensorflow/compiler/xla/service/llvm_ir:tuple_ops",
        "//tensorflow/core:lib",
        "//tensorflow/core:stream_executor_no_cuda",
        "@com_google_absl//absl/algorithm:container",
        "@com_google_absl//absl/container:inlined_vector",
        "@com_google_absl//absl/memory",
        "@com_google_absl//absl/strings",
        "@com_google_absl//absl/types:optional",
        "@com_google_absl//absl/types:span",
        "@llvm//:core",
        "@llvm//:support",
    ],
)

cc_library(
    name = "parallel_loop_emitter",
    srcs = ["parallel_loop_emitter.cc"],
    hdrs = ["parallel_loop_emitter.h"],
    deps = [
        ":partition_assignment",
        "//tensorflow/compiler/xla:shape_util",
        "//tensorflow/compiler/xla:xla_data_proto",
        "//tensorflow/compiler/xla/service/llvm_ir:ir_array",
        "//tensorflow/compiler/xla/service/llvm_ir:llvm_loop",
        "//tensorflow/compiler/xla/service/llvm_ir:llvm_util",
        "//tensorflow/compiler/xla/service/llvm_ir:loop_emitter",
        "//tensorflow/core:lib",
        "@llvm//:core",
    ],
)

cc_library(
    name = "elemental_ir_emitter",
    srcs = ["elemental_ir_emitter.cc"],
    hdrs = ["elemental_ir_emitter.h"],
    deps = [
        ":ir_emission_utils",
        "//tensorflow/compiler/xla:literal",
        "//tensorflow/compiler/xla:shape_util",
        "//tensorflow/compiler/xla:status_macros",
        "//tensorflow/compiler/xla:statusor",
        "//tensorflow/compiler/xla:types",
        "//tensorflow/compiler/xla:util",
        "//tensorflow/compiler/xla:window_util",
        "//tensorflow/compiler/xla:xla_data_proto",
        "//tensorflow/compiler/xla/service:elemental_ir_emitter",
        "//tensorflow/compiler/xla/service:hlo",
        "//tensorflow/compiler/xla/service:hlo_module_config",
        "//tensorflow/compiler/xla/service/llvm_ir:ir_array",
        "//tensorflow/compiler/xla/service/llvm_ir:llvm_loop",
        "//tensorflow/compiler/xla/service/llvm_ir:llvm_util",
        "//tensorflow/compiler/xla/service/llvm_ir:loop_emitter",
        "//tensorflow/compiler/xla/service/llvm_ir:math_ops",
        "//tensorflow/core:lib",
        "@com_google_absl//absl/strings",
        "@com_google_absl//absl/types:span",
        "@llvm//:core",
        "@llvm//:support",
    ],
)

cc_library(
    name = "buffer_allocations",
    srcs = ["buffer_allocations.cc"],
    hdrs = ["buffer_allocations.h"],
    deps = [
        ":gpu_constants",
        "//tensorflow/compiler/xla:status_macros",
        "//tensorflow/compiler/xla:statusor",
        "//tensorflow/compiler/xla:types",
        "//tensorflow/compiler/xla:util",
        "//tensorflow/compiler/xla/service:buffer_assignment",
        "//tensorflow/compiler/xla/service:device_memory_allocator",
        "//tensorflow/core:lib",
        "//tensorflow/core:lib_internal",
        "//tensorflow/core:stream_executor_no_cuda",
        "@com_google_absl//absl/container:flat_hash_map",
        "@com_google_absl//absl/memory",
        "@com_google_absl//absl/types:span",
    ],
)

cc_library(
    name = "hlo_execution_profiler",
    srcs = ["hlo_execution_profiler.cc"],
    hdrs = ["hlo_execution_profiler.h"],
    deps = [
        "//tensorflow/compiler/xla/service:hlo",
        "//tensorflow/compiler/xla/service:hlo_execution_profile",
        "//tensorflow/compiler/xla/service:stream_pool",
        "//tensorflow/core:lib",
        "//tensorflow/core:ptr_util",
        "//tensorflow/core:stream_executor_no_cuda",
        "@com_google_absl//absl/memory",
    ],
)

cc_library(
    name = "thunk",
    srcs = ["thunk.cc"],
    hdrs = ["thunk.h"],
    deps = [
        ":buffer_allocations",
        ":hlo_execution_profiler",
        "//tensorflow/compiler/xla/service:hlo",
        "//tensorflow/core:lib",
        "//tensorflow/core:stream_executor_no_cuda",
    ],
)

tf_cuda_library(
    name = "nccl_all_reduce_thunk",
    srcs = ["nccl_all_reduce_thunk.cc"],
    hdrs = ["nccl_all_reduce_thunk.h"],
    tags = ["no_rocm"],
    deps = [
        ":buffer_allocations",
        ":hlo_execution_profiler",
        ":thunk",
        "@com_google_absl//absl/synchronization",
        "//tensorflow/compiler/xla:util",
        "//tensorflow/compiler/xla/service:buffer_assignment",
        "//tensorflow/compiler/xla/service:hlo",
        "//tensorflow/core:lib",
        "//tensorflow/core:stream_executor_no_cuda",
    ] + if_cuda([
        "@local_config_nccl//:nccl",
        "//tensorflow/stream_executor/cuda:cuda_activation",
        "//tensorflow/stream_executor/cuda:cuda_gpu_executor",
    ]),
)

cc_library(
    name = "gpu_executable",
    srcs = [
        "conditional_thunk.cc",
        "convolution_thunk.cc",
        "copy_thunk.cc",
        "cudnn_batchnorm_thunk.cc",
        "fft_thunk.cc",
        "for_thunk.cc",
        "gemm_thunk.cc",
        "gpu_executable.cc",
        "infeed_thunk.cc",
        "kernel_thunk.cc",
        "memset_thunk.cc",
        "outfeed_thunk.cc",
        "sequential_thunk.cc",
        "thunk_schedule.cc",
        "triangular_solve_thunk.cc",
        "tuple_thunk.cc",
        "while_thunk.cc",
    ] + if_cuda_is_configured([
        "cholesky_thunk.cc",
        "nvptx_executable.cc"
       ])
      +  if_rocm_is_configured(["amdgpu_executable.cc"]),
    hdrs = [
        "conditional_thunk.h",
        "convolution_thunk.h",
        "copy_thunk.h",
        "cudnn_batchnorm_thunk.h",
        "fft_thunk.h",
        "for_thunk.h",
        "gemm_thunk.h",
        "gpu_executable.h",
        "infeed_thunk.h",
        "kernel_thunk.h",
        "memset_thunk.h",
        "outfeed_thunk.h",
        "sequential_thunk.h",
        "thunk_schedule.h",
        "triangular_solve_thunk.h",
        "tuple_thunk.h",
        "while_thunk.h",
    ] + if_cuda_is_configured([
         "cholesky_thunk.h",
         "nvptx_executable.h"
     ])
      + if_rocm_is_configured(["amdgpu_executable.h"]),
    deps = [
        ":buffer_allocations",
        ":cudnn_conv_runner",
        ":hlo_execution_profiler",
        ":infeed_manager",
        ":ir_emission_utils",
        ":nccl_all_reduce_thunk",  # fixdeps: keep
        ":outfeed_manager",
        ":partition_assignment",
        ":stream_assignment",
        ":stream_executor_util",
        ":thunk",
        "//tensorflow/compiler/xla:array2d",
        "//tensorflow/compiler/xla:literal",
        "//tensorflow/compiler/xla:shape_tree",
        "//tensorflow/compiler/xla:shape_util",
        "//tensorflow/compiler/xla:status",
        "//tensorflow/compiler/xla:status_macros",
        "//tensorflow/compiler/xla:statusor",
        "//tensorflow/compiler/xla:types",
        "//tensorflow/compiler/xla:util",
        "//tensorflow/compiler/xla:xla_data_proto",
        "//tensorflow/compiler/xla/service:buffer_assignment",
        "//tensorflow/compiler/xla/service:device_memory_allocator",
        "//tensorflow/compiler/xla/service:executable",
        "//tensorflow/compiler/xla/service:hlo",
        "//tensorflow/compiler/xla/service:hlo_execution_profile",
        "//tensorflow/compiler/xla/service:logical_buffer",
        "//tensorflow/compiler/xla/service:shaped_buffer",
        "//tensorflow/compiler/xla/service:transfer_manager",
        "//tensorflow/compiler/xla/service:tuple_points_to_analysis",
        "//tensorflow/compiler/xla/service/llvm_ir:buffer_assignment_util",
        "//tensorflow/core:lib",
        "//tensorflow/core:lib_internal",
        "//tensorflow/core:stream_executor_no_cuda",
        "//tensorflow/core/kernels:gpu_utils",
        "//tensorflow/stream_executor",
        "//tensorflow/stream_executor:blas",
        "//tensorflow/stream_executor:device_memory",
        "@com_google_absl//absl/algorithm:container",
        "@com_google_absl//absl/base:core_headers",
        "@com_google_absl//absl/container:flat_hash_map",
        "@com_google_absl//absl/container:flat_hash_set",
        "@com_google_absl//absl/memory",
        "@com_google_absl//absl/strings",
        "@com_google_absl//absl/strings:str_format",
        "@com_google_absl//absl/types:optional",
        "@com_google_absl//absl/types:span",
    ]
     + if_cuda_is_configured([
        ":cusolver_context",
        "//tensorflow/core/platform/default/build_config:stream_executor_cuda",
        "//tensorflow/core/platform/default/build_config:cublas_plugin",
        "//tensorflow/core/platform/default/build_config:cudnn_plugin",
        "//tensorflow/core/platform/default/build_config:cufft_plugin",
     ])
     + if_rocm_is_configured(["//tensorflow/core/platform/default/build_config:stream_executor_rocm",
     ]),
)

cc_library(
    name = "ir_emission_utils",
    srcs = ["ir_emission_utils.cc"],
    hdrs = ["ir_emission_utils.h"],
    deps = [
        ":backend_configs",
        ":target_util",
        "//tensorflow/compiler/xla:shape_util",
        "//tensorflow/compiler/xla:util",
        "//tensorflow/compiler/xla:window_util",
        "//tensorflow/compiler/xla:xla_data_proto",
        "//tensorflow/compiler/xla/service:hlo",
        "//tensorflow/compiler/xla/service/llvm_ir:llvm_util",
        "//tensorflow/core:lib",
        "@llvm//:core",
    ],
)

cc_library(
    name = "cudnn_conv_algorithm_picker",
    srcs = ["cudnn_conv_algorithm_picker.cc"],
    hdrs = ["cudnn_conv_algorithm_picker.h"],
    deps = [
        ":backend_configs",
        ":buffer_comparator",
        ":cudnn_conv_runner",
        ":gpu_autotuning_proto",
        ":gpu_executable",
        ":ir_emission_utils",
        ":redzone_allocator",
        ":stream_executor_util",
        "//tensorflow/compiler/xla:literal_util",
        "//tensorflow/compiler/xla:status_macros",
        "//tensorflow/compiler/xla:util",
        "//tensorflow/compiler/xla/service:compiler",
        "//tensorflow/compiler/xla/service:device_memory_allocator",
        "//tensorflow/compiler/xla/service:hlo",
        "//tensorflow/compiler/xla/service:hlo_casting_utils",
        "//tensorflow/compiler/xla/service:hlo_pass",
        "//tensorflow/core:autotuning_proto_cc",
        "//tensorflow/core:lib",
        "//tensorflow/core:logger",
        "//tensorflow/core:stream_executor_no_cuda",
        "//tensorflow/core/kernels:conv_ops",
        "//tensorflow/core/util/proto:proto_utils",
        "@com_google_absl//absl/algorithm:container",
        "@com_google_absl//absl/strings",
        "@com_google_absl//absl/strings:str_format",
        "@com_google_absl//absl/time",
        "@com_google_absl//absl/types:optional",
    ],
)

cc_library(
    name = "miopen_conv_algorithm_picker",
    srcs = ["miopen_conv_algorithm_picker.cc"],
    hdrs = ["miopen_conv_algorithm_picker.h"],
    deps = [
        ":backend_configs",
        ":buffer_comparator",
        ":cudnn_conv_runner",
        ":gpu_executable",
        ":ir_emission_utils",
        "//tensorflow/compiler/xla:literal_util",
        "//tensorflow/compiler/xla/service:compiler",
        "//tensorflow/compiler/xla/service:device_memory_allocator",
        "//tensorflow/compiler/xla/service:hlo",
        "//tensorflow/compiler/xla/service:hlo_casting_utils",
        "//tensorflow/compiler/xla/service:hlo_pass",
        "//tensorflow/core:lib",
        "//tensorflow/core:stream_executor_no_cuda",
        "@com_google_absl//absl/strings",
        "@com_google_absl//absl/strings:str_format",
        "@com_google_absl//absl/time",
        "@com_google_absl//absl/types:optional",
    ],
)

cc_library(
    name = "scratch_allocator",
    srcs = ["scratch_allocator.cc"],
    hdrs = ["scratch_allocator.h"],
    deps = [
        "//tensorflow/compiler/xla:status_macros",
        "//tensorflow/compiler/xla:util",
        "//tensorflow/compiler/xla/service:device_memory_allocator",
        "//tensorflow/core:stream_executor_no_cuda",
    ],
)

cc_library(
    name = "redzone_allocator",
    srcs = ["redzone_allocator.cc"],
    hdrs = ["redzone_allocator.h"],
    deps = [
        ":gpu_constants",
        "//tensorflow/compiler/xla:status_macros",
        "//tensorflow/compiler/xla:util",
        "//tensorflow/compiler/xla/service:device_memory_allocator",
        "//tensorflow/core:stream_executor_no_cuda",
    ],
)

tf_cc_test(
    name = "redzone_allocator_test",
    srcs = ["redzone_allocator_test.cc"],
    tags = tf_cuda_tests_tags(),
    deps = [
        ":redzone_allocator",
        "//tensorflow/compiler/xla:status_macros",
        "//tensorflow/compiler/xla:test",
        "//tensorflow/compiler/xla/service:device_memory_allocator",
        "//tensorflow/compiler/xla/tests:xla_internal_test_main",  # fixdeps: keep
        "//tensorflow/core:stream_executor_no_cuda",
        "//tensorflow/core:test",
        "//tensorflow/stream_executor:event",
        "//tensorflow/stream_executor:kernel",
    ]
     + if_cuda_is_configured([
        ":cusolver_context",
        "//tensorflow/core/platform/default/build_config:stream_executor_cuda",
        "//tensorflow/stream_executor/cuda:cuda_activation",
        "//tensorflow/stream_executor/cuda:cuda_gpu_executor",
     ])
     + if_rocm_is_configured(["//tensorflow/core/platform/default/build_config:stream_executor_rocm",
     ]),

)

cc_library(
    name = "cudnn_conv_runner",
    srcs = ["cudnn_conv_runner.cc"],
    hdrs = ["cudnn_conv_runner.h"],
    deps = [
        ":backend_configs",
        ":ir_emission_utils",
        ":stream_executor_util",
        "//tensorflow/compiler/xla:shape_util",
        "//tensorflow/compiler/xla:status",
        "//tensorflow/compiler/xla:status_macros",
        "//tensorflow/compiler/xla:statusor",
        "//tensorflow/compiler/xla:types",
        "//tensorflow/compiler/xla:util",
        "//tensorflow/compiler/xla:xla_data_proto",
        "//tensorflow/compiler/xla/service:hlo",
        "//tensorflow/core:stream_executor_no_cuda",
        "@com_google_absl//absl/strings",
        "@com_google_absl//absl/types:optional",
    ],
)

cc_library(
    name = "cudnn_conv_rewriter",
    srcs = ["cudnn_conv_rewriter.cc"],
    hdrs = ["cudnn_conv_rewriter.h"],
    deps = [
        ":backend_configs",
        ":ir_emission_utils",
        "//tensorflow/compiler/xla:literal",
        "//tensorflow/compiler/xla:util",
        "//tensorflow/compiler/xla:window_util",
        "//tensorflow/compiler/xla:xla_data_proto",
        "//tensorflow/compiler/xla/service:hlo",
        "//tensorflow/compiler/xla/service:hlo_pass",
        "//tensorflow/core:lib",
    ],
)

tf_cc_test(
    name = "cudnn_conv_rewriter_test",
    srcs = ["cudnn_conv_rewriter_test.cc"],
    deps = [
        ":cudnn_conv_rewriter",
        ":ir_emission_utils",
        "//tensorflow/compiler/xla:test",
        "//tensorflow/compiler/xla:test_helpers",
        "//tensorflow/compiler/xla/service:hlo",
        "//tensorflow/compiler/xla/service:hlo_matchers",
        "//tensorflow/compiler/xla/service:shape_inference",
        "//tensorflow/compiler/xla/tests:hlo_test_base",
        "//tensorflow/compiler/xla/tests:xla_internal_test_main",  # fixdeps: keep
        "//tensorflow/core:test",
    ],
)

cc_library(
    name = "cusolver_context",
<<<<<<< HEAD
    srcs = ["cusolver_context.cc"],
    hdrs = ["cusolver_context.h"],
    deps = [
        "@local_config_cuda//cuda:cuda_headers",
        "//tensorflow/compiler/xla:statusor",
        "//tensorflow/compiler/xla:types",
        "//tensorflow/compiler/xla:util",
        "//tensorflow/core:lib",
        "//tensorflow/core:stream_executor_no_cuda",
        "//tensorflow/stream_executor:blas",
    ] + if_static(
        ["@local_config_cuda//cuda:cusolver"],
        ["//tensorflow/stream_executor/cuda:cusolver_stub"],
    ),
=======
    srcs = if_cuda_is_configured([
           "cusolver_context.cc"
           ]),
    hdrs = if_cuda_is_configured([
          "cusolver_context.h"
       ]),
    deps =  if_cuda_is_configured([
             "//tensorflow/compiler/xla:statusor",
             "//tensorflow/compiler/xla:types",
             "//tensorflow/compiler/xla:util",
             "//tensorflow/core:lib",
             "//tensorflow/core:stream_executor_no_cuda",
              "//tensorflow/stream_executor:blas",
              "@local_config_cuda//cuda:cuda_headers",
              "@local_config_cuda//cuda:cusolver",
     ]),
>>>>>>> 218344cb
)

cc_library(
    name = "cusolver_rewriter",
    srcs = if_cuda_is_configured([
             "cusolver_rewriter.cc"
     ]),
    hdrs = if_cuda_is_configured([
          "cusolver_context.h",
           "cusolver_rewriter.h",
       ]),
    deps =  if_cuda_is_configured([
             ":cusolver_context",
             ":ir_emission_utils",
             ":scratch_allocator",
             "//tensorflow/compiler/xla:literal",
             "//tensorflow/compiler/xla:util",
             "//tensorflow/compiler/xla:xla_data_proto",
             "//tensorflow/compiler/xla/service:device_memory_allocator",
             "//tensorflow/compiler/xla/service:hlo",
             "//tensorflow/compiler/xla/service:hlo_pass",
             "//tensorflow/core:lib",
             "//tensorflow/core:stream_executor_no_cuda",
             "//tensorflow/stream_executor:blas",
              "@com_google_absl//absl/types:optional",
      ]),
)

cc_library(
    name = "instruction_fusion",
    srcs = ["instruction_fusion.cc"],
    hdrs = ["instruction_fusion.h"],
    deps = [
        ":gpu_fusible",
        ":ir_emission_utils",
        "//tensorflow/compiler/xla:shape_util",
        "//tensorflow/compiler/xla:xla_data_proto",
        "//tensorflow/compiler/xla/service:hlo",
        "//tensorflow/compiler/xla/service:instruction_fusion",
        "//tensorflow/compiler/xla/service:pattern_matcher",
        "//tensorflow/compiler/xla/service/llvm_ir:fused_ir_emitter",
        "@com_google_absl//absl/container:flat_hash_set",
    ],
)

tf_cc_test(
    name = "instruction_fusion_test",
    srcs = ["instruction_fusion_test.cc"],
    deps = [
        ":instruction_fusion",
        "//tensorflow/compiler/xla:status_macros",
        "//tensorflow/compiler/xla:util",
        "//tensorflow/compiler/xla/service:hlo",
        "//tensorflow/compiler/xla/service:hlo_matchers",
        "//tensorflow/compiler/xla/service:hlo_parser",
        "//tensorflow/compiler/xla/tests:hlo_test_base",
        "//tensorflow/compiler/xla/tests:test_utils",
        "//tensorflow/compiler/xla/tests:xla_internal_test_main",
    ],
)

cc_library(
    name = "multi_output_fusion",
    srcs = ["multi_output_fusion.cc"],
    hdrs = ["multi_output_fusion.h"],
    deps = [
        ":gpu_fusible",
        ":instruction_fusion",
        ":ir_emission_utils",
        "//tensorflow/compiler/xla:shape_util",
        "//tensorflow/compiler/xla/service:hlo",
        "//tensorflow/compiler/xla/service:multi_output_fusion",
        "//tensorflow/core:lib",
        "@com_google_absl//absl/algorithm:container",
        "@com_google_absl//absl/container:flat_hash_set",
    ],
)

tf_cc_test(
    name = "multi_output_fusion_test",
    srcs = ["multi_output_fusion_test.cc"],
    deps = [
        ":instruction_fusion",
        ":multi_output_fusion",
        "//tensorflow/compiler/xla:status_macros",
        "//tensorflow/compiler/xla:util",
        "//tensorflow/compiler/xla/service:hlo",
        "//tensorflow/compiler/xla/service:hlo_matchers",
        "//tensorflow/compiler/xla/service:hlo_parser",
        "//tensorflow/compiler/xla/tests:hlo_test_base",
        "//tensorflow/compiler/xla/tests:xla_internal_test_main",
        "//tensorflow/core:lib",
        "@com_google_absl//absl/strings",
    ],
)

cc_library(
    name = "gpu_copy_insertion",
    srcs = ["gpu_copy_insertion.cc"],
    hdrs = ["gpu_copy_insertion.h"],
    deps = [
        ":ir_emission_utils",
        "//tensorflow/compiler/xla/service:call_graph",
        "//tensorflow/compiler/xla/service:copy_insertion",
        "//tensorflow/compiler/xla/service:hlo",
        "//tensorflow/compiler/xla/service:hlo_dataflow_analysis",
        "//tensorflow/compiler/xla/service:hlo_pass",
        "//tensorflow/core:lib",
        "@com_google_absl//absl/container:flat_hash_set",
    ],
)

cc_library(
    name = "gpu_sanitize_constant_names",
    srcs = ["gpu_sanitize_constant_names.cc"],
    hdrs = ["gpu_sanitize_constant_names.h"],
    deps = [
        "//tensorflow/compiler/xla/service:hlo",
        "//tensorflow/compiler/xla/service:hlo_pass",
        "//tensorflow/compiler/xla/service/llvm_ir:buffer_assignment_util",
        "//tensorflow/core:lib",
    ],
)

tf_cc_test(
    name = "gpu_sanitize_constant_names_test",
    srcs = ["gpu_sanitize_constant_names_test.cc"],
    tags = tf_cuda_tests_tags(),
    deps = [
        ":gpu_sanitize_constant_names",
        ":ir_emission_utils",
        "//tensorflow/compiler/xla:shape_layout",
        "//tensorflow/compiler/xla:shape_util",
        "//tensorflow/compiler/xla:status_macros",
        "//tensorflow/compiler/xla:test_helpers",
        "//tensorflow/compiler/xla:util",
        "//tensorflow/compiler/xla:xla_data_proto",
        "//tensorflow/compiler/xla/service:computation_layout",
        "//tensorflow/compiler/xla/service:hlo",
        "//tensorflow/compiler/xla/service:hlo_matchers",
        "//tensorflow/compiler/xla/service:hlo_module_config",
        "//tensorflow/compiler/xla/service:hlo_parser",
        "//tensorflow/compiler/xla/tests:hlo_test_base",
        "//tensorflow/compiler/xla/tests:test_utils",
        "//tensorflow/compiler/xla/tests:xla_internal_test_main",
        "//tensorflow/core:test",
        "@com_google_absl//absl/strings",
    ],
)

cc_library(
    name = "fusion_merger",
    srcs = ["fusion_merger.cc"],
    hdrs = ["fusion_merger.h"],
    deps = [
        ":gpu_fusible",
        ":instruction_fusion",
        "//tensorflow/compiler/xla:shape_util",
        "//tensorflow/compiler/xla:util",
        "//tensorflow/compiler/xla/service:hlo",
        "//tensorflow/compiler/xla/service:hlo_cost_analysis",
        "//tensorflow/compiler/xla/service:hlo_pass",
        "//tensorflow/compiler/xla/service/llvm_ir:fused_ir_emitter",
        "//tensorflow/core:lib",
        "@com_google_absl//absl/algorithm:container",
        "@com_google_absl//absl/strings",
    ],
)

tf_cc_test(
    name = "fusion_merger_test",
    srcs = ["fusion_merger_test.cc"],
    deps = [
        ":fusion_merger",
        ":instruction_fusion",
        "//tensorflow/compiler/xla:test_helpers",
        "//tensorflow/compiler/xla/service:hlo_matchers",
        "//tensorflow/compiler/xla/service:hlo_parser",
        "//tensorflow/compiler/xla/tests:hlo_test_base",
        "//tensorflow/compiler/xla/tests:xla_internal_test_main",
    ],
)

cc_library(
    name = "cudnn_conv_padding_legalization",
    srcs = ["cudnn_conv_padding_legalization.cc"],
    hdrs = ["cudnn_conv_padding_legalization.h"],
    deps = [
        ":ir_emission_utils",
        "//tensorflow/compiler/xla:literal",
        "//tensorflow/compiler/xla:literal_util",
        "//tensorflow/compiler/xla:util",
        "//tensorflow/compiler/xla:window_util",
        "//tensorflow/compiler/xla:xla_data_proto",
        "//tensorflow/compiler/xla/service:hlo_casting_utils",
        "//tensorflow/compiler/xla/service:hlo_creation_utils",
        "//tensorflow/compiler/xla/service:hlo_pass",
        "//tensorflow/compiler/xla/service:shape_inference",
        "@com_google_absl//absl/memory",
    ],
)

cc_library(
    name = "cudnn_conv_pad_for_tensor_cores",
    srcs = ["cudnn_conv_pad_for_tensor_cores.cc"],
    hdrs = ["cudnn_conv_pad_for_tensor_cores.h"],
    deps = [
        ":ir_emission_utils",
        "//tensorflow/compiler/xla:literal_util",
        "//tensorflow/compiler/xla:util",
        "//tensorflow/compiler/xla:window_util",
        "//tensorflow/compiler/xla/service:hlo_casting_utils",
        "//tensorflow/compiler/xla/service:hlo_pass",
    ],
)

tf_cc_test(
    name = "cudnn_conv_pad_for_tensor_cores_test",
    srcs = ["cudnn_conv_pad_for_tensor_cores_test.cc"],
    deps = [
        ":cudnn_conv_pad_for_tensor_cores",
        ":ir_emission_utils",
        "//tensorflow/compiler/xla:status_macros",
        "//tensorflow/compiler/xla:util",
        "//tensorflow/compiler/xla/service:hlo_matchers",
        "//tensorflow/compiler/xla/service:hlo_parser",
        "//tensorflow/compiler/xla/tests:hlo_test_base",
        "//tensorflow/compiler/xla/tests:xla_internal_test_main",  # build_cleaner: keep
    ],
)

cc_library(
    name = "gpu_transfer_manager",
    srcs = ["gpu_transfer_manager.cc"],
    hdrs = ["gpu_transfer_manager.h"],
    deps = [
        ":infeed_manager",
        ":gpu_compiler",
        ":outfeed_manager",
        "//tensorflow/compiler/xla:literal",
        "//tensorflow/compiler/xla:literal_util",
        "//tensorflow/compiler/xla:shape_tree",
        "//tensorflow/compiler/xla:shape_util",
        "//tensorflow/compiler/xla:status_macros",
        "//tensorflow/compiler/xla:statusor",
        "//tensorflow/compiler/xla:types",
        "//tensorflow/compiler/xla:util",
        "//tensorflow/compiler/xla:xla_data_proto",
        "//tensorflow/compiler/xla/service:generic_transfer_manager",
        "//tensorflow/compiler/xla/service:transfer_manager",
        "//tensorflow/core:lib",
        "//tensorflow/core:stream_executor_no_cuda",
        "@com_google_absl//absl/memory",
        "@llvm//:core",
    ],
    alwayslink = True,  # Contains per-platform transfer manager registration
)

cc_library(
    name = "gpu_compiler",
    srcs = if_cuda_is_configured(["nvptx_compiler.cc"])
           + if_rocm_is_configured(["amdgpu_compiler.cc"]),
    hdrs = if_cuda_is_configured([
            "nvptx_compiler.h",
            "cudnn_batchnorm_rewriter.h",
            ])
           + if_rocm_is_configured(["amdgpu_compiler.h"]),
    deps = [
        ":cudnn_conv_pad_for_tensor_cores",
        ":cudnn_conv_padding_legalization",
        ":cudnn_conv_rewriter",
        ":cudnn_fused_conv_rewriter",
        ":fusion_merger",
        ":gpu_constants",
        ":gpu_copy_insertion",
        ":gpu_executable",
        ":gpu_hlo_schedule",
        ":gpu_hlo_support_checker",
        ":gpu_layout_assignment",
        ":gpu_sanitize_constant_names",
        ":instruction_fusion",
        ":ir_emission_utils",
        ":ir_emitter",
        ":multi_output_fusion",
        ":partition_assignment",
        ":stream_assignment",
        ":stream_executor_util",
        ":variadic_op_splitter",
        "//tensorflow/compiler/xla:protobuf_util",
        "//tensorflow/compiler/xla:status_macros",
        "//tensorflow/compiler/xla:statusor",
        "//tensorflow/compiler/xla:types",
        "//tensorflow/compiler/xla:util",
        "//tensorflow/compiler/xla/service:algebraic_simplifier",
        "//tensorflow/compiler/xla/service:batchnorm_expander",
        "//tensorflow/compiler/xla/service:buffer_assignment",
        "//tensorflow/compiler/xla/service:buffer_liveness",
        "//tensorflow/compiler/xla/service:call_inliner",
        "//tensorflow/compiler/xla/service:conditional_simplifier",
        "//tensorflow/compiler/xla/service:convolution_group_converter",
        "//tensorflow/compiler/xla/service:dot_decomposer",
        "//tensorflow/compiler/xla/service:dump",
        "//tensorflow/compiler/xla/service:dynamic_index_splitter",
        "//tensorflow/compiler/xla/service:executable",
        "//tensorflow/compiler/xla/service:flatten_call_graph",
        "//tensorflow/compiler/xla/service:hlo",
        "//tensorflow/compiler/xla/service:hlo_constant_folding",
        "//tensorflow/compiler/xla/service:hlo_cse",
        "//tensorflow/compiler/xla/service:hlo_dce",
        "//tensorflow/compiler/xla/service:hlo_element_type_converter",
        "//tensorflow/compiler/xla/service:hlo_get_dimension_size_rewriter",
        "//tensorflow/compiler/xla/service:hlo_pass",
        "//tensorflow/compiler/xla/service:hlo_pass_pipeline",
        "//tensorflow/compiler/xla/service:hlo_proto",
        "//tensorflow/compiler/xla/service:hlo_proto_util",
        "//tensorflow/compiler/xla/service:hlo_subcomputation_unification",
        "//tensorflow/compiler/xla/service:hlo_verifier",
        "//tensorflow/compiler/xla/service:llvm_compiler",
        "//tensorflow/compiler/xla/service:reduce_precision_insertion",
        "//tensorflow/compiler/xla/service:reshape_mover",
        "//tensorflow/compiler/xla/service:sort_simplifier",
        "//tensorflow/compiler/xla/service:stable_sort_expander",
        "//tensorflow/compiler/xla/service:transpose_folding",
        "//tensorflow/compiler/xla/service:tuple_simplifier",
        "//tensorflow/compiler/xla/service:while_loop_constant_sinking",
        "//tensorflow/compiler/xla/service:while_loop_simplifier",
        "//tensorflow/compiler/xla/service:while_loop_trip_count_annotator",
        "//tensorflow/compiler/xla/service:zero_sized_hlo_elimination",
        "//tensorflow/compiler/xla/service/gpu/llvm_gpu_backend",
        "//tensorflow/compiler/xla/service/llvm_ir:llvm_util",
        "//tensorflow/core:lib",
        "//tensorflow/core:lib_internal",
        "//tensorflow/core:regexp_internal",
        "//tensorflow/core:stream_executor_no_cuda",
        "@com_google_absl//absl/container:node_hash_map",
        "@com_google_absl//absl/memory",
        "@com_google_absl//absl/strings",
        "@com_google_absl//absl/types:optional",
        "@com_google_absl//absl/types:span",
        "@llvm//:core",
    ]+
    if_cuda_is_configured([
         "cudnn_batchnorm_rewriter",
        ":cusolver_rewriter",
        ":cudnn_conv_algorithm_picker",
        "//tensorflow/core:cuda_libdevice_path",
        "//tensorflow/stream_executor/cuda:cuda_diagnostics",
    ])
    + if_rocm_is_configured([":miopen_conv_algorithm_picker",
                            "//tensorflow/core:rocm_rocdl_path",]),
    alwayslink = True,  # Contains compiler registration
)

cc_library(
    name = "cudnn_batchnorm_rewriter",
    srcs = ["cudnn_batchnorm_rewriter.cc"],
    hdrs = ["cudnn_batchnorm_rewriter.h"],
    deps = [
        ":ir_emission_utils",
        "//tensorflow/compiler/xla:literal",
        "//tensorflow/compiler/xla:literal_util",
        "//tensorflow/compiler/xla/service:hlo",
        "//tensorflow/compiler/xla/service:hlo_pass",
    ],
)

cc_library(
    name = "xfeed_queue",
    hdrs = ["xfeed_queue.h"],
    deps = ["//tensorflow/core:lib"],
)

cc_library(
    name = "infeed_manager",
    srcs = ["infeed_manager.cc"],
    hdrs = ["infeed_manager.h"],
    deps = [
        ":xfeed_queue",
        "//tensorflow/compiler/xla:shape_tree",
        "//tensorflow/compiler/xla:types",
        "//tensorflow/core:stream_executor_no_cuda",
        "@com_google_absl//absl/memory",
    ],
)

cc_library(
    name = "outfeed_manager",
    srcs = ["outfeed_manager.cc"],
    hdrs = ["outfeed_manager.h"],
    deps = [
        ":xfeed_queue",
        "//tensorflow/compiler/xla:literal",
        "//tensorflow/compiler/xla:shape_tree",
        "//tensorflow/compiler/xla:shape_util",
        "//tensorflow/compiler/xla:util",
        "//tensorflow/core:lib",
        "@com_google_absl//absl/memory",
    ],
)

cc_library(
    name = "gpu_layout_assignment",
    srcs = ["gpu_layout_assignment.cc"],
    hdrs = ["gpu_layout_assignment.h"],
    deps = [
        ":ir_emission_utils",
        ":stream_executor_util",
        "//tensorflow/compiler/xla:shape_util",
        "//tensorflow/compiler/xla:status_macros",
        "//tensorflow/compiler/xla:window_util",
        "//tensorflow/compiler/xla:xla_data_proto",
        "//tensorflow/compiler/xla/service:computation_layout",
        "//tensorflow/compiler/xla/service:hlo",
        "//tensorflow/compiler/xla/service:hlo_casting_utils",
        "//tensorflow/compiler/xla/service:layout_assignment",
        "//tensorflow/core:lib",
        "//tensorflow/core:stream_executor_no_cuda",
    ],
)

tf_cc_test(
    name = "gpu_layout_assignment_test",
    srcs = ["gpu_layout_assignment_test.cc"],
    deps = [
        ":gpu_layout_assignment",
        ":ir_emission_utils",
        "//tensorflow/compiler/xla:shape_layout",
        "//tensorflow/compiler/xla:shape_util",
        "//tensorflow/compiler/xla:xla_data_proto",
        "//tensorflow/compiler/xla/service:computation_layout",
        "//tensorflow/compiler/xla/service:hlo",
        "//tensorflow/compiler/xla/service:hlo_matchers",
        "//tensorflow/compiler/xla/service:hlo_parser",
        "//tensorflow/compiler/xla/tests:hlo_test_base",
        "//tensorflow/compiler/xla/tests:xla_internal_test_main",  # build_cleaner: keep
        "@com_google_absl//absl/strings",
    ],
)

cc_library(
    name = "gpu_hlo_schedule",
    srcs = ["gpu_hlo_schedule.cc"],
    hdrs = ["gpu_hlo_schedule.h"],
    deps = [
        ":stream_assignment",
        "//tensorflow/compiler/xla:statusor",
        "//tensorflow/compiler/xla:types",
        "//tensorflow/compiler/xla/service:buffer_value",
        "//tensorflow/compiler/xla/service:hlo",
        "//tensorflow/compiler/xla/service:hlo_memory_scheduler",
        "//tensorflow/compiler/xla/service:hlo_ordering",
        "//tensorflow/compiler/xla/service:hlo_reachability",
        "@com_google_absl//absl/memory",
    ],
)

tf_cc_test(
    name = "gpu_hlo_schedule_test",
    srcs = [
        "gpu_hlo_schedule_test.cc",
    ],
    deps = [
        ":gpu_hlo_schedule",
        ":stream_assignment",
        "//tensorflow/compiler/xla:test_helpers",
        "//tensorflow/compiler/xla:types",
        "//tensorflow/compiler/xla/service:hlo",
        "//tensorflow/compiler/xla/tests:hlo_test_base",
        "//tensorflow/compiler/xla/tests:test_utils",
        "//tensorflow/compiler/xla/tests:xla_internal_test_main",
        "@com_google_absl//absl/memory",
        "@com_google_absl//absl/strings:str_format",
    ],
)

tf_cc_test(
    name = "while_transformer_test",
    srcs = ["while_transformer_test.cc"],
    deps = [
        ":instruction_fusion",
        "//tensorflow/compiler/xla:shape_util",
        "//tensorflow/compiler/xla:test",
        "//tensorflow/compiler/xla:test_helpers",
        "//tensorflow/compiler/xla/service:copy_insertion",
        "//tensorflow/compiler/xla/service:hlo_verifier",
        "//tensorflow/compiler/xla/service:while_loop_analysis",
        "//tensorflow/compiler/xla/tests:hlo_test_base",
        "//tensorflow/compiler/xla/tests:xla_internal_test_main",
        "//tensorflow/core:test",
    ],
)

cc_library(
    name = "gpu_hlo_support_checker",
    srcs = ["gpu_hlo_support_checker.cc"],
    hdrs = ["gpu_hlo_support_checker.h"],
    deps = [
        "//tensorflow/compiler/xla:shape_util",
        "//tensorflow/compiler/xla:xla_data_proto",
        "//tensorflow/compiler/xla/service:hlo_pass",
        "//tensorflow/core:lib",
    ],
)

cc_library(
    name = "stream_executor_util",
    srcs = ["stream_executor_util.cc"],
    hdrs = ["stream_executor_util.h"],
    deps = [
        "//tensorflow/compiler/xla:shape_util",
        "//tensorflow/compiler/xla:statusor",
        "//tensorflow/compiler/xla:types",
        "//tensorflow/compiler/xla:util",
        "//tensorflow/compiler/xla:xla_data_proto",
        "//tensorflow/compiler/xla/service:hlo",
        "//tensorflow/core:stream_executor_no_cuda",
    ],
)

tf_cc_test(
    name = "gpu_hlo_support_checker_test",
    srcs = ["gpu_hlo_support_checker_test.cc"],
    deps = [
        ":gpu_hlo_support_checker",
        "//tensorflow/compiler/xla:shape_util",
        "//tensorflow/compiler/xla:test",
        "//tensorflow/compiler/xla/tests:hlo_test_base",
        "//tensorflow/compiler/xla/tests:xla_internal_test_main",
        "//tensorflow/core:protos_all_cc",
        "//tensorflow/core:test",
    ],
)

cc_library(
    name = "buffer_comparator",
    srcs = ["buffer_comparator.cc"],
    hdrs = ["buffer_comparator.h"],
    deps = [
        ":gpu_executable",
        "//tensorflow/compiler/xla:shape_util",
        "//tensorflow/compiler/xla:status_macros",
        "//tensorflow/compiler/xla/service:compiler",
        "//tensorflow/compiler/xla/service:device_memory_allocator",
        "//tensorflow/compiler/xla/service:hlo_parser",
        "//tensorflow/core:stream_executor_no_cuda",
        "@com_google_absl//absl/strings",
    ],
)

xla_test(
    name = "buffer_comparator_test",
    srcs = ["buffer_comparator_test.cc"],
    backends = [
        "cpu",
        "gpu",
    ],
    deps = [
        ":buffer_comparator",
        "//tensorflow/compiler/xla:types",
        "//tensorflow/compiler/xla/service:backend",
        "//tensorflow/core:test",
        "//tensorflow/core:test_main",
        "@com_google_absl//absl/container:flat_hash_map",
    ],
)

cc_library(
    name = "gpu_fusible",
    srcs = ["gpu_fusible.cc"],
    hdrs = ["gpu_fusible.h"],
    deps = [
        ":ir_emission_utils",
        "//tensorflow/compiler/xla:shape_util",
        "//tensorflow/compiler/xla/service:hlo",
    ],
)

tf_cc_test(
    name = "gpu_fusible_test",
    srcs = ["gpu_fusible_test.cc"],
    deps = [
        ":gpu_fusible",
        "//tensorflow/compiler/xla/service:hlo",
        "//tensorflow/compiler/xla/service:hlo_parser",
        "//tensorflow/compiler/xla/tests:hlo_test_base",
        "//tensorflow/compiler/xla/tests:xla_internal_test_main",
        "@com_google_absl//absl/strings",
    ],
)

cc_library(
    name = "cudnn_fused_conv_rewriter",
    srcs = ["cudnn_fused_conv_rewriter.cc"],
    hdrs = ["cudnn_fused_conv_rewriter.h"],
    deps = [
        ":backend_configs",
        ":ir_emission_utils",
        "//tensorflow/compiler/xla:literal_util",
        "//tensorflow/compiler/xla/service:hlo",
        "//tensorflow/compiler/xla/service:hlo_casting_utils",
        "//tensorflow/compiler/xla/service:hlo_pass",
        "//tensorflow/compiler/xla/service:pattern_matcher",
        "//tensorflow/core:stream_executor_no_cuda",
    ],
)

tf_cc_test(
    name = "cudnn_fused_conv_rewriter_test",
    srcs = ["cudnn_fused_conv_rewriter_test.cc"],
    tags = if_cuda_is_configured(tf_cuda_tests_tags()) + ["no_rocm"],
    deps = [
        ":ir_emission_utils",
        "//tensorflow/compiler/xla/service:hlo_parser",
        "//tensorflow/compiler/xla/service/gpu/tests:gpu_codegen_test",
        "//tensorflow/compiler/xla/tests:hlo_test_base",
        "//tensorflow/core:test",
        "//tensorflow/core:test_main",
        "@com_google_absl//absl/strings",
    ],
)

cc_library(
    name = "variadic_op_splitter",
    srcs = ["variadic_op_splitter.cc"],
    hdrs = ["variadic_op_splitter.h"],
    deps = [
        "//tensorflow/compiler/xla:statusor",
        "//tensorflow/compiler/xla:util",
        "//tensorflow/compiler/xla:xla_data_proto",
        "//tensorflow/compiler/xla/service:hlo",
        "//tensorflow/compiler/xla/service:hlo_pass",
        "//tensorflow/core:lib",
        "@com_google_absl//absl/strings",
        "@com_google_absl//absl/types:span",
    ],
)

tf_cc_test(
    name = "variadic_op_splitter_test",
    srcs = ["variadic_op_splitter_test.cc"],
    deps = [
        ":ir_emission_utils",
        ":variadic_op_splitter",
        "//tensorflow/compiler/xla:literal_util",
        "//tensorflow/compiler/xla:shape_util",
        "//tensorflow/compiler/xla:status_macros",
        "//tensorflow/compiler/xla:util",
        "//tensorflow/compiler/xla:xla_data_proto",
        "//tensorflow/compiler/xla/service:hlo",
        "//tensorflow/compiler/xla/service:hlo_matchers",
        "//tensorflow/compiler/xla/service:hlo_parser",
        "//tensorflow/compiler/xla/service:pattern_matcher",
        "//tensorflow/compiler/xla/tests:hlo_test_base",
    ],
)

xla_proto_library(
    name = "gpu_autotuning_proto",
    srcs = ["gpu_autotuning.proto"],
    deps = [
        "//tensorflow/compiler/xla:xla_data_proto",
        "//tensorflow/compiler/xla/service:hlo_proto",
        "//tensorflow/core:autotuning_proto_cc",
    ],
)<|MERGE_RESOLUTION|>--- conflicted
+++ resolved
@@ -643,22 +643,6 @@
 
 cc_library(
     name = "cusolver_context",
-<<<<<<< HEAD
-    srcs = ["cusolver_context.cc"],
-    hdrs = ["cusolver_context.h"],
-    deps = [
-        "@local_config_cuda//cuda:cuda_headers",
-        "//tensorflow/compiler/xla:statusor",
-        "//tensorflow/compiler/xla:types",
-        "//tensorflow/compiler/xla:util",
-        "//tensorflow/core:lib",
-        "//tensorflow/core:stream_executor_no_cuda",
-        "//tensorflow/stream_executor:blas",
-    ] + if_static(
-        ["@local_config_cuda//cuda:cusolver"],
-        ["//tensorflow/stream_executor/cuda:cusolver_stub"],
-    ),
-=======
     srcs = if_cuda_is_configured([
            "cusolver_context.cc"
            ]),
@@ -666,16 +650,17 @@
           "cusolver_context.h"
        ]),
     deps =  if_cuda_is_configured([
-             "//tensorflow/compiler/xla:statusor",
-             "//tensorflow/compiler/xla:types",
-             "//tensorflow/compiler/xla:util",
-             "//tensorflow/core:lib",
-             "//tensorflow/core:stream_executor_no_cuda",
-              "//tensorflow/stream_executor:blas",
-              "@local_config_cuda//cuda:cuda_headers",
-              "@local_config_cuda//cuda:cusolver",
-     ]),
->>>>>>> 218344cb
+        "@local_config_cuda//cuda:cuda_headers",
+        "//tensorflow/compiler/xla:statusor",
+        "//tensorflow/compiler/xla:types",
+        "//tensorflow/compiler/xla:util",
+        "//tensorflow/core:lib",
+        "//tensorflow/core:stream_executor_no_cuda",
+        "//tensorflow/stream_executor:blas",
+    ] + if_static(
+        ["@local_config_cuda//cuda:cusolver"],
+        ["//tensorflow/stream_executor/cuda:cusolver_stub"],
+    )),
 )
 
 cc_library(
