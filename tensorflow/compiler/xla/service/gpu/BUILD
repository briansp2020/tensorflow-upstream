--- conflicted
+++ resolved
@@ -1180,36 +1180,11 @@
         "amdgpu_compiler.cc",
     ],
     hdrs = [
-<<<<<<< HEAD
         "amdgpu_compiler.h"
     ],
     deps = [
         ":gpu_compiler",
         ":gpu_conv_algorithm_picker",
-=======
-        "amdgpu_compiler.h",
-    ],
-    deps = [
-        ":cudnn_conv_padding_legalization",
-        ":cudnn_conv_rewriter",
-        ":gpu_compiler",
-        ":gpu_layout_assignment",
-        ":target_constants",
-        "//tensorflow/compiler/xla:statusor",
-        "//tensorflow/compiler/xla/service:algebraic_simplifier",
-        "//tensorflow/compiler/xla/service:hlo",
-        "//tensorflow/compiler/xla/service:hlo_constant_folding",
-        "//tensorflow/compiler/xla/service:hlo_cse",
-        "//tensorflow/compiler/xla/service:hlo_pass",
-        "//tensorflow/compiler/xla/service:hlo_pass_pipeline",
-        "//tensorflow/compiler/xla/service:hlo_verifier",
-        "//tensorflow/compiler/xla/service:llvm_compiler",
-        "//tensorflow/compiler/xla/service:tuple_simplifier",
-        "//tensorflow/compiler/xla/service/gpu/llvm_gpu_backend",
-        "//tensorflow/compiler/xla/service/llvm_ir:llvm_util",
-        "//tensorflow/core:lib",
-        "//tensorflow/core:lib_internal",
->>>>>>> a0163a0a
         "//tensorflow/core/platform:rocm_rocdl_path",
     ],
 )
