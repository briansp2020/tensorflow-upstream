# Copyright 2016 The TensorFlow Authors. All Rights Reserved.
#
# Licensed under the Apache License, Version 2.0 (the "License");
# you may not use this file except in compliance with the License.
# You may obtain a copy of the License at
#
#     http://www.apache.org/licenses/LICENSE-2.0
#
# Unless required by applicable law or agreed to in writing, software
# distributed under the License is distributed on an "AS IS" BASIS,
# WITHOUT WARRANTIES OR CONDITIONS OF ANY KIND, either express or implied.
# See the License for the specific language governing permissions and
# limitations under the License.
# ==============================================================================
"""Abstractions for the head(s) of a model (deprecated).

This module and all its submodules are deprecated. See
[contrib/learn/README.md](https://www.tensorflow.org/code/tensorflow/contrib/learn/README.md)
for migration instructions.
"""

from __future__ import absolute_import
from __future__ import division
from __future__ import print_function

import abc

import six

from tensorflow.contrib import framework as framework_lib
from tensorflow.contrib import layers as layers_lib
from tensorflow.contrib.learn.python.learn.estimators import constants
from tensorflow.contrib.learn.python.learn.estimators import model_fn
from tensorflow.contrib.learn.python.learn.estimators import prediction_key
from tensorflow.contrib.learn.python.learn.estimators.metric_key import MetricKey as mkey
from tensorflow.python.framework import dtypes
from tensorflow.python.framework import ops
from tensorflow.python.framework import sparse_tensor
from tensorflow.python.ops import array_ops
from tensorflow.python.ops import control_flow_ops
from tensorflow.python.ops import lookup_ops
from tensorflow.python.ops import math_ops
from tensorflow.python.ops import metrics as metrics_lib
from tensorflow.python.ops import nn
from tensorflow.python.ops import sparse_ops
from tensorflow.python.ops import string_ops
from tensorflow.python.ops import variable_scope
from tensorflow.python.ops import weights_broadcast_ops
from tensorflow.python.ops.losses import losses as losses_lib
from tensorflow.python.platform import tf_logging as logging
from tensorflow.python.summary import summary
from tensorflow.python.training import training
from tensorflow.python.util import tf_decorator
from tensorflow.python.util import tf_inspect
from tensorflow.python.util.deprecation import deprecated


class Head(object):
  """Interface for the head/top of a model.

  THIS CLASS IS DEPRECATED. See
  [contrib/learn/README.md](https://www.tensorflow.org/code/tensorflow/contrib/learn/README.md)
  for general migration instructions.

  Given logits (or output of a hidden layer), a Head knows how to compute
  predictions, loss, default metric and export signature. It is meant to,

  1) Simplify writing model_fn and to make model_fn more configurable
  2) Support wide range of machine learning models. Since most heads can work
      with logits, they can support DNN, RNN, Wide, Wide&Deep,
      Global objectives, Gradient boosted trees and many other types
      of machine learning models.
  2) To allow users to seamlessly switch between 1 to n heads for multi
  objective learning (See _MultiHead implementation for more details)

  Common usage:
  Here is simplified model_fn to build a multiclass DNN model.
    ```python
    def _my_dnn_model_fn(features, labels, mode, params, config=None):
      # Optionally your callers can pass head to model_fn as a param.
      head = tf.contrib.learn.multi_class_head(...)
      input = tf.contrib.layers.input_from_feature_columns(features, ...)
      last_hidden_layer_out = tf.contrib.layers.stack(
          input, tf.contrib.layers.fully_connected, [1000, 500])
      logits = tf.contrib.layers.fully_connected(
          last_hidden_layer_out, head.logits_dimension, activation_fn=None)

      def _train_op_fn(loss):
        return optimizer.minimize(loss)

      return head.create_model_fn_ops(
          features=features,
          labels=labels,
          mode=mode,
          train_op_fn=_train_op_fn,
          logits=logits,
          scope=...)
    ```

  Most heads also support logits_input which is typically the output of the last
  hidden layer. Some heads (like heads responsible for candidate sampling or
  hierarchical softmax) intrinsically will not support logits and you have
  to pass logits_input. Here is a common usage,
    ```python
    return head.create_model_fn_ops(
        features=features,
        labels=labels,
        mode=mode,
        train_op_fn=_train_op_fn,
        logits_input=last_hidden_layer_out,
        scope=...)
    ```python

  There are cases where computing and applying gradients can not be meaningfully
  captured with train_op_fn we support (for example, with sync optimizer). In
  such case, you can take the responsibility on your own. Here is a common
  use case,
    ```python
    model_fn_ops = head.create_model_fn_ops(
        features=features,
        labels=labels,
        mode=mode,
        train_op_fn=tf.contrib.learn.no_op_train_fn,
        logits=logits,
        scope=...)
    if mode == tf.contrib.learn.ModeKeys.TRAIN:
      optimizer = ...
      sync = tf.train.SyncReplicasOptimizer(opt=optimizer, ...)
      update_op = tf.contrib.layers.optimize_loss(optimizer=sync,
                                                  loss=model_fn_ops.loss, ...)
      hooks = [sync.make_session_run_hook(is_chief)]
      ... update train_op and hooks in ModelFnOps and return
    ```
  """
  __metaclass__ = abc.ABCMeta

  @abc.abstractproperty
  def logits_dimension(self):
    """Size of the last dimension of the logits `Tensor`.

    Typically, logits is of shape `[batch_size, logits_dimension]`.

    Returns:
      The expected size of the `logits` tensor.
    """
    raise NotImplementedError("Calling an abstract method.")

  @abc.abstractmethod
  def create_model_fn_ops(self,
                          features,
                          mode,
                          labels=None,
                          train_op_fn=None,
                          logits=None,
                          logits_input=None,
                          scope=None):
    """Returns `ModelFnOps` that a model_fn can return.

    Please note that,
    + Exactly one of `logits` and `logits_input` must be provided.
    + All args must be passed via name.

    Args:
      features: Input `dict` of `Tensor` objects.
      mode: Estimator's `ModeKeys`.
      labels: Labels `Tensor`, or `dict` of same.
      train_op_fn: Function that takes a scalar loss `Tensor` and returns an op
          to optimize the model with the loss. This is used in TRAIN mode and
          must not be None. None is allowed in other modes. If you want to
          optimize loss yourself you can pass `no_op_train_fn` and then use
          ModeFnOps.loss to compute and apply gradients.
      logits: logits `Tensor` to be used by the head.
      logits_input: `Tensor` from which to build logits, often needed when you
        don't want to compute the logits. Typically this is the activation of
        the last hidden layer in a DNN. Some heads (like the ones responsible
        for candidate sampling) intrinsically avoid computing full logits and
        only accepts logits_input.
      scope: Optional scope for `variable_scope`.

    Returns:
      An instance of `ModelFnOps`.

    Raises:
      ValueError: If `mode` is not recognized.
      ValueError: If neither or both of `logits` and `logits_input` is provided.
    """
    raise NotImplementedError("Calling an abstract method.")


@deprecated(None, "Please switch to tf.contrib.estimator.*_head.")
def regression_head(label_name=None,
                    weight_column_name=None,
                    label_dimension=1,
                    enable_centered_bias=False,
                    head_name=None,
                    link_fn=None):
  """Creates a `Head` for linear regression.

  Args:
    label_name: String, name of the key in label dict. Can be null if label
        is a tensor (single headed models).
    weight_column_name: A string defining feature column name representing
      weights. It is used to down weight or boost examples during training. It
      will be multiplied by the loss of the example.
    label_dimension: Number of regression labels per example. This is the size
      of the last dimension of the labels `Tensor` (typically, this has shape
      `[batch_size, label_dimension]`).
    enable_centered_bias: A bool. If True, estimator will learn a centered
      bias variable for each class. Rest of the model structure learns the
      residual after centered bias.
    head_name: name of the head. If provided, predictions, summary and metrics
      keys will be suffixed by `"/" + head_name` and the default variable scope
      will be `head_name`.
    link_fn: link function to convert logits to predictions. If provided,
      this link function will be used instead of identity.

  Returns:
    An instance of `Head` for linear regression.
  """
  return _RegressionHead(
      label_name=label_name,
      weight_column_name=weight_column_name,
      label_dimension=label_dimension,
      enable_centered_bias=enable_centered_bias,
      head_name=head_name,
      loss_fn=_mean_squared_loss,
      link_fn=(link_fn if link_fn is not None else array_ops.identity))


@deprecated(None, "Please switch to tf.contrib.estimator.*_head.")
def poisson_regression_head(label_name=None,
                            weight_column_name=None,
                            label_dimension=1,
                            enable_centered_bias=False,
                            head_name=None):
  """Creates a `Head` for poisson regression.

  Args:
    label_name: String, name of the key in label dict. Can be null if label
        is a tensor (single headed models).
    weight_column_name: A string defining feature column name representing
      weights. It is used to down weight or boost examples during training. It
      will be multiplied by the loss of the example.
    label_dimension: Number of regression labels per example. This is the size
      of the last dimension of the labels `Tensor` (typically, this has shape
      `[batch_size, label_dimension]`).
    enable_centered_bias: A bool. If True, estimator will learn a centered
      bias variable for each class. Rest of the model structure learns the
      residual after centered bias.
    head_name: name of the head. If provided, predictions, summary and metrics
      keys will be suffixed by `"/" + head_name` and the default variable scope
      will be `head_name`.

  Returns:
    An instance of `Head` for poisson regression.
  """
  return _RegressionHead(
      label_name=label_name,
      weight_column_name=weight_column_name,
      label_dimension=label_dimension,
      enable_centered_bias=enable_centered_bias,
      head_name=head_name,
      loss_fn=_poisson_loss,
      link_fn=math_ops.exp)

# TODO(zakaria): Consider adding a _RegressionHead for logistic_regression


@deprecated(None, "Please switch to tf.contrib.estimator.*_head.")
def multi_class_head(n_classes,
                     label_name=None,
                     weight_column_name=None,
                     enable_centered_bias=False,
                     head_name=None,
                     thresholds=None,
                     metric_class_ids=None,
                     loss_fn=None,
                     label_keys=None):
  """Creates a `Head` for multi class single label classification.

  The Head uses softmax cross entropy loss.

  This head expects to be fed integer labels specifying the class index. But
  if `label_keys` is specified, then labels must be strings from this
  vocabulary, and the predicted classes will be strings from the same
  vocabulary.

  Args:
    n_classes: Integer, number of classes, must be >= 2
    label_name: String, name of the key in label dict. Can be null if label
        is a tensor (single headed models).
    weight_column_name: A string defining feature column name representing
      weights. It is used to down weight or boost examples during training. It
      will be multiplied by the loss of the example.
    enable_centered_bias: A bool. If True, estimator will learn a centered
      bias variable for each class. Rest of the model structure learns the
      residual after centered bias.
    head_name: name of the head. If provided, predictions, summary and metrics
      keys will be suffixed by `"/" + head_name` and the default variable scope
      will be `head_name`.
    thresholds: thresholds for eval metrics, defaults to [.5]
    metric_class_ids: List of class IDs for which we should report per-class
      metrics. Must all be in the range `[0, n_classes)`. Invalid if
      `n_classes` is 2.
    loss_fn: Optional function that takes (`labels`, `logits`, `weights`) as
      parameter and returns a weighted scalar loss. `weights` should be
      optional. See `tf.losses`
    label_keys: Optional list of strings with size `[n_classes]` defining the
      label vocabulary. Only supported for `n_classes` > 2.

  Returns:
    An instance of `Head` for multi class classification.

  Raises:
    ValueError: if `n_classes` is < 2.
    ValueError: If `metric_class_ids` is provided when `n_classes` is 2.
    ValueError: If `len(label_keys) != n_classes`.
  """
  if (n_classes is None) or (n_classes < 2):
    raise ValueError("n_classes must be > 1 for classification: %s." %
                     n_classes)
  if loss_fn:
    _verify_loss_fn_args(loss_fn)

  loss_fn = _wrap_custom_loss_fn(loss_fn) if loss_fn else None
  if n_classes == 2:
    if metric_class_ids:
      raise ValueError("metric_class_ids invalid for n_classes==2.")
    if label_keys:
      raise ValueError("label_keys is not supported for n_classes=2.")
    return _BinaryLogisticHead(
        label_name=label_name,
        weight_column_name=weight_column_name,
        enable_centered_bias=enable_centered_bias,
        head_name=head_name,
        thresholds=thresholds,
        loss_fn=loss_fn)

  return _MultiClassHead(
      n_classes=n_classes,
      label_name=label_name,
      weight_column_name=weight_column_name,
      enable_centered_bias=enable_centered_bias,
      head_name=head_name,
      thresholds=thresholds,
      metric_class_ids=metric_class_ids,
      loss_fn=loss_fn,
      label_keys=label_keys)


@deprecated(None, "Please switch to tf.contrib.estimator.*_head.")
def binary_svm_head(
    label_name=None,
    weight_column_name=None,
    enable_centered_bias=False,
    head_name=None,
    thresholds=None,):
  """Creates a `Head` for binary classification with SVMs.

  The head uses binary hinge loss.

  Args:
    label_name: String, name of the key in label dict. Can be null if label
      is a tensor (single headed models).
    weight_column_name: A string defining feature column name representing
      weights. It is used to down weight or boost examples during training. It
      will be multiplied by the loss of the example.
    enable_centered_bias: A bool. If True, estimator will learn a centered
      bias variable for each class. Rest of the model structure learns the
      residual after centered bias.
    head_name: name of the head. If provided, predictions, summary and metrics
      keys will be suffixed by `"/" + head_name` and the default variable scope
      will be `head_name`.
    thresholds: thresholds for eval metrics, defaults to [.5]

  Returns:
    An instance of `Head` for binary classification with SVM.
  """
  return _BinarySvmHead(
      label_name=label_name,
      weight_column_name=weight_column_name,
      enable_centered_bias=enable_centered_bias,
      head_name=head_name,
      thresholds=thresholds)


@deprecated(None, "Please switch to tf.contrib.estimator.*_head.")
def multi_label_head(n_classes,
                     label_name=None,
                     weight_column_name=None,
                     enable_centered_bias=False,
                     head_name=None,
                     thresholds=None,
                     metric_class_ids=None,
                     loss_fn=None):
  """Creates a Head for multi label classification.

  Multi-label classification handles the case where each example may have zero
  or more associated labels, from a discrete set.  This is distinct from
  `multi_class_head` which has exactly one label from a discrete set.

  This head by default uses sigmoid cross entropy loss, which expects as input
  a multi-hot tensor of shape `(batch_size, num_classes)`.

  Args:
    n_classes: Integer, number of classes, must be >= 2
    label_name: String, name of the key in label dict. Can be null if label
        is a tensor (single headed models).
    weight_column_name: A string defining feature column name representing
      weights. It is used to down weight or boost examples during training. It
      will be multiplied by the loss of the example.
    enable_centered_bias: A bool. If True, estimator will learn a centered
      bias variable for each class. Rest of the model structure learns the
      residual after centered bias.
    head_name: name of the head. If provided, predictions, summary and metrics
      keys will be suffixed by `"/" + head_name` and the default variable scope
      will be `head_name`.
    thresholds: thresholds for eval metrics, defaults to [.5]
    metric_class_ids: List of class IDs for which we should report per-class
      metrics. Must all be in the range `[0, n_classes)`.
    loss_fn: Optional function that takes (`labels`, `logits`, `weights`) as
      parameter and returns a weighted scalar loss. `weights` should be
      optional. See `tf.losses`

  Returns:
    An instance of `Head` for multi label classification.

  Raises:
    ValueError: If n_classes is < 2
    ValueError: If loss_fn does not have expected signature.
  """
  if n_classes < 2:
    raise ValueError("n_classes must be > 1 for classification.")
  if loss_fn:
    _verify_loss_fn_args(loss_fn)

  return _MultiLabelHead(
      n_classes=n_classes,
      label_name=label_name,
      weight_column_name=weight_column_name,
      enable_centered_bias=enable_centered_bias,
      head_name=head_name,
      thresholds=thresholds,
      metric_class_ids=metric_class_ids,
      loss_fn=_wrap_custom_loss_fn(loss_fn) if loss_fn else None)


@deprecated(None, "Please switch to tf.contrib.estimator.*_head.")
def loss_only_head(loss_fn, head_name=None):
  """Creates a Head that contains only loss terms.

  Loss only head holds additional loss terms to be added to other heads and
  usually represents additional regularization terms in the objective function.

  Args:
    loss_fn: a function that takes no argument and returns a list of
        scalar tensors.
    head_name: a name for the head.

  Returns:
    An instance of `Head` to hold the additional losses.
  """
  return _LossOnlyHead(loss_fn, head_name=head_name)


@deprecated(None, "Please switch to tf.contrib.estimator.*_head.")
def multi_head(heads, loss_weights=None):
  """Creates a MultiHead stemming from same logits/hidden layer.

  Args:
    heads: list of Head objects.
    loss_weights: optional list of weights to be used to merge losses from
        each head. All losses are weighted equally if not provided.

  Returns:
    A instance of `Head` that merges multiple heads.

  Raises:
    ValueError: if heads and loss_weights have different size.
  """
  if loss_weights:
    if len(loss_weights) != len(heads):
      raise ValueError("heads and loss_weights must have same size")

  def _weighted_loss_merger(losses):
    if loss_weights:
      if len(losses) != len(loss_weights):
        raise ValueError("losses and loss_weights must have same size")
      weighted_losses = []
      for loss, weight in zip(losses, loss_weights):
        weighted_losses.append(math_ops.multiply(loss, weight))
      return math_ops.add_n(weighted_losses)
    else:
      return math_ops.add_n(losses)

  return _MultiHead(heads, loss_merger=_weighted_loss_merger)


@deprecated(None, "Use 'lambda _: tf.no_op()'.")
def no_op_train_fn(loss):
  del loss
  return control_flow_ops.no_op()


class _SingleHead(Head):
  """Interface for a single head/top of a model."""
  __metaclass__ = abc.ABCMeta

  def __init__(
      self, problem_type, logits_dimension, label_name=None,
      weight_column_name=None, head_name=None):
    if problem_type is None:
      raise ValueError("Invalid problem_type %s." % problem_type)
    if logits_dimension is None or logits_dimension < 1:
      raise ValueError("Invalid logits_dimension %s." % logits_dimension)
    self._problem_type = problem_type
    self._logits_dimension = logits_dimension
    self._label_name = label_name
    self._weight_column_name = weight_column_name
    self._head_name = head_name

  @property
  def logits_dimension(self):
    return self._logits_dimension

  @property
  def label_name(self):
    return self._label_name

  @property
  def weight_column_name(self):
    return self._weight_column_name

  @property
  def head_name(self):
    return self._head_name

  def _create_output_alternatives(self, predictions):
    """Creates output alternative for the Head.

    Args:
      predictions: a dict of {tensor_name: Tensor}, where 'tensor_name' is a
        symbolic name for an output Tensor possibly but not necessarily taken
        from `PredictionKey`, and 'Tensor' is the corresponding output Tensor
        itself.

    Returns:
      `dict` of {submodel_name: (problem_type, {tensor_name: Tensor})}, where
      'submodel_name' is a submodel identifier that should be consistent across
      the pipeline (here likely taken from the head_name),
      'problem_type' is a `ProblemType`,
      'tensor_name' is a symbolic name for an output Tensor possibly but not
       necessarily taken from `PredictionKey`, and
      'Tensor' is the corresponding output Tensor itself.
    """
    return {self._head_name: (self._problem_type, predictions)}


# TODO(zakaria): use contrib losses.
def _mean_squared_loss(labels, logits, weights=None):
  with ops.name_scope(None, "mean_squared_loss", (logits, labels)) as name:
    logits = ops.convert_to_tensor(logits)
    labels = ops.convert_to_tensor(labels)
    # To prevent broadcasting inside "-".
    if len(labels.get_shape()) == 1:
<<<<<<< HEAD
      labels = array_ops.expand_dims(labels, axis=1)
    # TODO(zakaria): make sure it does not recreate the broadcast bug.
    if len(logits.get_shape()) == 1:
      logits = array_ops.expand_dims(logits, axis=1)
=======
      labels = array_ops.expand_dims(labels, axis=(1,))
    # TODO(zakaria): make sure it does not recreate the broadcast bug.
    if len(logits.get_shape()) == 1:
      logits = array_ops.expand_dims(logits, axis=(1,))
>>>>>>> e692dda4
    logits.get_shape().assert_is_compatible_with(labels.get_shape())
    loss = math_ops.square(logits - math_ops.to_float(labels), name=name)
    return _compute_weighted_loss(loss, weights)


def _poisson_loss(labels, logits, weights=None):
  """Computes poisson loss from logits."""
  with ops.name_scope(None, "_poisson_loss", (logits, labels)) as name:
    logits = ops.convert_to_tensor(logits)
    labels = ops.convert_to_tensor(labels)
    # To prevent broadcasting inside "-".
    if len(labels.get_shape()) == 1:
<<<<<<< HEAD
      labels = array_ops.expand_dims(labels, axis=1)
    # TODO(zakaria): make sure it does not recreate the broadcast bug.
    if len(logits.get_shape()) == 1:
      logits = array_ops.expand_dims(logits, axis=1)
=======
      labels = array_ops.expand_dims(labels, axis=(1,))
    # TODO(zakaria): make sure it does not recreate the broadcast bug.
    if len(logits.get_shape()) == 1:
      logits = array_ops.expand_dims(logits, axis=(1,))
>>>>>>> e692dda4
    logits.get_shape().assert_is_compatible_with(labels.get_shape())
    loss = nn.log_poisson_loss(labels, logits, compute_full_loss=True,
                               name=name)
    return _compute_weighted_loss(loss, weights)


def _logits(logits_input, logits, logits_dimension):
  """Validate logits args, and create `logits` if necessary.

  Exactly one of `logits_input` and `logits` must be provided.

  Args:
    logits_input: `Tensor` input to `logits`.
    logits: `Tensor` output.
    logits_dimension: Integer, last dimension of `logits`. This is used to
      create `logits` from `logits_input` if `logits` is `None`; otherwise, it's
      used to validate `logits`.

  Returns:
    `logits` `Tensor`.

  Raises:
    ValueError: if neither or both of `logits` and `logits_input` are supplied.
  """
  if (logits_dimension is None) or (logits_dimension < 1):
    raise ValueError("Invalid logits_dimension %s." % logits_dimension)

  # If not provided, create logits.
  if logits is None:
    if logits_input is None:
      raise ValueError("Neither logits nor logits_input supplied.")
    return layers_lib.linear(logits_input, logits_dimension, scope="logits")

  if logits_input is not None:
    raise ValueError("Both logits and logits_input supplied.")

  logits = ops.convert_to_tensor(logits, name="logits")
  logits_dims = logits.get_shape().dims
  if logits_dims is not None:
    logits_dims[-1].assert_is_compatible_with(logits_dimension)

  return logits


def _create_model_fn_ops(features,
                         mode,
                         loss_fn,
                         logits_to_predictions_fn,
                         metrics_fn,
                         create_output_alternatives_fn,
                         labels=None,
                         train_op_fn=None,
                         logits=None,
                         logits_dimension=None,
                         head_name=None,
                         weight_column_name=None,
                         enable_centered_bias=False):
  """Returns a `ModelFnOps` object."""
  _check_mode_valid(mode)

  centered_bias = None
  if enable_centered_bias:
    centered_bias = _centered_bias(logits_dimension, head_name)
    logits = nn.bias_add(logits, centered_bias)

  predictions = logits_to_predictions_fn(logits)
  loss = None
  train_op = None
  eval_metric_ops = None
  if (mode != model_fn.ModeKeys.INFER) and (labels is not None):
    weight_tensor = _weight_tensor(features, weight_column_name)
    loss, weighted_average_loss = loss_fn(labels, logits, weight_tensor)
    # The name_scope escapism is needed to maintain the same summary tag
    # after switching away from the now unsupported API.
    with ops.name_scope(""):
      summary_loss = array_ops.identity(weighted_average_loss)
      summary.scalar(_summary_key(head_name, mkey.LOSS), summary_loss)

    if mode == model_fn.ModeKeys.TRAIN:
      if train_op_fn is None:
        raise ValueError("train_op_fn can not be None in TRAIN mode")
      batch_size = array_ops.shape(logits)[0]
      train_op = _train_op(loss, labels, train_op_fn, centered_bias,
                           batch_size, loss_fn, weight_tensor)
    eval_metric_ops = metrics_fn(
        weighted_average_loss, predictions, labels, weight_tensor)
  return model_fn.ModelFnOps(
      mode=mode,
      predictions=predictions,
      loss=loss,
      train_op=train_op,
      eval_metric_ops=eval_metric_ops,
      output_alternatives=create_output_alternatives_fn(predictions))


class _RegressionHead(_SingleHead):
  """`Head` for regression with a generalized linear model."""

  def __init__(self,
               label_dimension,
               loss_fn,
               link_fn,
               logits_dimension=None,
               label_name=None,
               weight_column_name=None,
               enable_centered_bias=False,
               head_name=None):
    """`Head` for regression.

    Args:
      label_dimension: Number of regression labels per example. This is the
        size of the last dimension of the labels `Tensor` (typically, this has
        shape `[batch_size, label_dimension]`).
      loss_fn: Loss function, takes logits and labels and returns loss.
      link_fn: Link function, takes a logits tensor and returns the output.
      logits_dimension: Number of logits per example. This is the
        size of the last dimension of the logits `Tensor` (typically, this has
        shape `[batch_size, label_dimension]`).
        Default value: `label_dimension`.
      label_name: String, name of the key in label dict. Can be null if label
          is a tensor (single headed models).
      weight_column_name: A string defining feature column name representing
        weights. It is used to down weight or boost examples during training. It
        will be multiplied by the loss of the example.
      enable_centered_bias: A bool. If True, estimator will learn a centered
        bias variable for each class. Rest of the model structure learns the
        residual after centered bias.
      head_name: name of the head. Predictions, summary and metrics keys are
        suffixed by `"/" + head_name` and the default variable scope is
        `head_name`.
    """
    super(_RegressionHead, self).__init__(
        problem_type=constants.ProblemType.LINEAR_REGRESSION,
        logits_dimension=(logits_dimension if logits_dimension is not None
                          else label_dimension),
        label_name=label_name,
        weight_column_name=weight_column_name,
        head_name=head_name)

    self._loss_fn = loss_fn
    self._link_fn = link_fn
    self._enable_centered_bias = enable_centered_bias

  def create_model_fn_ops(self,
                          features,
                          mode,
                          labels=None,
                          train_op_fn=None,
                          logits=None,
                          logits_input=None,
                          scope=None):
    """See `Head`."""
    with variable_scope.variable_scope(
        scope,
        default_name=self.head_name or "regression_head",
        values=(tuple(six.itervalues(features)) +
                (labels, logits, logits_input))):
      labels = self._transform_labels(mode=mode, labels=labels)
      logits = _logits(logits_input, logits, self.logits_dimension)
      return _create_model_fn_ops(
          features=features,
          mode=mode,
          loss_fn=self._loss_fn,
          logits_to_predictions_fn=self._logits_to_predictions,
          metrics_fn=self._metrics,
          create_output_alternatives_fn=self._create_output_alternatives,
          labels=labels,
          train_op_fn=train_op_fn,
          logits=logits,
          logits_dimension=self.logits_dimension,
          head_name=self.head_name,
          weight_column_name=self.weight_column_name,
          enable_centered_bias=self._enable_centered_bias)

  def _transform_labels(self, mode, labels):
    """Applies transformations to labels tensor."""
    if (mode == model_fn.ModeKeys.INFER) or (labels is None):
      return None
    labels_tensor = _to_labels_tensor(labels, self._label_name)
    _check_no_sparse_tensor(labels_tensor)
    return labels_tensor

  def _logits_to_predictions(self, logits):
    """Returns a dict of predictions.

    Args:
      logits: logits `Tensor` after applying possible centered bias.

    Returns:
      Dict of prediction `Tensor` keyed by `PredictionKey`.
    """
    key = prediction_key.PredictionKey.SCORES
    with ops.name_scope(None, "predictions", (logits,)):
      if self.logits_dimension == 1:
        logits = array_ops.squeeze(logits, axis=(1,), name=key)
      return {key: self._link_fn(logits)}

  def _metrics(self, eval_loss, predictions, labels, weights):
    """Returns a dict of metrics keyed by name."""
    del predictions, labels, weights  # Unused by this head.
    with ops.name_scope("metrics", values=[eval_loss]):
      return {
          _summary_key(self.head_name, mkey.LOSS):
              metrics_lib.mean(eval_loss)}


def _log_loss_with_two_classes(labels, logits, weights=None):
  with ops.name_scope(None, "log_loss_with_two_classes",
                      (logits, labels)) as name:
    logits = ops.convert_to_tensor(logits)
    labels = math_ops.to_float(labels)
    # TODO(ptucker): This will break for dynamic shapes.
    # sigmoid_cross_entropy_with_logits requires [batch_size, 1] labels.
    if len(labels.get_shape()) == 1:
<<<<<<< HEAD
      labels = array_ops.expand_dims(labels, axis=1)
=======
      labels = array_ops.expand_dims(labels, axis=(1,))
>>>>>>> e692dda4
    loss = nn.sigmoid_cross_entropy_with_logits(labels=labels, logits=logits,
                                                name=name)
    return _compute_weighted_loss(loss, weights)


def _one_class_to_two_class_logits(logits):
  return array_ops.concat((array_ops.zeros_like(logits), logits), 1)


class _BinaryLogisticHead(_SingleHead):
  """`Head` for binary classification with logistic regression."""

  def __init__(self,
               label_name=None,
               weight_column_name=None,
               enable_centered_bias=False,
               head_name=None,
               loss_fn=None,
               thresholds=None):
    """`Head` for binary classification with logistic regression.

    Args:
      label_name: String, name of the key in label dict. Can be `None` if label
          is a tensor (single headed models).
      weight_column_name: A string defining feature column name representing
        weights. It is used to down weight or boost examples during training. It
        will be multiplied by the loss of the example.
      enable_centered_bias: A bool. If True, estimator will learn a centered
        bias variable for each class. Rest of the model structure learns the
        residual after centered bias.
      head_name: name of the head. Predictions, summary, metrics keys are
        suffixed by `"/" + head_name` and the default variable scope is
        `head_name`.
      loss_fn: Loss function.
      thresholds: thresholds for eval.

    Raises:
      ValueError: if n_classes is invalid.
    """
    super(_BinaryLogisticHead, self).__init__(
        problem_type=constants.ProblemType.LOGISTIC_REGRESSION,
        logits_dimension=1,
        label_name=label_name,
        weight_column_name=weight_column_name,
        head_name=head_name)
    self._thresholds = thresholds if thresholds else (.5,)
    self._loss_fn = loss_fn if loss_fn else _log_loss_with_two_classes
    self._enable_centered_bias = enable_centered_bias

  def create_model_fn_ops(self,
                          features,
                          mode,
                          labels=None,
                          train_op_fn=None,
                          logits=None,
                          logits_input=None,
                          scope=None):
    """See `Head`."""
    with variable_scope.variable_scope(
        scope,
        default_name=self.head_name or "binary_logistic_head",
        values=(tuple(six.itervalues(features)) +
                (labels, logits, logits_input))):
      labels = self._transform_labels(mode=mode, labels=labels)
      logits = _logits(logits_input, logits, self.logits_dimension)
      return _create_model_fn_ops(
          features=features,
          mode=mode,
          loss_fn=self._loss_fn,
          logits_to_predictions_fn=self._logits_to_predictions,
          metrics_fn=self._metrics,
          create_output_alternatives_fn=_classification_output_alternatives(
              self.head_name, self._problem_type),
          labels=labels,
          train_op_fn=train_op_fn,
          logits=logits,
          logits_dimension=self.logits_dimension,
          head_name=self.head_name,
          weight_column_name=self.weight_column_name,
          enable_centered_bias=self._enable_centered_bias)

  def _transform_labels(self, mode, labels):
    """Applies transformations to labels tensor."""
    if (mode == model_fn.ModeKeys.INFER) or (labels is None):
      return None
    labels_tensor = _to_labels_tensor(labels, self._label_name)
    _check_no_sparse_tensor(labels_tensor)
    return labels_tensor

  def _logits_to_predictions(self, logits):
    """Returns a dict of predictions.

    Args:
      logits: logits `Output` after applying possible centered bias.

    Returns:
      Dict of prediction `Output` keyed by `PredictionKey`.
    """
    with ops.name_scope(None, "predictions", (logits,)):
      two_class_logits = _one_class_to_two_class_logits(logits)
      return {
          prediction_key.PredictionKey.LOGITS:
              logits,
          prediction_key.PredictionKey.LOGISTIC:
              math_ops.sigmoid(
                  logits, name=prediction_key.PredictionKey.LOGISTIC),
          prediction_key.PredictionKey.PROBABILITIES:
              nn.softmax(
                  two_class_logits,
                  name=prediction_key.PredictionKey.PROBABILITIES),
          prediction_key.PredictionKey.CLASSES:
              math_ops.argmax(
                  two_class_logits,
                  1,
                  name=prediction_key.PredictionKey.CLASSES)
      }

  def _metrics(self, eval_loss, predictions, labels, weights):
    """Returns a dict of metrics keyed by name."""
    with ops.name_scope("metrics", values=(
        [eval_loss, labels, weights] + list(six.itervalues(predictions)))):
      classes = predictions[prediction_key.PredictionKey.CLASSES]
      logistic = predictions[prediction_key.PredictionKey.LOGISTIC]

      metrics = {_summary_key(self.head_name, mkey.LOSS):
                 metrics_lib.mean(eval_loss)}
      # TODO(b/29366811): This currently results in both an "accuracy" and an
      # "accuracy/threshold_0.500000_mean" metric for binary classification.
      metrics[_summary_key(self.head_name, mkey.ACCURACY)] = (
          metrics_lib.accuracy(labels, classes, weights))
      metrics[_summary_key(self.head_name, mkey.PREDICTION_MEAN)] = (
          _predictions_streaming_mean(logistic, weights))
      metrics[_summary_key(self.head_name, mkey.LABEL_MEAN)] = (
          _indicator_labels_streaming_mean(labels, weights))

      # Also include the streaming mean of the label as an accuracy baseline, as
      # a reminder to users.
      metrics[_summary_key(self.head_name, mkey.ACCURACY_BASELINE)] = (
          _indicator_labels_streaming_mean(labels, weights))
      metrics[_summary_key(self.head_name, mkey.AUC)] = (
          _streaming_auc(logistic, labels, weights))
      metrics[_summary_key(self.head_name, mkey.AUC_PR)] = (
          _streaming_auc(logistic, labels, weights, curve="PR"))

      for threshold in self._thresholds:
        metrics[_summary_key(
            self.head_name, mkey.ACCURACY_MEAN % threshold)] = (
                _streaming_accuracy_at_threshold(logistic, labels, weights,
                                                 threshold))
        # Precision for positive examples.
        metrics[_summary_key(
            self.head_name, mkey.PRECISION_MEAN % threshold)] = (
                _streaming_precision_at_threshold(logistic, labels, weights,
                                                  threshold))
        # Recall for positive examples.
        metrics[_summary_key(
            self.head_name, mkey.RECALL_MEAN % threshold)] = (
                _streaming_recall_at_threshold(logistic, labels, weights,
                                               threshold))

    return metrics


def _softmax_cross_entropy_loss(labels, logits, weights=None):
  with ops.name_scope(
      None, "softmax_cross_entropy_loss", (logits, labels,)) as name:
    labels = ops.convert_to_tensor(labels)
    # Check that we got integer for classification.
    if not labels.dtype.is_integer:
      raise ValueError("Labels dtype should be integer "
                       "Instead got %s." % labels.dtype)

    # sparse_softmax_cross_entropy_with_logits requires [batch_size] labels.
    is_squeezed_labels = False
    # TODO(ptucker): This will break for dynamic shapes.
    if len(labels.get_shape()) == 2:
      labels = array_ops.squeeze(labels, axis=(1,))
      is_squeezed_labels = True

    loss = nn.sparse_softmax_cross_entropy_with_logits(
        labels=labels, logits=logits, name=name)

    # Restore squeezed dimension, if necessary, so loss matches weights shape.
    if is_squeezed_labels:
      loss = array_ops.expand_dims(loss, axis=(1,))

    return _compute_weighted_loss(loss, weights)


class _MultiClassHead(_SingleHead):
  """'Head' for multi class classification."""

  def __init__(self,
               n_classes,
               label_name=None,
               weight_column_name=None,
               enable_centered_bias=False,
               head_name=None,
               loss_fn=None,
               thresholds=None,
               metric_class_ids=None,
               label_keys=None):
    """'Head' for multi class classification.

    This head expects to be fed integer labels specifying the class index. But
    if `label_keys` is specified, then labels must be strings from this
    vocabulary, and the predicted classes will be strings from the same
    vocabulary.

    Args:
      n_classes: Number of classes, must be greater than 2 (for 2 classes, use
        `_BinaryLogisticHead`).
      label_name: String, name of the key in label dict. Can be null if label
        is a tensor (single headed models).
      weight_column_name: A string defining feature column name representing
        weights. It is used to down weight or boost examples during training. It
        will be multiplied by the loss of the example.
      enable_centered_bias: A bool. If True, estimator will learn a centered
        bias variable for each class. Rest of the model structure learns the
        residual after centered bias.
      head_name: name of the head. If provided, predictions, summary, metrics
        keys will be suffixed by `"/" + head_name` and the default variable
        scope will be `head_name`.
      loss_fn: Loss function. Defaults to softmax cross entropy loss.
      thresholds: thresholds for eval.
      metric_class_ids: List of class IDs for which we should report per-class
        metrics. Must all be in the range `[0, n_classes)`.
      label_keys: Optional list of strings with size `[n_classes]` defining the
        label vocabulary.

    Raises:
      ValueError: if `n_classes`, `metric_class_ids` or `label_keys` is invalid.
    """
    super(_MultiClassHead, self).__init__(
        problem_type=constants.ProblemType.CLASSIFICATION,
        logits_dimension=n_classes,
        label_name=label_name,
        weight_column_name=weight_column_name,
        head_name=head_name)

    if (n_classes is None) or (n_classes <= 2):
      raise ValueError("n_classes must be > 2: %s." % n_classes)
    self._thresholds = thresholds if thresholds else (.5,)
    self._loss_fn = loss_fn if loss_fn else _softmax_cross_entropy_loss
    self._enable_centered_bias = enable_centered_bias
    self._metric_class_ids = tuple([] if metric_class_ids is None else
                                   metric_class_ids)
    for class_id in self._metric_class_ids:
      if (class_id < 0) or (class_id >= n_classes):
        raise ValueError("Class ID %s not in [0, %s)." % (class_id, n_classes))
    if label_keys and len(label_keys) != n_classes:
      raise ValueError("Length of label_keys must equal n_classes.")
    self._label_keys = label_keys

  def create_model_fn_ops(self,
                          features,
                          mode,
                          labels=None,
                          train_op_fn=None,
                          logits=None,
                          logits_input=None,
                          scope=None):
    """See `Head`."""
    with variable_scope.variable_scope(
        scope,
        default_name=self.head_name or "multi_class_head",
        values=(tuple(six.itervalues(features)) +
                (labels, logits, logits_input))):
      labels = self._transform_labels(mode=mode, labels=labels)
      logits = _logits(logits_input, logits, self.logits_dimension)
      return _create_model_fn_ops(
          features=features,
          mode=mode,
          loss_fn=self._wrapped_loss_fn,
          logits_to_predictions_fn=self._logits_to_predictions,
          metrics_fn=self._metrics,
          create_output_alternatives_fn=_classification_output_alternatives(
              self.head_name, self._problem_type, self._label_keys),
          labels=labels,
          train_op_fn=train_op_fn,
          logits=logits,
          logits_dimension=self.logits_dimension,
          head_name=self.head_name,
          weight_column_name=self.weight_column_name,
          enable_centered_bias=self._enable_centered_bias)

  def _transform_labels(self, mode, labels):
    """Returns a dict that contains both the original labels and label IDs."""
    if (mode == model_fn.ModeKeys.INFER) or (labels is None):
      return None
    labels_tensor = _to_labels_tensor(labels, self._label_name)
    _check_no_sparse_tensor(labels_tensor)
    if self._label_keys:
      table = lookup_ops.index_table_from_tensor(
          self._label_keys, name="label_id_lookup")
      return {
          "labels": labels_tensor,
          "label_ids": table.lookup(labels_tensor),
      }
    return {
        "labels": labels_tensor,
        "label_ids": labels_tensor,
    }

  def _labels(self, labels_dict):
    """Returns labels `Tensor` of the same type as classes."""
    return labels_dict["labels"]

  def _label_ids(self, labels_dict):
    """Returns integer label ID `Tensor`."""
    return labels_dict["label_ids"]

  def _wrapped_loss_fn(self, labels, logits, weights=None):
    return self._loss_fn(self._label_ids(labels), logits, weights=weights)

  def _logits_to_predictions(self, logits):
    """Returns a dict of predictions.

    Args:
      logits: logits `Tensor` after applying possible centered bias.

    Returns:
      Dict of prediction `Tensor` keyed by `PredictionKey`.
    """
    with ops.name_scope(None, "predictions", (logits,)):
      class_ids = math_ops.argmax(
          logits, 1, name=prediction_key.PredictionKey.CLASSES)
      if self._label_keys:
        table = lookup_ops.index_to_string_table_from_tensor(
            self._label_keys, name="class_string_lookup")
        classes = table.lookup(class_ids)
      else:
        classes = class_ids
      return {
          prediction_key.PredictionKey.LOGITS: logits,
          prediction_key.PredictionKey.PROBABILITIES:
              nn.softmax(
                  logits, name=prediction_key.PredictionKey.PROBABILITIES),
          prediction_key.PredictionKey.CLASSES: classes
      }

  def _metrics(self, eval_loss, predictions, labels, weights):
    """Returns a dict of metrics keyed by name."""
    with ops.name_scope(
        "metrics",
        values=((eval_loss, self._labels(labels), self._label_ids(labels),
                 weights) + tuple(six.itervalues(predictions)))):
      logits = predictions[prediction_key.PredictionKey.LOGITS]
      probabilities = predictions[prediction_key.PredictionKey.PROBABILITIES]
      classes = predictions[prediction_key.PredictionKey.CLASSES]

      metrics = {_summary_key(self.head_name, mkey.LOSS):
                 metrics_lib.mean(eval_loss)}
      # TODO(b/29366811): This currently results in both an "accuracy" and an
      # "accuracy/threshold_0.500000_mean" metric for binary classification.
      metrics[_summary_key(self.head_name, mkey.ACCURACY)] = (
          metrics_lib.accuracy(self._labels(labels), classes, weights))

      if not self._label_keys:
        # Classes are IDs. Add some metrics.
        for class_id in self._metric_class_ids:
          metrics[_summary_key(
              self.head_name, mkey.CLASS_PREDICTION_MEAN % class_id)] = (
                  _class_predictions_streaming_mean(classes, weights, class_id))
          # TODO(ptucker): Add per-class accuracy, precision, recall.
          metrics[_summary_key(
              self.head_name, mkey.CLASS_LABEL_MEAN % class_id)] = (
                  _class_labels_streaming_mean(
                      self._label_ids(labels), weights, class_id))
          metrics[_summary_key(
              self.head_name, mkey.CLASS_PROBABILITY_MEAN % class_id)] = (
                  _predictions_streaming_mean(probabilities, weights, class_id))
          metrics[_summary_key(
              self.head_name, mkey.CLASS_LOGITS_MEAN % class_id)] = (
                  _predictions_streaming_mean(logits, weights, class_id))

    return metrics


def _to_labels_tensor(labels, label_name):
  """Returns label as a tensor.

  Args:
    labels: Label `Tensor` or `SparseTensor` or a dict containing labels.
    label_name: Label name if labels is a dict.

  Returns:
    Label `Tensor` or `SparseTensor`.
  """
  labels = labels[label_name] if isinstance(labels, dict) else labels
  return framework_lib.convert_to_tensor_or_sparse_tensor(labels)


def _check_no_sparse_tensor(x):
  """Raises ValueError if the given tensor is `SparseTensor`."""
  if isinstance(x, sparse_tensor.SparseTensor):
    raise ValueError("SparseTensor is not supported.")


def _sparse_labels_to_indicator(labels, num_classes):
  """If labels is `SparseTensor`, converts it to indicator `Tensor`.

  Args:
    labels: Label `Tensor` or `SparseTensor`.
    num_classes: Number of classes.

  Returns:
    Dense label `Tensor`.

  Raises:
    ValueError: If labels is `SparseTensor` and `num_classes` < 2.
  """
  if isinstance(labels, sparse_tensor.SparseTensor):
    if num_classes < 2:
      raise ValueError("Must set num_classes >= 2 when passing labels as a "
                       "SparseTensor.")
    return math_ops.to_int64(
        sparse_ops.sparse_to_indicator(labels, num_classes))
  return labels


def _assert_labels_rank(labels):
  return control_flow_ops.Assert(
      math_ops.less_equal(array_ops.rank(labels), 2),
      ("labels shape should be either [batch_size, 1] or [batch_size]",))


class _BinarySvmHead(_SingleHead):
  """`Head` for binary classification using SVM."""

  def __init__(self, label_name, weight_column_name, enable_centered_bias,
               head_name, thresholds):

    def _loss_fn(labels, logits, weights=None):
      with ops.name_scope(None, "hinge_loss", (logits, labels)) as name:
        with ops.control_dependencies((_assert_labels_rank(labels),)):
          labels = array_ops.reshape(labels, shape=(-1, 1))
        loss = losses_lib.hinge_loss(labels=labels, logits=logits, scope=name,
                                     reduction=losses_lib.Reduction.NONE)
        return _compute_weighted_loss(loss, weights)

    super(_BinarySvmHead, self).__init__(
        problem_type=constants.ProblemType.LOGISTIC_REGRESSION,
        logits_dimension=1,
        label_name=label_name,
        weight_column_name=weight_column_name,
        head_name=head_name)
    self._thresholds = thresholds if thresholds else (.5,)
    self._loss_fn = _loss_fn
    self._enable_centered_bias = enable_centered_bias

  def create_model_fn_ops(self,
                          features,
                          mode,
                          labels=None,
                          train_op_fn=None,
                          logits=None,
                          logits_input=None,
                          scope=None):
    """See `Head`."""
    with variable_scope.variable_scope(
        scope,
        default_name=self.head_name or "binary_svm_head",
        values=(tuple(six.itervalues(features)) +
                (labels, logits, logits_input))):
      labels = self._transform_labels(mode=mode, labels=labels)
      logits = _logits(logits_input, logits, self.logits_dimension)
      return _create_model_fn_ops(
          features=features,
          mode=mode,
          loss_fn=self._loss_fn,
          logits_to_predictions_fn=self._logits_to_predictions,
          metrics_fn=self._metrics,
          # TODO(zakaria): Handle labels for export.
          create_output_alternatives_fn=self._create_output_alternatives,
          labels=labels,
          train_op_fn=train_op_fn,
          logits=logits,
          logits_dimension=self.logits_dimension,
          head_name=self.head_name,
          weight_column_name=self.weight_column_name,
          enable_centered_bias=self._enable_centered_bias)

  def _transform_labels(self, mode, labels):
    """Applies transformations to labels tensor."""
    if (mode == model_fn.ModeKeys.INFER) or (labels is None):
      return None
    labels_tensor = _to_labels_tensor(labels, self._label_name)
    _check_no_sparse_tensor(labels_tensor)
    return labels_tensor

  def _logits_to_predictions(self, logits):
    """See `_MultiClassHead`."""
    with ops.name_scope(None, "predictions", (logits,)):
      return {
          prediction_key.PredictionKey.LOGITS:
              logits,
          prediction_key.PredictionKey.CLASSES:
              math_ops.argmax(
                  _one_class_to_two_class_logits(logits),
                  1,
                  name=prediction_key.PredictionKey.CLASSES)
      }

  def _metrics(self, eval_loss, predictions, labels, weights):
    """See `_MultiClassHead`."""
    with ops.name_scope("metrics", values=(
        [eval_loss, labels, weights] + list(six.itervalues(predictions)))):
      metrics = {_summary_key(self.head_name, mkey.LOSS):
                 metrics_lib.mean(eval_loss)}

      # TODO(b/29366811): This currently results in both an "accuracy" and an
      # "accuracy/threshold_0.500000_mean" metric for binary classification.
      classes = predictions[prediction_key.PredictionKey.CLASSES]
      metrics[_summary_key(self.head_name, mkey.ACCURACY)] = (
          metrics_lib.accuracy(labels, classes, weights))
      # TODO(sibyl-vie3Poto): add more metrics relevant for svms.

    return metrics


class _MultiLabelHead(_SingleHead):
  """`Head` for multi-label classification."""

  # TODO(zakaria): add signature and metric for multilabel.
  def __init__(self,
               n_classes,
               label_name,
               weight_column_name,
               enable_centered_bias,
               head_name,
               thresholds,
               metric_class_ids=None,
               loss_fn=None):

    super(_MultiLabelHead, self).__init__(
        problem_type=constants.ProblemType.CLASSIFICATION,
        logits_dimension=n_classes,
        label_name=label_name,
        weight_column_name=weight_column_name,
        head_name=head_name)

    self._thresholds = thresholds if thresholds else (.5,)
    self._loss_fn = loss_fn if loss_fn else _sigmoid_cross_entropy_loss
    self._enable_centered_bias = enable_centered_bias
    self._metric_class_ids = tuple([] if metric_class_ids is None else
                                   metric_class_ids)
    for class_id in self._metric_class_ids:
      if (class_id < 0) or (class_id >= n_classes):
        raise ValueError("Class ID %s not in [0, %s)." % (class_id, n_classes))

  def create_model_fn_ops(self,
                          features,
                          mode,
                          labels=None,
                          train_op_fn=None,
                          logits=None,
                          logits_input=None,
                          scope=None):
    """See `Head`."""
    with variable_scope.variable_scope(
        scope,
        default_name=self.head_name or "multi_label_head",
        values=(tuple(six.itervalues(features)) +
                (labels, logits, logits_input))):
      labels = self._transform_labels(mode=mode, labels=labels)
      logits = _logits(logits_input, logits, self.logits_dimension)
      return _create_model_fn_ops(
          features=features,
          mode=mode,
          loss_fn=self._loss_fn,
          logits_to_predictions_fn=self._logits_to_predictions,
          metrics_fn=self._metrics,
          create_output_alternatives_fn=_classification_output_alternatives(
              self.head_name, self._problem_type),
          labels=labels,
          train_op_fn=train_op_fn,
          logits=logits,
          logits_dimension=self.logits_dimension,
          head_name=self.head_name,
          weight_column_name=self.weight_column_name,
          enable_centered_bias=self._enable_centered_bias)

  def _transform_labels(self, mode, labels):
    """Applies transformations to labels tensor."""
    if (mode == model_fn.ModeKeys.INFER) or (labels is None):
      return None
    labels_tensor = _to_labels_tensor(labels, self._label_name)
    labels_tensor = _sparse_labels_to_indicator(labels_tensor,
                                                self._logits_dimension)
    return labels_tensor

  def _logits_to_predictions(self, logits):
    """See `_MultiClassHead`."""
    with ops.name_scope(None, "predictions", (logits,)):
      return {
          prediction_key.PredictionKey.LOGITS:
              logits,
          prediction_key.PredictionKey.PROBABILITIES:
              math_ops.sigmoid(
                  logits, name=prediction_key.PredictionKey.PROBABILITIES),
          prediction_key.PredictionKey.CLASSES:
              math_ops.to_int64(
                  math_ops.greater(logits, 0),
                  name=prediction_key.PredictionKey.CLASSES)
      }

  def _metrics(self, eval_loss, predictions, labels, weights):
    """Returns a dict of metrics keyed by name."""
    with ops.name_scope("metrics", values=(
        [eval_loss, labels, weights] + list(six.itervalues(predictions)))):
      classes = predictions[prediction_key.PredictionKey.CLASSES]
      probabilities = predictions[prediction_key.PredictionKey.PROBABILITIES]
      logits = predictions[prediction_key.PredictionKey.LOGITS]

      metrics = {_summary_key(self.head_name, mkey.LOSS):
                 metrics_lib.mean(eval_loss)}
      # TODO(b/29366811): This currently results in both an "accuracy" and an
      # "accuracy/threshold_0.500000_mean" metric for binary classification.
      metrics[_summary_key(self.head_name, mkey.ACCURACY)] = (
          metrics_lib.accuracy(labels, classes, weights))
      metrics[_summary_key(self.head_name, mkey.AUC)] = _streaming_auc(
          probabilities, labels, weights)
      metrics[_summary_key(self.head_name, mkey.AUC_PR)] = _streaming_auc(
          probabilities, labels, weights, curve="PR")

      for class_id in self._metric_class_ids:
        # TODO(ptucker): Add per-class accuracy, precision, recall.
        metrics[_summary_key(
            self.head_name, mkey.CLASS_PREDICTION_MEAN % class_id)] = (
                _predictions_streaming_mean(classes, weights, class_id))
        metrics[_summary_key(
            self.head_name, mkey.CLASS_LABEL_MEAN % class_id)] = (
                _indicator_labels_streaming_mean(labels, weights, class_id))
        metrics[_summary_key(
            self.head_name, mkey.CLASS_PROBABILITY_MEAN % class_id)] = (
                _predictions_streaming_mean(probabilities, weights, class_id))
        metrics[_summary_key(
            self.head_name, mkey.CLASS_LOGITS_MEAN % class_id)] = (
                _predictions_streaming_mean(logits, weights, class_id))
        metrics[_summary_key(self.head_name, mkey.CLASS_AUC % class_id)] = (
            _streaming_auc(probabilities, labels, weights, class_id))
        metrics[_summary_key(self.head_name, mkey.CLASS_AUC_PR % class_id)] = (
            _streaming_auc(probabilities, labels, weights, class_id,
                           curve="PR"))

    return metrics


class _LossOnlyHead(Head):
  """`Head` implementation for additional loss terms.

  This class only holds loss terms unrelated to any other heads (labels),
  e.g. regularization.

  Common usage:
  This is oftem combine with other heads in a multi head setup.
    ```python
    head = multi_head([
        head1, head2, loss_only_head('regularizer', regularizer)])
    ```
  """

  def __init__(self, loss_fn, head_name=None):
    self._loss_fn = loss_fn
    self.head_name = head_name or "loss_only_head"

  @property
  def logits_dimension(self):
    return 0

  def create_model_fn_ops(self,
                          features,
                          mode,
                          labels=None,
                          train_op_fn=None,
                          logits=None,
                          logits_input=None,
                          scope=None):
    """See `_Head.create_model_fn_ops`.

    Args:
      features: Not been used.
      mode: Estimator's `ModeKeys`.
      labels: Labels `Tensor`, or `dict` of same.
      train_op_fn: Function that takes a scalar loss and returns an op to
          optimize with the loss.
      logits: Not been used.
      logits_input: Not been used.
      scope: Optional scope for variable_scope. If provided, will be passed to
          all heads. Most users will want to set this to `None`, so each head
          constructs a separate variable_scope according to its `head_name`.

    Returns:
      A `ModelFnOps` object.

    Raises:
      ValueError: if `mode` is not recognition.
    """
    _check_mode_valid(mode)
    loss = None
    train_op = None
    if mode != model_fn.ModeKeys.INFER:
      with variable_scope.variable_scope(scope, default_name=self.head_name):
        loss = self._loss_fn()
        if isinstance(loss, list):
          loss = math_ops.add_n(loss)
        # The name_scope escapism is needed to maintain the same summary tag
        # after switching away from the now unsupported API.
        with ops.name_scope(""):
          summary_loss = array_ops.identity(loss)
          summary.scalar(_summary_key(self.head_name, mkey.LOSS),
                         summary_loss)
        if mode == model_fn.ModeKeys.TRAIN:
          if train_op_fn is None:
            raise ValueError("train_op_fn can not be None in TRAIN mode")
          with ops.name_scope(None, "train_op", (loss,)):
            train_op = train_op_fn(loss)

    return model_fn.ModelFnOps(
        mode=mode,
        loss=loss,
        train_op=train_op,
        predictions={},
        eval_metric_ops={})


class _MultiHead(Head):
  """`Head` implementation for multi objective learning.

  This class is responsible for using and merging the output of multiple
  `Head` objects.

  All heads stem from the same logits/logit_input tensor.

  Common usage:
  For simple use cases you can pass the activation of hidden layer like
  this from your model_fn,
    ```python
    last_hidden_layer_activation = ... Build your model.
    multi_head = ...
    return multi_head.create_model_fn_ops(
        ..., logits_input=last_hidden_layer_activation, ...)
    ```

  Or you can create a logits tensor of
  [batch_size, multi_head.logits_dimension] shape. _MultiHead will split the
  logits for you.
    return multi_head.create_model_fn_ops(..., logits=logits, ...)

  For more complex use cases like a multi-task/multi-tower model or when logits
  for each head has to be created separately, you can pass a dict of logits
  where the keys match the name of the single heads.
    ```python
    logits = {"head1": logits1, "head2": logits2}
    return multi_head.create_model_fn_ops(..., logits=logits, ...)
    ```

  Here is what this class does,
  + For training, merges losses of each heads according a function provided by
      user, calls user provided train_op_fn with this final loss.
  + For eval, merges metrics by adding head_name suffix to the keys in eval
      metrics.
  + For inference, updates keys in prediction dict to a 2-tuple,
      (head_name, prediction_key)
  """

  def __init__(self, heads, loss_merger):
    """_Head to merges multiple _Head objects.

    Args:
      heads: list of _Head objects.
      loss_merger: function that takes a list of loss tensors for the heads
        and returns the final loss tensor for the multi head.

    Raises:
      ValueError: if any head does not have a name.
    """
    self._logits_dimension = 0
    for head in heads:
      if not head.head_name:
        raise ValueError("Members of MultiHead must have names.")
      self._logits_dimension += head.logits_dimension

    self._heads = heads
    self._loss_merger = loss_merger

  @property
  def logits_dimension(self):
    return self._logits_dimension

  def create_model_fn_ops(self,
                          features,
                          mode,
                          labels=None,
                          train_op_fn=None,
                          logits=None,
                          logits_input=None,
                          scope=None):
    """See `_Head.create_model_fn_ops`.

    Args:
      features: Input `dict` of `Tensor` objects.
      mode: Estimator's `ModeKeys`.
      labels: Labels `Tensor`, or `dict` of same.
      train_op_fn: Function that takes a scalar loss and returns an op to
          optimize with the loss.
      logits: Concatenated logits for all heads or a dict of head name to logits
          tensor. If concatenated logits, it should have (batchsize, x) shape
          where x is the sum of `logits_dimension` of all the heads,
          i.e., same as `logits_dimension` of this class. create_model_fn_ops
          will split the logits tensor and pass logits of proper size to each
          head. This is useful if we want to be agnostic about whether you
          creating a single versus multihead. logits can also be a dict for
          convenience where you are creating the head specific logits explicitly
          and don't want to concatenate them yourself.
      logits_input: tensor to build logits from.
      scope: Optional scope for variable_scope. If provided, will be passed to
        all heads. Most users will want to set this to `None`, so each head
        constructs a separate variable_scope according to its `head_name`.

    Returns:
      `ModelFnOps`.

    Raises:
      ValueError: if `mode` is not recognized, or neither or both of `logits`
          and `logits_input` is provided.
    """
    _check_mode_valid(mode)
    all_model_fn_ops = []
    if logits is None:
      # Use logits_input.
      for head in self._heads:
        all_model_fn_ops.append(
            head.create_model_fn_ops(
                features=features,
                mode=mode,
                labels=labels,
                train_op_fn=no_op_train_fn,
                logits_input=logits_input,
                scope=scope))
    else:
      head_logits_pairs = []
      if isinstance(logits, dict):
        head_logits_pairs = []
        for head in self._heads:
          if isinstance(head, _LossOnlyHead):
            head_logits_pairs.append((head, None))
          else:
            head_logits_pairs.append((head, logits[head.head_name]))
      else:
        # Split logits for each head.
        head_logits_pairs = zip(self._heads, self._split_logits(logits))

      for head, head_logits in head_logits_pairs:
        all_model_fn_ops.append(
            head.create_model_fn_ops(
                features=features,
                mode=mode,
                labels=labels,
                train_op_fn=no_op_train_fn,
                logits=head_logits,
                scope=scope))

    if mode == model_fn.ModeKeys.TRAIN:
      if train_op_fn is None:
        raise ValueError("train_op_fn can not be None in TRAIN mode.")
      return self._merge_train(all_model_fn_ops, train_op_fn)
    if mode == model_fn.ModeKeys.INFER:
      return self._merge_infer(all_model_fn_ops)
    if mode == model_fn.ModeKeys.EVAL:
      return self._merge_eval(all_model_fn_ops)
    raise ValueError("mode=%s unrecognized" % str(mode))

  def _split_logits(self, logits):
    """Splits logits for heads.

    Args:
      logits: the logits tensor.

    Returns:
      A list of logits for the individual heads.
    """
    all_logits = []
    begin = 0
    for head in self._heads:
      current_logits_size = head.logits_dimension
      current_logits = array_ops.slice(logits, [0, begin],
                                       [-1, current_logits_size])
      all_logits.append(current_logits)
      begin += current_logits_size
    return all_logits

  def _merge_train(self, all_model_fn_ops, train_op_fn):
    """Merges list of ModelFnOps for training.

    Args:
      all_model_fn_ops: list of ModelFnOps for the individual heads.
      train_op_fn: Function to create train op. See `create_model_fn_ops`
          documentation for more details.

    Returns:
      ModelFnOps that merges all heads for TRAIN.
    """
    losses = []
    metrics = {}
    additional_train_ops = []
    for m in all_model_fn_ops:
      losses.append(m.loss)
      if m.eval_metric_ops is not None:
        for k, v in six.iteritems(m.eval_metric_ops):
          # metrics["%s/%s" % (k, head_name)] = v
          metrics[k] = v
      additional_train_ops.append(m.train_op)
    loss = self._loss_merger(losses)

    train_op = train_op_fn(loss)
    train_op = control_flow_ops.group(train_op, *additional_train_ops)
    return model_fn.ModelFnOps(
        mode=model_fn.ModeKeys.TRAIN,
        loss=loss,
        train_op=train_op,
        eval_metric_ops=metrics)

  def _merge_infer(self, all_model_fn_ops):
    """Merges list of ModelFnOps for inference.

    Args:
      all_model_fn_ops: list of ModelFnOps for the individual heads.

    Returns:
      ModelFnOps that Merges all the heads for INFER.
    """
    predictions = {}
    output_alternatives = {}
    for head, m in zip(self._heads, all_model_fn_ops):
      if isinstance(head, _LossOnlyHead):
        continue
      head_name = head.head_name
      output_alternatives[head_name] = m.output_alternatives[head_name]
      for k, v in m.predictions.items():
        predictions[(head_name, k)] = v

    return model_fn.ModelFnOps(
        mode=model_fn.ModeKeys.INFER,
        predictions=predictions,
        output_alternatives=output_alternatives)

  def _merge_eval(self, all_model_fn_ops):
    """Merges list of ModelFnOps for eval.

    Args:
      all_model_fn_ops: list of ModelFnOps for the individual heads.

    Returns:
      ModelFnOps that merges all the heads for EVAL.
    """
    predictions = {}
    metrics = {}
    losses = []
    for head, m in zip(self._heads, all_model_fn_ops):
      losses.append(m.loss)
      head_name = head.head_name
      for k, v in m.predictions.items():
        predictions[(head_name, k)] = v
      for k, v in m.eval_metric_ops.items():
        # metrics["%s/%s" % (k, head_name)] = v
        metrics[k] = v
    loss = self._loss_merger(losses)

    return model_fn.ModelFnOps(
        mode=model_fn.ModeKeys.EVAL,
        predictions=predictions,
        loss=loss,
        eval_metric_ops=metrics)


def _weight_tensor(features, weight_column_name):
  """Returns weights as `Tensor` of rank 0, or at least 2."""
  if not weight_column_name:
    return None
  if weight_column_name not in features:
    raise ValueError("Weights {} missing from features.".format(
        weight_column_name))
  with ops.name_scope(None, "weight_tensor", tuple(six.itervalues(features))):
    weight_tensor = math_ops.to_float(features[weight_column_name])
    shape = weight_tensor.get_shape()
    rank = shape.ndims
    # We don't bother with expanding dims of non-staticly shaped tensors or
    # scalars, and >1d is already in a good format.
    if rank == 1:
      logging.warning("Weights {} has shape {}, expanding to make it 2d.".
                      format(weight_column_name, shape))
      return (
          sparse_ops.sparse_reshape(weight_tensor, (-1, 1))
          if isinstance(weight_tensor, sparse_tensor.SparseTensor) else
          array_ops.reshape(weight_tensor, (-1, 1)))
    return weight_tensor


# TODO(zakaria): This function is needed for backward compatibility and should
#   be removed when we migrate to core.
def _compute_weighted_loss(loss_unweighted, weight, name="loss"):
  """Returns a tuple of (loss_train, loss_report).

  loss is used for gradient descent while weighted_average_loss is used for
  summaries to be backward compatible.

  loss is different from the loss reported on the tensorboard as we
  should respect the example weights when computing the gradient.

    L = sum_{i} w_{i} * l_{i} / B

  where B is the number of examples in the batch, l_{i}, w_{i} are individual
  losses, and example weight.

  Args:
    loss_unweighted: Unweighted loss
    weight: Weight tensor
    name: Optional name

  Returns:
    A tuple of losses. First one for training and the second one for reporting.
  """
  with ops.name_scope(name, values=(loss_unweighted, weight)) as name_scope:
    if weight is None:
      loss = math_ops.reduce_mean(loss_unweighted, name=name_scope)
      return loss, loss
    weight = weights_broadcast_ops.broadcast_weights(weight, loss_unweighted)
    with ops.name_scope(None, "weighted_loss",
                        (loss_unweighted, weight)) as name:
      weighted_loss = math_ops.multiply(loss_unweighted, weight, name=name)
    weighted_loss_mean = math_ops.reduce_mean(weighted_loss, name=name_scope)
    weighted_loss_normalized = math_ops.div(
        math_ops.reduce_sum(weighted_loss),
        math_ops.to_float(math_ops.reduce_sum(weight)),
        name="weighted_average_loss")

    return weighted_loss_mean, weighted_loss_normalized


def _wrap_custom_loss_fn(loss_fn):
  def _wrapper(labels, logits, weights=None):
    if weights is None:
      loss = loss_fn(labels, logits)
    else:
      loss = loss_fn(labels, logits, weights)
    return loss, loss
  return _wrapper


def _check_mode_valid(mode):
  """Raises ValueError if the given mode is invalid."""
  if (mode != model_fn.ModeKeys.TRAIN and mode != model_fn.ModeKeys.INFER and
      mode != model_fn.ModeKeys.EVAL):
    raise ValueError("mode=%s unrecognized." % str(mode))


def _get_arguments(func):
  """Returns a spec of given func."""
  _, func = tf_decorator.unwrap(func)
  if hasattr(func, "__code__"):
    # Regular function.
    return tf_inspect.getargspec(func)
  elif hasattr(func, "func"):
    # Partial function.
    return _get_arguments(func.func)
  elif hasattr(func, "__call__"):
    # Callable object.
    return _get_arguments(func.__call__)


def _verify_loss_fn_args(loss_fn):
  args = _get_arguments(loss_fn).args
  for arg_name in ["labels", "logits", "weights"]:
    if arg_name not in args:
      raise ValueError("Argument %s not found in loss_fn." % arg_name)


def _centered_bias(logits_dimension, head_name=None):
  """Returns centered_bias `Variable`.

  Args:
    logits_dimension: Last dimension of `logits`. Must be >= 1.
    head_name: Optional name of the head.

  Returns:
    `Variable` with shape `[logits_dimension]`.

  Raises:
    ValueError: if `logits_dimension` is invalid.
  """
  if (logits_dimension is None) or (logits_dimension < 1):
    raise ValueError("Invalid logits_dimension %s." % logits_dimension)
  # Do not create a variable with variable_scope.get_variable, because that may
  # create a PartitionedVariable, which does not support indexing, so
  # summary.scalar will not work.
  centered_bias = variable_scope.variable(
      name="centered_bias_weight",
      initial_value=array_ops.zeros(shape=(logits_dimension,)),
      trainable=True)
  for dim in range(logits_dimension):
    if head_name:
      summary.scalar("centered_bias/bias_%d/%s" % (dim, head_name),
                     centered_bias[dim])
    else:
      summary.scalar("centered_bias/bias_%d" % dim, centered_bias[dim])
  return centered_bias


def _centered_bias_step(centered_bias, batch_size, labels, loss_fn, weights):
  """Creates and returns training op for centered bias."""
  with ops.name_scope(None, "centered_bias_step", (labels,)) as name:
    logits_dimension = array_ops.shape(centered_bias)[0]
    logits = array_ops.reshape(
        array_ops.tile(centered_bias, (batch_size,)),
        (batch_size, logits_dimension))
    with ops.name_scope(None, "centered_bias", (labels, logits)):
      centered_bias_loss = math_ops.reduce_mean(
          loss_fn(labels, logits, weights), name="training_loss")
  # Learn central bias by an optimizer. 0.1 is a convervative lr for a
  # single variable.
  return training.AdagradOptimizer(0.1).minimize(
      centered_bias_loss, var_list=(centered_bias,), name=name)


def _summary_key(head_name, val):
  return "%s/%s" % (val, head_name) if head_name else val


def _train_op(loss, labels, train_op_fn, centered_bias, batch_size, loss_fn,
              weights):
  """Returns op for the training step."""
  if centered_bias is not None:
    centered_bias_step = _centered_bias_step(
        centered_bias=centered_bias,
        batch_size=batch_size,
        labels=labels,
        loss_fn=loss_fn,
        weights=weights)
  else:
    centered_bias_step = None
  with ops.name_scope(None, "train_op", (loss, labels)):
    train_op = train_op_fn(loss)
    if centered_bias_step is not None:
      train_op = control_flow_ops.group(train_op, centered_bias_step)
    return train_op


def _sigmoid_cross_entropy_loss(labels, logits, weights=None):
  with ops.name_scope(None, "sigmoid_cross_entropy_loss",
                      (logits, labels)) as name:
    # sigmoid_cross_entropy_with_logits requires [batch_size, n_classes] labels.
    loss = nn.sigmoid_cross_entropy_with_logits(
        labels=math_ops.to_float(labels), logits=logits, name=name)
    return _compute_weighted_loss(loss, weights)


def _float_weights_or_none(weights):
  if weights is None:
    return None
  with ops.name_scope(None, "float_weights", (weights,)) as name:
    return math_ops.to_float(weights, name=name)


def _indicator_labels_streaming_mean(labels, weights=None, class_id=None):
  labels = math_ops.to_float(labels)
  weights = _float_weights_or_none(weights)
  if weights is not None:
    weights = weights_broadcast_ops.broadcast_weights(weights, labels)
  if class_id is not None:
    if weights is not None:
      weights = weights[:, class_id]
    labels = labels[:, class_id]
  return metrics_lib.mean(labels, weights)


def _predictions_streaming_mean(predictions,
                                weights=None,
                                class_id=None):
  predictions = math_ops.to_float(predictions)
  weights = _float_weights_or_none(weights)
  if weights is not None:
    weights = weights_broadcast_ops.broadcast_weights(weights, predictions)
  if class_id is not None:
    if weights is not None:
      weights = weights[:, class_id]
    predictions = predictions[:, class_id]
  return metrics_lib.mean(predictions, weights)


# TODO(ptucker): Add support for SparseTensor labels.
def _class_id_labels_to_indicator(labels, num_classes):
  if (num_classes is None) or (num_classes < 2):
    raise ValueError("Invalid num_classes %s." % num_classes)
  with ops.control_dependencies((_assert_labels_rank(labels),)):
    labels = array_ops.reshape(labels, (-1,))
  return array_ops.one_hot(labels, depth=num_classes, axis=-1)


def _class_predictions_streaming_mean(predictions, weights, class_id):
  return metrics_lib.mean(
      array_ops.where(
          math_ops.equal(
              math_ops.to_int32(class_id), math_ops.to_int32(predictions)),
          array_ops.ones_like(predictions),
          array_ops.zeros_like(predictions)),
      weights=weights)


def _class_labels_streaming_mean(labels, weights, class_id):
  return metrics_lib.mean(
      array_ops.where(
          math_ops.equal(
              math_ops.to_int32(class_id), math_ops.to_int32(labels)),
          array_ops.ones_like(labels), array_ops.zeros_like(labels)),
      weights=weights)


def _streaming_auc(predictions, labels, weights=None, class_id=None,
                   curve="ROC"):
  # pylint: disable=missing-docstring
  predictions = math_ops.to_float(predictions)
  if labels.dtype.base_dtype != dtypes.bool:
    logging.warning("Casting %s labels to bool.", labels.dtype)
    labels = math_ops.cast(labels, dtypes.bool)
  weights = _float_weights_or_none(weights)
  if weights is not None:
    weights = weights_broadcast_ops.broadcast_weights(weights, predictions)
  if class_id is not None:
    if weights is not None:
      weights = weights[:, class_id]
    predictions = predictions[:, class_id]
    labels = labels[:, class_id]
  return metrics_lib.auc(labels, predictions, weights, curve=curve)


def _assert_class_id(class_id, num_classes=None):
  """Average label value for class `class_id`."""
  if (class_id is None) or (class_id < 0):
    raise ValueError("Invalid class_id %s." % class_id)
  if num_classes is not None:
    if num_classes < 2:
      raise ValueError("Invalid num_classes %s." % num_classes)
    if class_id >= num_classes:
      raise ValueError("Invalid class_id %s." % class_id)


def _streaming_accuracy_at_threshold(predictions, labels, weights, threshold):
  threshold_predictions = math_ops.to_float(
      math_ops.greater_equal(predictions, threshold))
  return metrics_lib.accuracy(labels, threshold_predictions, weights)


def _streaming_precision_at_threshold(predictions, labels, weights, threshold):
  precision_tensor, update_op = metrics_lib.precision_at_thresholds(
      labels, predictions, (threshold,), _float_weights_or_none(weights))
  return array_ops.squeeze(precision_tensor), array_ops.squeeze(update_op)


def _streaming_recall_at_threshold(predictions, labels, weights, threshold):
  precision_tensor, update_op = metrics_lib.recall_at_thresholds(
      labels, predictions, (threshold,), _float_weights_or_none(weights))
  return array_ops.squeeze(precision_tensor), array_ops.squeeze(update_op)


def _classification_output_alternatives(head_name, problem_type,
                                        label_keys=None):
  """Creates a func to generate output alternatives for classification.

  Servo expects classes to be a string tensor, and have the same dimensions
  as the probabilities tensor. It should contain the labels of the corresponding
  entries in probabilities. This function creates a new classes tensor that
  satisfies these conditions and can be exported.

  Args:
    head_name: Name of the head.
    problem_type: `ProblemType`
    label_keys: Optional label keys

  Returns:
    A function to generate output alternatives.
  """
  def _create_output_alternatives(predictions):
    """Creates output alternative for the Head.

    Args:
      predictions: a dict of {tensor_name: Tensor}, where 'tensor_name' is a
        symbolic name for an output Tensor possibly but not necessarily taken
        from `PredictionKey`, and 'Tensor' is the corresponding output Tensor
        itself.

    Returns:
      `dict` of {submodel_name: (problem_type, {tensor_name: Tensor})}, where
      'submodel_name' is a submodel identifier that should be consistent across
      the pipeline (here likely taken from the head_name),
      'problem_type' is a `ProblemType`,
      'tensor_name' is a symbolic name for an output Tensor possibly but not
       necessarily taken from `PredictionKey`, and
      'Tensor' is the corresponding output Tensor itself.

    Raises:
      ValueError: if predictions does not have PredictionKey.PROBABILITIES key.
    """
    probabilities = predictions.get(prediction_key.PredictionKey.PROBABILITIES)
    if probabilities is None:
      raise ValueError("%s missing in predictions" %
                       prediction_key.PredictionKey.PROBABILITIES)

    with ops.name_scope(None, "_classification_output_alternatives",
                        (probabilities,)):
      batch_size = array_ops.shape(probabilities)[0]
      if label_keys:
        classes = array_ops.tile(
            input=array_ops.expand_dims(input=label_keys, axis=0),
            multiples=[batch_size, 1],
            name="classes_tensor")
      else:
        n = array_ops.shape(probabilities)[1]
        classes = array_ops.tile(
            input=array_ops.expand_dims(input=math_ops.range(n), axis=0),
            multiples=[batch_size, 1])
        classes = string_ops.as_string(classes, name="classes_tensor")

    exported_predictions = {
        prediction_key.PredictionKey.PROBABILITIES: probabilities,
        prediction_key.PredictionKey.CLASSES: classes}
    return {head_name: (problem_type, exported_predictions)}

  return _create_output_alternatives

# Aliases
# TODO(zakaria): Remove these aliases, See b/34751732
_regression_head = regression_head
_poisson_regression_head = poisson_regression_head
_multi_class_head = multi_class_head
_binary_svm_head = binary_svm_head
_multi_label_head = multi_label_head
_multi_head = multi_head
_Head = Head<|MERGE_RESOLUTION|>--- conflicted
+++ resolved
@@ -563,17 +563,10 @@
     labels = ops.convert_to_tensor(labels)
     # To prevent broadcasting inside "-".
     if len(labels.get_shape()) == 1:
-<<<<<<< HEAD
       labels = array_ops.expand_dims(labels, axis=1)
     # TODO(zakaria): make sure it does not recreate the broadcast bug.
     if len(logits.get_shape()) == 1:
       logits = array_ops.expand_dims(logits, axis=1)
-=======
-      labels = array_ops.expand_dims(labels, axis=(1,))
-    # TODO(zakaria): make sure it does not recreate the broadcast bug.
-    if len(logits.get_shape()) == 1:
-      logits = array_ops.expand_dims(logits, axis=(1,))
->>>>>>> e692dda4
     logits.get_shape().assert_is_compatible_with(labels.get_shape())
     loss = math_ops.square(logits - math_ops.to_float(labels), name=name)
     return _compute_weighted_loss(loss, weights)
@@ -586,17 +579,10 @@
     labels = ops.convert_to_tensor(labels)
     # To prevent broadcasting inside "-".
     if len(labels.get_shape()) == 1:
-<<<<<<< HEAD
       labels = array_ops.expand_dims(labels, axis=1)
     # TODO(zakaria): make sure it does not recreate the broadcast bug.
     if len(logits.get_shape()) == 1:
       logits = array_ops.expand_dims(logits, axis=1)
-=======
-      labels = array_ops.expand_dims(labels, axis=(1,))
-    # TODO(zakaria): make sure it does not recreate the broadcast bug.
-    if len(logits.get_shape()) == 1:
-      logits = array_ops.expand_dims(logits, axis=(1,))
->>>>>>> e692dda4
     logits.get_shape().assert_is_compatible_with(labels.get_shape())
     loss = nn.log_poisson_loss(labels, logits, compute_full_loss=True,
                                name=name)
@@ -811,11 +797,7 @@
     # TODO(ptucker): This will break for dynamic shapes.
     # sigmoid_cross_entropy_with_logits requires [batch_size, 1] labels.
     if len(labels.get_shape()) == 1:
-<<<<<<< HEAD
       labels = array_ops.expand_dims(labels, axis=1)
-=======
-      labels = array_ops.expand_dims(labels, axis=(1,))
->>>>>>> e692dda4
     loss = nn.sigmoid_cross_entropy_with_logits(labels=labels, logits=logits,
                                                 name=name)
     return _compute_weighted_loss(loss, weights)
