# Implementation of a prototype TF distributed computation library.

package(
    default_visibility = [
        "//tensorflow:internal",
    ],
)

licenses(["notice"])  # Apache 2.0

exports_files(["LICENSE"])

load("//tensorflow:tensorflow.bzl", "py_test")
load("//tensorflow:tensorflow.bzl", "gpu_py_test")

# TODO(priyag): Figure out testonly issues that are preventing us from
# including our tests in pip for now.

py_library(
    name = "values",
    srcs = ["values.py"],
    visibility = ["//tensorflow:internal"],
    deps = [
        ":input_ops",
        ":prefetching_ops_v2",
        "//tensorflow/contrib/data/python/ops:batching",
        "//tensorflow/contrib/eager/python:datasets",
        "//tensorflow/python:array_ops",
        "//tensorflow/python:control_flow_ops",
        "//tensorflow/python:device_util",
        "//tensorflow/python:distribute",
        "//tensorflow/python:framework_ops",
        "//tensorflow/python:training",
        "//tensorflow/python:util",
        "//tensorflow/python/eager:context",
        "//tensorflow/python/training/checkpointable:base",
        "@six_archive//:six",
    ],
)

gpu_py_test(
    name = "values_test",
    srcs = ["values_test.py"],
    additional_deps = [
        ":mirrored_strategy",
        ":multi_worker_test_base",
        ":values",
        "//tensorflow/core:protos_all_py",
        "//tensorflow/python/data/ops:dataset_ops",
        "//tensorflow/python:errors",
        "//tensorflow/python:array_ops",
        "//tensorflow/python:constant_op",
        "//tensorflow/python:framework_ops",
        "//tensorflow/python:framework_test_lib",
        "//tensorflow/python:training",
        "//tensorflow/python:variable_scope",
        "//tensorflow/python/eager:context",
        "//tensorflow/python:device_util",
        "//tensorflow/python/eager:test",
        "//tensorflow/python/estimator:estimator_py",
    ],
    tags = [
        "no_pip",
    ],
)

py_library(
    name = "mirrored_strategy",
    srcs = ["mirrored_strategy.py"],
    visibility = ["//tensorflow:internal"],
    deps = [
        ":cross_tower_ops",
        ":shared_variable_creator",
        ":values",
        "//tensorflow/python:array_ops",
        "//tensorflow/python:device",
        "//tensorflow/python:device_util",
        "//tensorflow/python:distribute",
        "//tensorflow/python:framework_ops",
        "//tensorflow/python:math_ops",
        "//tensorflow/python:pywrap_tensorflow",
        "//tensorflow/python:training",
        "//tensorflow/python:variable_scope",
        "//tensorflow/python/eager:context",
        "//tensorflow/python/eager:tape",
        "@six_archive//:six",
    ],
)

py_library(
    name = "multi_worker_strategy",
    srcs = ["multi_worker_strategy.py"],
    visibility = ["//tensorflow:internal"],
    deps = [
        ":mirrored_strategy",
        ":values",
        "//tensorflow/core:protos_all_py",
        "//tensorflow/python:training",
        "//tensorflow/python:util",
    ],
)

py_library(
    name = "parameter_server_strategy",
    srcs = ["parameter_server_strategy.py"],
    visibility = ["//tensorflow:internal"],
    deps = [
        ":cross_tower_ops",
        ":mirrored_strategy",
        ":values",
        "//tensorflow/core:protos_all_py",
        "//tensorflow/python:array_ops",
        "//tensorflow/python:framework_ops",
        "//tensorflow/python:resource_variable_ops",
        "//tensorflow/python:training",
        "//tensorflow/python:util",
    ],
)

py_library(
    name = "one_device_strategy",
    srcs = ["one_device_strategy.py"],
    visibility = ["//tensorflow:internal"],
    deps = [
        ":values",
        "//tensorflow/contrib/eager/python:datasets",
        "//tensorflow/python:array_ops",
        "//tensorflow/python:distribute",
        "//tensorflow/python:framework_ops",
        "//tensorflow/python:math_ops",
        "//tensorflow/python/eager:context",
        "@six_archive//:six",
    ],
)

py_library(
    name = "collective_all_reduce_strategy",
    srcs = ["collective_all_reduce_strategy.py"],
    visibility = ["//tensorflow:internal"],
    deps = [
        ":cross_tower_ops",
        ":cross_tower_utils",
        ":mirrored_strategy",
        ":values",
        "//tensorflow/core:protos_all_py",
        "//tensorflow/python:array_ops",
        "//tensorflow/python:collective_ops",
        "//tensorflow/python:framework_ops",
        "//tensorflow/python:training",
        "//tensorflow/python/eager:context",
    ],
)

py_library(
    name = "strategy_test_lib",
    testonly = 1,
    srcs = ["strategy_test_lib.py"],
    srcs_version = "PY2AND3",
    tags = [
        "no_pip",
    ],
    deps = [
        "//tensorflow/core:protos_all_py",
        "//tensorflow/python:array_ops",
        "//tensorflow/python:constant_op",
        "//tensorflow/python:distribute",
        "//tensorflow/python:framework_ops",
        "//tensorflow/python:layers",
        "//tensorflow/python:training",
        "//tensorflow/python:variables",
        "//tensorflow/python/eager:backprop",
        "//tensorflow/python/eager:context",
        "//tensorflow/python/eager:test",
    ],
)

py_library(
    name = "combinations",
    testonly = 1,
    srcs = ["combinations.py"],
    srcs_version = "PY2AND3",
    tags = [
        "no_pip",
    ],
    deps = [
        ":mirrored_strategy",
        ":multi_worker_strategy",
        ":one_device_strategy",
        ":tpu_strategy",
        "//tensorflow/contrib/cluster_resolver:cluster_resolver_pip",
        "//tensorflow/contrib/optimizer_v2:training",
        "//tensorflow/python:distribute",
        "//tensorflow/python:framework_ops",
        "//tensorflow/python:training",
        "//tensorflow/python:util",
        "//tensorflow/python/eager:context",
        "@absl_py//absl/testing:parameterized",
    ],
)

py_test(
    name = "combinations_test",
    srcs = ["combinations_test.py"],
    tags = [
        "no_pip",
    ],
    deps = [
        ":combinations",
        "//tensorflow/python/eager:test",
    ],
)

py_test(
    name = "mirrored_strategy_test",
    srcs = ["mirrored_strategy_test.py"],
    srcs_version = "PY2AND3",
    tags = [
        "no_pip",
    ],
    deps = [
        ":mirrored_strategy",
        ":strategy_test_lib",
        "//tensorflow/python:distribute",
        "//tensorflow/python:framework_test_lib",
        "//tensorflow/python:variable_scope",
        "//tensorflow/python/eager:context",
        "//tensorflow/python/eager:test",
    ],
)

py_test(
    name = "one_device_strategy_test",
    srcs = ["one_device_strategy_test.py"],
    srcs_version = "PY2AND3",
    tags = [
        "no_pip",
    ],
    deps = [
        ":one_device_strategy",
        ":strategy_test_lib",
        "//tensorflow/python:framework_test_lib",
        "//tensorflow/python/eager:test",
    ],
)

py_test(
    name = "parameter_server_strategy_test",
    srcs = ["parameter_server_strategy_test.py"],
    srcs_version = "PY2AND3",
    tags = [
        "no_pip",
    ],
    deps = [
        ":combinations",
        ":multi_worker_test_base",
        ":parameter_server_strategy",
        "//tensorflow/core:protos_all_py",
        "//tensorflow/python:array_ops",
        "//tensorflow/python:client_testlib",
        "//tensorflow/python:constant_op",
        "//tensorflow/python:control_flow_ops",
        "//tensorflow/python:framework_ops",
        "//tensorflow/python:gradients",
        "//tensorflow/python:layers",
        "//tensorflow/python:session",
        "//tensorflow/python:training",
        "//tensorflow/python:variable_scope",
        "//tensorflow/python:variables",
        "//tensorflow/python/eager:context",
        "//tensorflow/python/estimator:estimator_py",
        "@absl_py//absl/testing:parameterized",
    ],
)

gpu_py_test(
    name = "mirrored_strategy_multigpu_test",
    srcs = ["mirrored_strategy_multigpu_test.py"],
    additional_deps = [
        ":mirrored_strategy",
        ":values",
        ":strategy_test_lib",
        "//tensorflow/python:distribute",
        "//tensorflow/core:protos_all_py",
        "//tensorflow/python:constant_op",
        "//tensorflow/python:layers",
        "//tensorflow/python:variable_scope",
        "//tensorflow/python:array_ops",
        "//tensorflow/python:framework_test_lib",
        "//tensorflow/python/eager:context",
        "//tensorflow/python/eager:test",
    ],
    tags = [
        "guitar",
        "no_pip",
        "multi_and_single_gpu",
        # Do not perform the extra analysis on this test, because it is already
        # performed for the `:mirrored_strategy_test` target.
        "no_oss",
        "noasan",
        "notap",
        "notsan",
    ],
)

py_library(
    name = "multi_worker_test_base",
    testonly = 1,
    srcs = ["multi_worker_test_base.py"],
    srcs_version = "PY2AND3",
    tags = [
        "no_pip",
    ],
    deps = [
        "//tensorflow/core:protos_all_py",
        "//tensorflow/python:client_testlib",
        "//tensorflow/python:distributed_framework_test_lib",
        "//tensorflow/python:session",
        "//tensorflow/python/estimator:estimator_py",
        "//third_party/py/numpy",
    ],
)

py_library(
    name = "step_fn",
    srcs = ["step_fn.py"],
    visibility = ["//tensorflow:internal"],
    deps = [
        "//tensorflow/python:training",
        "//tensorflow/python/eager:backprop",
    ],
)

py_library(
    name = "tpu_strategy",
    srcs = ["tpu_strategy.py"],
    visibility = ["//tensorflow:internal"],
    deps = [
        ":one_device_strategy",
        ":values",
        "//tensorflow/contrib/tpu:tpu_lib",
        "//tensorflow/python:constant_op",
        "//tensorflow/python:control_flow_ops",
        "//tensorflow/python:framework_ops",
        "//tensorflow/python:util",
    ],
)

py_test(
    name = "collective_all_reduce_strategy_test",
    srcs = ["collective_all_reduce_strategy_test.py"],
    srcs_version = "PY2AND3",
    tags = [
        "no_pip",
    ],
    deps = [
        ":collective_all_reduce_strategy",
        ":combinations",
        ":cross_tower_utils",
        ":multi_worker_test_base",
        ":strategy_test_lib",
        "//tensorflow/core:protos_all_py",
        "//tensorflow/python:array_ops",
        "//tensorflow/python:client_testlib",
        "//tensorflow/python:constant_op",
        "//tensorflow/python:dtypes",
        "//tensorflow/python:framework_ops",
        "//tensorflow/python:gradients",
        "//tensorflow/python:init_ops",
        "//tensorflow/python:layers",
        "//tensorflow/python:variable_scope",
        "//tensorflow/python:variables",
        "//tensorflow/python/eager:context",
        "//tensorflow/python/estimator:estimator_py",
        "//third_party/py/numpy",
        "@absl_py//absl/testing:parameterized",
    ],
)

py_library(
    name = "minimize_loss_test_lib",
    testonly = 1,
    srcs = ["minimize_loss_test.py"],
    deps = [
        ":combinations",
        ":mirrored_strategy",
        ":single_loss_example",
        "//tensorflow/contrib/tpu:tpu_lib",
        "//tensorflow/python:control_flow_ops",
        "//tensorflow/python:framework_ops",
        "//tensorflow/python:math_ops",
        "//tensorflow/python:variable_scope",
        "//tensorflow/python:variables",
        "//tensorflow/python/data/ops:dataset_ops",
        "//tensorflow/python/eager:context",
        "//tensorflow/python/eager:test",
        "//tensorflow/python/ops/losses",
        "//third_party/py/numpy",
        "@absl_py//absl/testing:parameterized",
    ],
)

gpu_py_test(
    name = "minimize_loss_test",
    srcs = ["minimize_loss_test.py"],
    additional_deps = [
        ":minimize_loss_test_lib",
    ],
    tags = [
        "multi_and_single_gpu",
        "no_pip",
    ],
)

gpu_py_test(
    name = "optimizer_v2_test",
    srcs = ["optimizer_v2_test.py"],
    additional_deps = [
        ":combinations",
        ":single_loss_example",
        "@absl_py//absl/testing:parameterized",
        "//third_party/py/numpy",
        "//tensorflow/python:control_flow_ops",
        "//tensorflow/python:variables",
        "//tensorflow/python/eager:context",
        "//tensorflow/python/eager:test",
    ],
    tags = [
        "multi_and_single_gpu",
        "no_pip",
    ],
)

gpu_py_test(
    name = "estimator_integration_test",
    srcs = ["estimator_integration_test.py"],
    additional_deps = [
        ":combinations",
        "@absl_py//absl/testing:parameterized",
        "//third_party/py/numpy",
        "//tensorflow/contrib/optimizer_v2:training",
        "//tensorflow/python/data/ops:dataset_ops",
        "//tensorflow/python/eager:test",
        "//tensorflow/python/estimator:estimator_py",
        "//tensorflow/python/feature_column",
        "//tensorflow/python:framework_ops",
        "//tensorflow/python:platform",
        "//tensorflow/python:summary",
    ],
    tags = [
        "multi_and_single_gpu",
        "no_pip",
    ],
)

py_library(
    name = "single_loss_example",
    srcs = ["single_loss_example.py"],
    deps = [
        ":step_fn",
        "//tensorflow/contrib/data/python/ops:batching",
        "//tensorflow/python:array_ops",
        "//tensorflow/python:constant_op",
        "//tensorflow/python:layers",
        "//tensorflow/python:math_ops",
        "//tensorflow/python/data/ops:dataset_ops",
    ],
)

<<<<<<< HEAD
gpu_py_test(
    name = "step_fn_test",
=======
py_library(
    name = "step_fn_test_lib",
    testonly = 1,
>>>>>>> 9299a96a
    srcs = ["step_fn_test.py"],
    deps = [
        ":combinations",
        ":single_loss_example",
        "//tensorflow/contrib/tpu:tpu_lib",
        "//tensorflow/python:variables",
        "//tensorflow/python/eager:context",
        "//tensorflow/python/eager:test",
        "//third_party/py/numpy",
        "@absl_py//absl/testing:parameterized",
    ],
)

cuda_py_test(
    name = "step_fn_test",
    srcs = ["step_fn_test.py"],
    additional_deps = [
        ":step_fn_test_lib",
    ],
    tags = [
        "multi_and_single_gpu",
        "no_pip",
    ],
)

py_library(
    name = "monitor",
    srcs = ["monitor.py"],
    visibility = ["//tensorflow:internal"],
    deps = [
        "//tensorflow/python:variables",
        "//tensorflow/python/eager:context",
    ],
)

gpu_py_test(
    name = "monitor_test",
    srcs = ["monitor_test.py"],
    additional_deps = [
        ":combinations",
        ":monitor",
        ":one_device_strategy",
        ":single_loss_example",
        "@absl_py//absl/testing:parameterized",
        "//third_party/py/numpy",
        "//tensorflow/python/eager:context",
        "//tensorflow/python/eager:test",
        "//tensorflow/python:framework_ops",
        "//tensorflow/python:training",
    ],
    tags = [
        "multi_and_single_gpu",
        "no_pip",
    ],
)

py_library(
    name = "shared_variable_creator",
    srcs = ["shared_variable_creator.py"],
    visibility = ["//tensorflow:internal"],
)

py_test(
    name = "shared_variable_creator_test",
    srcs = ["shared_variable_creator_test.py"],
    srcs_version = "PY2AND3",
    deps = [
        ":shared_variable_creator",
        "//tensorflow/python:framework_test_lib",
        "//tensorflow/python:variable_scope",
        "//tensorflow/python/eager:test",
    ],
)

py_library(
    name = "cross_tower_utils",
    srcs = ["cross_tower_utils.py"],
    srcs_version = "PY2AND3",
    deps = [
        ":values",
        "//tensorflow/contrib/all_reduce:all_reduce_py",
        "//tensorflow/contrib/nccl:nccl_py",
        "//tensorflow/python:array_ops",
        "//tensorflow/python:collective_ops",
        "//tensorflow/python:device",
        "//tensorflow/python:dtypes",
        "//tensorflow/python:framework_ops",
        "//tensorflow/python:gradients",
        "//tensorflow/python:math_ops",
    ],
)

gpu_py_test(
    name = "cross_tower_utils_test",
    srcs = ["cross_tower_utils_test.py"],
    additional_deps = [
        ":combinations",
        ":cross_tower_utils",
        "@absl_py//absl/testing:parameterized",
        "//tensorflow/python:constant_op",
        "//tensorflow/python:framework_ops",
        "//tensorflow/python:math_ops",
        "//tensorflow/python/eager:context",
        "//tensorflow/python/eager:test",
    ],
    tags = [
        "no_pip",
    ],
)

py_library(
    name = "cross_tower_ops",
    srcs = ["cross_tower_ops.py"],
    srcs_version = "PY2AND3",
    deps = [
        ":cross_tower_utils",
        ":values",
        "//tensorflow/python:array_ops",
        "//tensorflow/python:device_lib",
        "//tensorflow/python:framework_ops",
        "//tensorflow/python:math_ops",
        "//tensorflow/python:platform",
        "//tensorflow/python:resource_variable_ops",
        "//tensorflow/python:training",
        "//tensorflow/python:variable_scope",
        "//tensorflow/python/eager:context",
        "@six_archive//:six",
    ],
)

gpu_py_test(
    name = "cross_tower_ops_test",
    size = "large",
    srcs = ["cross_tower_ops_test.py"],
    additional_deps = [
        ":combinations",
        ":cross_tower_ops",
        ":multi_worker_test_base",
        ":values",
        "@absl_py//absl/testing:parameterized",
        "//tensorflow/python:array_ops",
        "//tensorflow/python:constant_op",
        "//tensorflow/python:framework_ops",
        "//tensorflow/python:math_ops",
        "//tensorflow/python/eager:context",
        "//tensorflow/python/eager:test",
    ],
    tags = [
        "multi_and_single_gpu",
        "no_pip",
    ],
)

py_library(
    name = "prefetching_ops_v2",
    srcs = ["prefetching_ops_v2.py"],
    deps = [
        "//tensorflow/contrib/data/python/ops:contrib_op_loader",
        "//tensorflow/contrib/data/python/ops:prefetching_ops",
        "//tensorflow/python:framework_ops",
        "//tensorflow/python/data/ops:dataset_ops",
        "//tensorflow/python/data/util:nest",
        "//tensorflow/python/data/util:sparse",
    ],
)

gpu_py_test(
    name = "prefetching_ops_v2_test",
    srcs = ["prefetching_ops_v2_test.py"],
    additional_deps = [
        ":prefetching_ops_v2",
        "//tensorflow/python:client_testlib",
        "//tensorflow/python:framework_ops",
        "//tensorflow/python:framework_test_lib",
        "//tensorflow/python/data/ops:dataset_ops",
        "//tensorflow/python/data/ops:iterator_ops",
    ],
)

py_library(
    name = "input_ops",
    srcs = ["input_ops.py"],
    visibility = ["//tensorflow:internal"],
    deps = [
        "//tensorflow/python:framework_ops",
        "//tensorflow/python/data/util:nest",
    ],
)

gpu_py_test(
    name = "input_ops_test",
    srcs = ["input_ops_test.py"],
    additional_deps = [
        ":input_ops",
        "//tensorflow/python/data/ops:dataset_ops",
        "//tensorflow/contrib/data/python/ops:batching",
        "//tensorflow/contrib/data/python/ops:interleave_ops",
        "//tensorflow/python:errors",
        "//tensorflow/python:client_testlib",
        "//tensorflow/python:framework_ops",
        "//tensorflow/python:framework_test_lib",
        "//tensorflow/python:io_ops",
        "//tensorflow/python/data/ops:readers",
        "//tensorflow/python:util",
    ],
    tags = [
        "no_pip",
    ],
)

gpu_py_test(
    name = "keras_test",
    srcs = ["keras_test.py"],
    additional_deps = [
        "//third_party/py/numpy",
        "//tensorflow/contrib/distribute/python:mirrored_strategy",
        "//tensorflow/python:client_testlib",
        "//tensorflow/python:training",
        "//tensorflow/python/estimator:estimator_py",
        "//tensorflow/python/keras",
    ],
    tags = [
        "multi_and_single_gpu",
        "no_windows_gpu",
        "notsan",
    ],
)

gpu_py_test(
    name = "metrics_v1_test",
    srcs = ["metrics_v1_test.py"],
    additional_deps = [
        ":combinations",
        "@absl_py//absl/testing:parameterized",
        "//tensorflow/contrib/data/python/ops:batching",
        "//tensorflow/python:math_ops",
        "//tensorflow/python:metrics",
        "//tensorflow/python:variables",
        "//tensorflow/python/data/ops:dataset_ops",
        "//tensorflow/python/eager:test",
    ],
    tags = [
        "multi_and_single_gpu",
        "no_pip",
    ],
)

gpu_py_test(
    name = "warm_starting_util_test",
    size = "medium",
    srcs = ["warm_starting_util_test.py"],
    additional_deps = [
        ":combinations",
        "//tensorflow/python:client_testlib",
        "//tensorflow/python:framework_ops",
        "//tensorflow/python:training",
        "//tensorflow/python:variable_scope",
        "//tensorflow/python:variables",
    ],
    tags = [
        "multi_and_single_gpu",
        "no_pip",
    ],
)

gpu_py_test(
    name = "checkpoint_utils_test",
    size = "medium",
    srcs = ["checkpoint_utils_test.py"],
    additional_deps = [
        ":combinations",
        "//tensorflow/python:client_testlib",
        "//tensorflow/python:checkpoint_utils_test",
        "//tensorflow/python:framework_ops",
        "//tensorflow/python:training",
        "//tensorflow/python:variable_scope",
        "//tensorflow/python:variables",
    ],
    tags = [
        "multi_and_single_gpu",
        "no_pip",
    ],
)<|MERGE_RESOLUTION|>--- conflicted
+++ resolved
@@ -466,14 +466,9 @@
     ],
 )
 
-<<<<<<< HEAD
-gpu_py_test(
-    name = "step_fn_test",
-=======
 py_library(
     name = "step_fn_test_lib",
     testonly = 1,
->>>>>>> 9299a96a
     srcs = ["step_fn_test.py"],
     deps = [
         ":combinations",
