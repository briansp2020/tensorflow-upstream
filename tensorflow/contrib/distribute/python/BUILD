--- conflicted
+++ resolved
@@ -411,10 +411,7 @@
     ],
 )
 
-<<<<<<< HEAD
-gpu_py_test(
-=======
-cuda_py_test(
+gpu_py_test(
     name = "moving_averages_test",
     srcs = ["moving_averages_test.py"],
     additional_deps = [
@@ -432,8 +429,7 @@
     ],
 )
 
-cuda_py_test(
->>>>>>> 393a13c1
+gpu_py_test(
     name = "optimizer_v2_test",
     srcs = ["optimizer_v2_test.py"],
     additional_deps = [
@@ -759,14 +755,9 @@
     ],
 )
 
-<<<<<<< HEAD
-gpu_py_test(
-    name = "metrics_v1_test",
-=======
 py_library(
     name = "metrics_v1_test_lib",
     testonly = 1,
->>>>>>> 393a13c1
     srcs = ["metrics_v1_test.py"],
     deps = [
         ":combinations",
@@ -780,7 +771,7 @@
     ],
 )
 
-cuda_py_test(
+gpu_py_test(
     name = "metrics_v1_test",
     srcs = ["metrics_v1_test.py"],
     additional_deps = [
