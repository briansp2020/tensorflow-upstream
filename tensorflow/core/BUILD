# Description:
# TensorFlow is a computational framework, primarily for use in machine
# learning applications.
#
# Public targets:
#
# ":protos_all_cc" - exports all core TensorFlow protos
#     ":protos_all_py" - py_proto_library version (Google-internal)
# ":lib" - exports the public non-test headers for:
#     platform/: Platform-specific code and external dependencies
#     lib/: Low-level libraries that are not TensorFlow-specific
# ":test" - test equivalent of ":lib".
#     This is currently public, but may be made internal in the
#     future.  Try to avoid depending on it.
# ":framework" - exports the public non-test headers for:
#     util/: General low-level TensorFlow-specific libraries
#     framework/: Support for adding new ops & kernels
#     example/: Wrappers to simplify access to Example proto
# ":ops" - defines TensorFlow ops, but no implementations / kernels
#     ops/: Standard ops
#     user_ops/: User-supplied ops
#     This aggregates a number of smaller op libraries (":*_op_lib")
# ":core_cpu" - exports the public non-test headers for:
#     graph/: Support for graphs made up of ops
#     common_runtime/: Common code for execution of graphs
#     public/: Public APIs for running graphs
# ":core" - The code for ":core_cpu" plus a GPU runtime
# ":all_kernels" - The cpu-specific kernels, plus gpu kernels if
#     built with Cuda
# ":tensorflow_opensource" - The complete open-source package, including
#      ":all_kernels", ":core", and a Session implementation.
# ":tensorflow" - "tensorflow_opensource" plus some Google-internal libraries.
# ":testlib" - TensorFlow-specific test support, e.g. utilities for testing
#      kernels.
# ":direct_session" - An implementation of the Session interface that
#      directly runs Graphs via the internal TensorFlow executor.
#  "framework_lite" - Intended to be used by operator implementations
#      (kernels) that can also be run outside the tensorflow runtime. This
#      contains a small set of headers and utilities that can be used for core
#      kernels, without bringing in libraries that can bloat code size (e.g.,
#      logging is not included because using it will bring in a large amount of
#      ostream code).
#
# ":example_parser_configuration" -- A library for extracting the
#      tensorflow.Example proto configuration from a Graph.
#
# Public Android targets:
#
# filegroup ":android_proto_srcs" - Protos
# filegroup ":android_srcs" - Core sources
# cc_library ":android_tensorflow_lib" - Native library
# cc_library ":android_tensorflow_lib_selective_registration" - Native library
#   supporting SELECTIVE_REGISTRATION feature.
# portable_proto_library ":android_proto_lib" (Google-internal)
#
# Note that :framework and :lib have incomplete transitive dependencies (they
# declare but do not define some symbols) if framework_shared_object=True
# (meaning there is an explicit framework shared object). Missing symbols are
# included in //tensorflow:libtensorflow_framework.so. This split supports
# custom op registration; see comments on
# //tensorflow:libtensorflow_framework.so. It does mean that TensorFlow cc_test
# and cc_binary rules will not build. Using tf_cc_test and tf_cc_binary (from
# //tensorflow/tensorflow.bzl) will include the necessary symbols in binary
# build targets.

package(default_visibility = [
    "//tensorflow:internal",
    "//tensorflow_models:__subpackages__",
])

licenses(["notice"])  # Apache 2.0

load(
    "//tensorflow:tensorflow.bzl",
    "cc_header_only_library",
    "full_path",
    "if_android",
    "if_ios",
    "if_linux_x86_64",
    "if_mobile",
    "if_not_mobile",
    "if_not_windows",
    "if_windows",
    "tf_cc_test",
    "tf_cc_tests",
    "tf_copts",
<<<<<<< HEAD
    "tf_gpu_library",
=======
    "tf_cuda_library",
    "tf_features_nomodules_if_android",
>>>>>>> 64498def
    "tf_gen_op_libs",
    "tf_generate_proto_text_sources",
    "tf_genrule_cmd_append_to_srcs",
    "tf_opts_nortti_if_android",
    "transitive_hdrs",
)
load("//tensorflow:tensorflow.bzl", "tf_cc_test_mkl")
load("//tensorflow:tensorflow.bzl", "tf_cc_test_gpu")
load("//tensorflow:tensorflow.bzl", "tf_cc_tests_gpu")
load("//tensorflow:tensorflow.bzl", "tf_gpu_cc_test")
load("//tensorflow:tensorflow.bzl", "tf_version_info_genrule")
load("//tensorflow:tensorflow.bzl", "tf_gpu_only_cc_test")

# For platform specific build config
load(
    "//tensorflow/core:platform/default/build_config.bzl",
    "tf_additional_all_protos",
    "tf_additional_cloud_kernel_deps",
    "tf_additional_cloud_op_deps",
    "tf_additional_core_deps",
    "tf_additional_cupti_wrapper_deps",
    "tf_additional_device_tracer_cuda_deps",
    "tf_additional_device_tracer_deps",
    "tf_additional_device_tracer_srcs",
    "tf_additional_gdr_lib_defines",
    "tf_additional_human_readable_json_deps",
    "tf_additional_lib_defines",
    "tf_additional_lib_deps",
    "tf_additional_lib_hdrs",
    "tf_additional_lib_srcs",
    "tf_additional_libdevice_data",
    "tf_additional_libdevice_deps",
    "tf_additional_libdevice_srcs",
    "tf_additional_rocdl_data",
    "tf_additional_rocdl_deps",
    "tf_additional_rocdl_srcs",
    "tf_additional_minimal_lib_srcs",
    "tf_additional_mpi_lib_defines",
    "tf_additional_proto_compiler_hdrs",
    "tf_additional_proto_hdrs",
    "tf_additional_proto_srcs",
    "tf_additional_test_deps",
    "tf_additional_test_srcs",
    "tf_additional_verbs_lib_defines",
    "tf_jspb_proto_library",
    "tf_kernel_tests_linkstatic",
    "tf_lib_proto_compiler_deps",
    "tf_lib_proto_parsing_deps",
    "tf_nano_proto_library",
    "tf_platform_hdrs",
    "tf_platform_srcs",
    "tf_proto_library",
    "tf_proto_library_cc",
    "tf_protos_all",
    "tf_protos_all_impl",
    "tf_protos_grappler",
    "tf_protos_grappler_impl",
    "tf_pyclif_proto_library",
)
load(
    "//tensorflow/core:platform/default/build_config_root.bzl",
    "if_static",
    "tf_gpu_tests_tags",
)
load("@local_config_cuda//cuda:build_defs.bzl", "if_cuda", "if_cuda_is_configured")
load("@io_bazel_rules_closure//closure:defs.bzl", "closure_proto_library")
load(
    "//third_party/mkl:build_defs.bzl",
    "if_mkl",
    "mkl_deps",
)

exports_files(["ops/ops.pbtxt"])

# -----------------------------------------------------------------------------
# Public targets

# Protos which are needed for core tensorflow, including on mobile builds.
#
# Note that some protos are in neither additional_core_proto_srcs nor this
# filegroup; e.g.  ones with individual proto_library targets.
# LINT.IfChange
COMMON_PROTO_SRCS = [
    "example/example.proto",
    "example/feature.proto",
    "framework/allocation_description.proto",
    "framework/api_def.proto",
    "framework/attr_value.proto",
    "framework/cost_graph.proto",
    "framework/device_attributes.proto",
    "framework/function.proto",
    "framework/graph.proto",
    "framework/graph_transfer_info.proto",
    "framework/iterator.proto",
    "framework/kernel_def.proto",
    "framework/log_memory.proto",
    "framework/node_def.proto",
    "framework/op_def.proto",
    "framework/reader_base.proto",
    "framework/remote_fused_graph_execute_info.proto",
    "framework/resource_handle.proto",
    "framework/step_stats.proto",
    "framework/summary.proto",
    "framework/tensor.proto",
    "framework/tensor_description.proto",
    "framework/tensor_shape.proto",
    "framework/tensor_slice.proto",
    "framework/types.proto",
    "framework/variable.proto",
    "framework/versions.proto",
    "protobuf/config.proto",
    "protobuf/cluster.proto",
    "protobuf/debug.proto",
    "protobuf/device_properties.proto",
    "protobuf/queue_runner.proto",
    "protobuf/rewriter_config.proto",
    "protobuf/tensor_bundle.proto",
    "protobuf/saver.proto",
    "util/event.proto",
    "util/memmapped_file_system.proto",
    "util/saved_tensor_slice.proto",
]

ERROR_CODES_PROTO_SRCS = [
    "lib/core/error_codes.proto",
]
# LINT.ThenChange(//tensorflow/core/android_proto_config.asciipb)

CORE_PROTO_SRCS = COMMON_PROTO_SRCS + ERROR_CODES_PROTO_SRCS

# Protos which are not needed on mobile builds, but should be included in
# protos_all.
#
# Note that some protos are in neither core_proto_srcs nor this filegroup; e.g.
# ones with individual proto_library targets.
ADDITIONAL_CORE_PROTO_SRCS = [
    "example/example_parser_configuration.proto",
    "protobuf/checkpointable_object_graph.proto",
    "protobuf/control_flow.proto",
    # TODO(ebrevdo): Re-enable once CriticalSection is in core.
    # "protobuf/critical_section.proto",
    "protobuf/meta_graph.proto",
    "protobuf/named_tensor.proto",
    "protobuf/saved_model.proto",
    "protobuf/tensorflow_server.proto",
    "protobuf/transport_options.proto",
    "util/test_log.proto",
]

tf_proto_library(
    name = "protos_all",
    srcs = [],
    cc_api_version = 2,
    default_header = True,
    java_api_version = 2,
    js_api_version = 2,
    protodeps = [
        ":protos_all_proto",
        ":error_codes_proto",
    ],
    visibility = ["//visibility:public"],
)

tf_jspb_proto_library(
    name = "protos_all_jspb_proto",
    visibility = ["//visibility:public"],
    deps = [":protos_all_cc"],
)

tf_nano_proto_library(
    name = "protos_all_nano_proto",
    field_style = "accessors",
    generate_equals = 1,
    generate_intdefs = 1,
    visibility = ["//visibility:public"],
    deps = [":protos_all_cc"],
)

proto_library(
    name = "example_protos",
    srcs = [
        "example/example.proto",
        "example/feature.proto",
    ],
    visibility = ["//visibility:public"],
)

closure_proto_library(
    name = "example_protos_closure",
    visibility = ["//visibility:public"],
    deps = [":example_protos"],
)

exports_files([
    "framework/types.proto",
])

tf_proto_library(
    name = "protos_test",
    srcs = ["util/example_proto_fast_parsing_test.proto"],
    cc_api_version = 2,
    protodeps = tf_additional_all_protos(),
    visibility = ["//visibility:public"],
)

# Minimal lib to detect platform
cc_library(
    name = "lib_platform",
    hdrs = [
        "platform/platform.h",
    ],
)

filegroup(
    name = "platform_base_hdrs",
    srcs = [
        "platform/byte_order.h",
        "platform/cord.h",
        "platform/env_time.h",
        "platform/logging.h",
        "platform/macros.h",
        "platform/types.h",
    ],
    visibility = ["//visibility:private"],
)

cc_library(
    name = "platform_base",
    srcs = tf_platform_hdrs([
        "integral_types.h",
        "logging.h",
    ]) + tf_platform_srcs([
        "logging.cc",
        "env_time.cc",
    ]) + [
        "platform/env_time.cc",
    ],
    hdrs = [":platform_base_hdrs"],
    copts = tf_copts(),
    tags = ["avoid_dep"],
    visibility = ["//tensorflow/core:__subpackages__"],
    deps = [
        ":lib_platform",
        "//tensorflow/core/platform/default/build_config:base",
    ],
)

filegroup(
    name = "platform_port_hdrs",
    srcs = [
        "platform/cpu_info.h",
        "platform/dynamic_annotations.h",
        "platform/init_main.h",
        "platform/mem.h",
        "platform/mutex.h",
        "platform/numa.h",
        "platform/thread_annotations.h",
    ],
    visibility = ["//visibility:private"],
)

# Headers that are not exported as part of ":lib".
filegroup(
    name = "platform_port_internal_hdrs",
    srcs = [
        "platform/demangle.h",
        "platform/host_info.h",
        "platform/snappy.h",
    ],
    visibility = ["//visibility:private"],
)

cc_library(
    name = "platform_port",
    srcs = tf_platform_hdrs([
        "cpu_info.h",
        "dynamic_annotations.h",
        "thread_annotations.h",
        "mutex.h",
    ]) + tf_platform_srcs([
        "port.cc",
    ]) + [
        "platform/cpu_info.cc",
    ],
    hdrs = [
        ":platform_port_hdrs",
        ":platform_port_internal_hdrs",
    ],
    copts = tf_copts(),
    visibility = ["//tensorflow/core:__subpackages__"],
    deps = [
        ":lib_platform",
        ":platform_base",
        "//tensorflow/core/platform/default/build_config:port",
        "@com_google_absl//absl/base",
        "@snappy",
    ],
)

filegroup(
    name = "platform_protobuf_hdrs",
    srcs = [
        "platform/protobuf.h",
    ],
    visibility = ["//visibility:private"],
)

# Headers that are not exported as part of ":lib".
filegroup(
    name = "platform_protobuf_internal_hdrs",
    srcs = [
        "platform/protobuf_internal.h",
    ],
    visibility = ["//visibility:private"],
)

cc_library(
    name = "platform_protobuf",
    srcs = tf_platform_hdrs([
        "protobuf.h",
    ]) + tf_platform_srcs([
        "protobuf.cc",
    ]) + [
        "platform/protobuf_util.cc",
        "lib/core/status.h",
    ],
    hdrs = [
        ":platform_protobuf_hdrs",
        ":platform_protobuf_internal_hdrs",
    ],
    copts = tf_copts(),
    visibility = ["//tensorflow/core:__subpackages__"],
    deps = [
        ":lib_platform",
        ":platform_base",
        ":platform_port",
        "//tensorflow/core/platform/default/build_config:protobuf",
        "@protobuf_archive//:protobuf",
    ],
)

cc_library(
    name = "human_readable_json",
    srcs = tf_platform_srcs(["human_readable_json.cc"]),
    hdrs = ["platform/human_readable_json.h"],
    copts = tf_copts(),
    visibility = ["//visibility:public"],
    deps = [
        ":lib",
        ":lib_internal",
    ] + tf_additional_human_readable_json_deps(),
)

filegroup(
    name = "platform_env_hdrs",
    srcs = [
        "platform/env.h",
        "platform/file_statistics.h",
        "platform/file_system.h",
    ],
    visibility = ["//visibility:private"],
)

# Headers that are not exported as part of ":lib".
filegroup(
    name = "platform_env_internal_hdrs",
    srcs = [
        "platform/load_library.h",
    ],
    visibility = ["//visibility:private"],
)

cc_library(
    name = "platform_env",
    srcs = tf_platform_srcs([
        "env.cc",
        "load_library.cc",
    ]) + tf_platform_hdrs([
        "wide_char.h",
    ]) + [
        "platform/env.cc",
        "platform/file_system.cc",
    ],
    hdrs = [
        ":platform_env_hdrs",
        ":platform_env_internal_hdrs",
    ],
    copts = tf_copts(),
    visibility = ["//tensorflow/core:__subpackages__"],
    deps = [
        ":error_codes_proto_cc",
        ":lib",
        ":lib_internal",
        ":lib_platform",
        ":platform_base",
        ":platform_port",
        ":platform_protobuf",
        "//tensorflow/core/platform/default/build_config:env",
    ],
)

filegroup(
    name = "platform_file_system_hdrs",
    srcs = [
        "platform/file_system_helper.h",
        "platform/null_file_system.h",
    ],
    visibility = ["//visibility:private"],
)

cc_library(
    name = "platform_file_system",
    srcs = tf_platform_srcs([
    ]) + tf_platform_hdrs([
        "windows_file_system.h",
    ]) + [
        "platform/file_system_helper.cc",
    ],
    hdrs = [
        ":platform_file_system_hdrs",
    ],
    copts = tf_copts(),
    visibility = ["//tensorflow/core:__subpackages__"],
    deps = [
        ":lib",
        ":lib_platform",
        ":platform_env",
    ],
)

filegroup(
    name = "platform_other_hdrs",
    srcs = [
        "platform/abi.h",
        "platform/context.h",
        "platform/cpu_feature_guard.h",
        "platform/error.h",
        "platform/fingerprint.h",
        "platform/net.h",
        "platform/notification.h",
        "platform/prefetch.h",
        "platform/profile_utils/android_armv7a_cpu_utils_helper.h",
        "platform/profile_utils/clock_cycle_profiler.h",
        "platform/profile_utils/cpu_utils.h",
        "platform/profile_utils/i_cpu_utils_helper.h",
        "platform/stacktrace.h",
        "platform/stacktrace_handler.h",
        "platform/strong_hash.h",
        "platform/subprocess.h",
    ],
    visibility = ["//visibility:private"],
)

# Headers that are not exported as part of ":lib".
filegroup(
    name = "platform_other_internal_hdrs",
    srcs = [
        "platform/denormal.h",
        "platform/setround.h",
        "platform/tracing.h",
    ],
    visibility = ["//visibility:private"],
)

cc_library(
    name = "platform_other",
    srcs = tf_platform_srcs([
        "subprocess.cc",
        "net.cc",
        "tracing.cc",
    ]) + tf_platform_hdrs([
        "tracing.h",
        "error.h",
        "context.h",
        "fingerprint.h",
        "notification.h",
        "stacktrace.h",
        "strong_hash.h",
        "subprocess.h",
        "tracing_impl.h",
    ]) + [
        "platform/cpu_feature_guard.cc",
        "platform/setround.cc",
        "platform/tracing.cc",
        "platform/denormal.cc",
        "platform/profile_utils/android_armv7a_cpu_utils_helper.cc",
        "platform/profile_utils/clock_cycle_profiler.cc",
        "platform/profile_utils/cpu_utils.cc",
    ],
    hdrs = [
        ":platform_other_hdrs",
        ":platform_other_internal_hdrs",
    ],
    copts = tf_copts(),
    visibility = ["//tensorflow/core:__subpackages__"],
    deps = [
        ":lib",
        ":lib_platform",
        ":platform_base",
        ":platform_env",
        ":platform_port",
        ":platform_protobuf",
        "//tensorflow/core/platform/default/build_config:other",
        "//tensorflow/core/platform/default/build_config:platformlib",
        "//tensorflow/core/platform/default/build_config:port",
    ],
)

# Minimal lib so that tools used for mobile compilation
# don't have to depend on lib/platformlib.
cc_library(
    name = "lib_proto_parsing",
    srcs = glob(tf_additional_proto_srcs()),
    hdrs = [
        "lib/core/errors.h",
        "lib/core/status.h",
        "lib/core/stringpiece.h",
        "lib/strings/numbers.h",
        "lib/strings/strcat.h",
        "platform/init_main.h",
        "platform/logging.h",
        "platform/macros.h",
        "platform/platform.h",
        "platform/protobuf.h",
        "platform/types.h",
        "platform/windows/cpu_info.h",
        "lib/bfloat16/bfloat16.h",
    ] + tf_additional_proto_hdrs(),
    copts = tf_copts(),
    deps = tf_lib_proto_parsing_deps() + [
        ":platform_base",
        "@com_google_absl//absl/strings",
        "@double_conversion//:double-conversion",
    ],
)

cc_library(
    name = "lib_proto_compiler",
    hdrs = [
        "platform/protobuf_compiler.h",
    ] + tf_additional_proto_compiler_hdrs(),
    copts = tf_copts(),
    deps = tf_lib_proto_compiler_deps() + [
        ":lib_proto_parsing",
    ],
)

# This build rule (along with :lib_internal, :framework, and
# :framework_internal) purposefully omits the definitions of many declared
# symbols, which are included in //tensorflow:libtensorflow_framework.so. Using
# tf_cc_test and tf_cc_binary will include the necessary symbols.
cc_library(
    name = "lib",
    hdrs = [
        "lib/bfloat16/bfloat16.h",
        "lib/core/arena.h",
        "lib/core/bitmap.h",
        "lib/core/bits.h",
        "lib/core/casts.h",
        "lib/core/coding.h",
        "lib/core/errors.h",
        "lib/core/notification.h",
        "lib/core/raw_coding.h",
        "lib/core/status.h",
        "lib/core/stringpiece.h",
        "lib/core/threadpool.h",
        "lib/gtl/array_slice.h",
        "lib/gtl/cleanup.h",
        "lib/gtl/compactptrset.h",
        "lib/gtl/flatmap.h",
        "lib/gtl/flatset.h",
        "lib/gtl/inlined_vector.h",
        "lib/gtl/optional.h",
        "lib/gtl/priority_queue_util.h",
        "lib/hash/crc32c.h",
        "lib/hash/hash.h",
        "lib/histogram/histogram.h",
        "lib/io/buffered_inputstream.h",
        "lib/io/compression.h",
        "lib/io/inputstream_interface.h",
        "lib/io/path.h",
        "lib/io/proto_encode_helper.h",
        "lib/io/random_inputstream.h",
        "lib/io/record_reader.h",
        "lib/io/record_writer.h",
        "lib/io/table.h",
        "lib/io/table_builder.h",
        "lib/io/table_options.h",
        "lib/math/math_util.h",
        "lib/monitoring/collected_metrics.h",
        "lib/monitoring/collection_registry.h",
        "lib/monitoring/counter.h",
        "lib/monitoring/gauge.h",
        "lib/monitoring/metric_def.h",
        "lib/monitoring/sampler.h",
        "lib/random/distribution_sampler.h",
        "lib/random/philox_random.h",
        "lib/random/random_distributions.h",
        "lib/random/simple_philox.h",
        "lib/strings/numbers.h",
        "lib/strings/proto_serialization.h",
        "lib/strings/str_util.h",
        "lib/strings/strcat.h",
        "lib/strings/stringprintf.h",
        ":platform_base_hdrs",
        ":platform_env_hdrs",
        ":platform_file_system_hdrs",
        ":platform_other_hdrs",
        ":platform_port_hdrs",
        ":platform_protobuf_hdrs",
    ],
    visibility = ["//visibility:public"],
    deps = [
        ":lib_internal",
        "@com_google_absl//absl/container:inlined_vector",
        "@com_google_absl//absl/strings",
        "@com_google_absl//absl/types:optional",
    ],
)

cc_library(
    name = "feature_util",
    srcs = ["example/feature_util.cc"],
    hdrs = [
        "example/feature_util.h",
        "platform/types.h",
    ],
    visibility = ["//visibility:public"],
    deps = [
        ":core_stringpiece",
        ":platform_protobuf",
        ":protos_all_cc",
    ],
)

cc_library(
    name = "abi",
    srcs = ["platform/abi.cc"],
    hdrs = ["platform/abi.h"],
    deps = [":platform_base"],
)

cc_library(
    name = "stacktrace",
    srcs = glob(["platform/*/stacktrace.h"]),
    hdrs = ["platform/stacktrace.h"],
    deps = [
        ":abi",
        ":lib_platform",
        "//tensorflow/core/platform/default/build_config:stacktrace",
    ],
)

cc_library(
    name = "stacktrace_handler",
    srcs = ["platform/stacktrace_handler.cc"],
    hdrs = ["platform/stacktrace_handler.h"],
    deps = [
        ":abi",
        ":lib_platform",
        ":stacktrace",
    ],
)

# Libraries that will eventually be moved into lib/core
# Note that stringpiece_test can't be place here yet, because we are
# required to use tf_cc_test, and that rule will change / into _
cc_library(
    name = "core_stringpiece",
    hdrs = ["lib/core/stringpiece.h"],
    copts = tf_copts(),
    deps = [
        ":platform_base",
        "@com_google_absl//absl/strings",
    ],
)

# Test support library needed for all tests
# This is currently public, but may be made internal in the
# future.  Try to avoid depending on it.
cc_library(
    name = "test",
    testonly = 1,
    srcs = [
        "platform/test.cc",
        "util/reporter.cc",
    ] + tf_additional_test_srcs(),
    hdrs = [
        "lib/core/status_test_util.h",
        "platform/test.h",
        "platform/test_benchmark.h",
        "util/reporter.h",
    ],
    copts = tf_copts(),
    linkopts = select({
        "//tensorflow:windows": [],
        "//conditions:default": ["-lm"],
    }),
    visibility = ["//visibility:public"],
    deps = [
        ":lib",
        ":lib_internal",
        ":protos_all_cc",
        "//tensorflow/core/platform/default/build_config:gtest",
    ] + tf_additional_test_deps(),
)

# Testing libraries - lite versions that don't depend on all of "lib" or
# "lib_internal". Instead, they only need a much smaller set of support
# libraries such as ":platform_base" and ":core_stringpiece".
cc_library(
    name = "test_lite",
    testonly = 1,
    srcs = [
        "platform/test.cc",
    ],
    hdrs = [
        "platform/test.h",
        "platform/test_benchmark.h",
    ],
    copts = tf_copts(),
    deps = [
        ":lib_platform",
        ":platform_base",
        "//tensorflow/core/platform/default/build_config:gtest",
    ],
)

# This build rule (along with :framework_internal, :lib, and :lib_internal)
# purposefully omits the definitions of many declared symbols, which are
# included in //tensorflow:libtensorflow_framework.so. Using tf_cc_test and tf_cc_binary
# will include the necessary symbols.
tf_gpu_library(
    name = "framework",
    hdrs = [
        "example/feature_util.h",
        "framework/allocator.h",
        "framework/variant.h",
        "framework/variant_encode_decode.h",
        "framework/variant_op_registry.h",
        "framework/variant_tensor_data.h",
        "framework/allocator_registry.h",
        "framework/attr_value_util.h",
        "framework/bfloat16.h",
        "framework/cancellation.h",
        "framework/collective.h",
        "framework/common_shape_fns.h",
        "framework/control_flow.h",  # TODO(josh11b): Make internal?
        "framework/dataset.h",
        "framework/dataset_stateful_op_whitelist.h",
        "framework/device_base.h",
        "framework/function.h",
        "framework/graph_def_util.h",
        "framework/graph_to_functiondef.h",
        "framework/kernel_def_builder.h",
        "framework/kernel_def_util.h",
        "framework/log_memory.h",
        "framework/lookup_interface.h",
        "framework/memory_types.h",
        "framework/node_def_builder.h",
        "framework/node_def_util.h",
        "framework/numeric_op.h",
        "framework/numeric_types.h",
        "framework/op.h",
        "framework/op_def_builder.h",
        "framework/op_def_util.h",
        "framework/op_kernel.h",
        "framework/partial_tensor_shape.h",
        "framework/queue_interface.h",
        "framework/reader_interface.h",
        "framework/reader_op_kernel.h",
        "framework/register_types.h",
        "framework/register_types_traits.h",
        "framework/resource_mgr.h",
        "framework/resource_op_kernel.h",
        "framework/selective_registration.h",
        "framework/session_state.h",
        "framework/shape_inference.h",
        "framework/stats_aggregator.h",
        "framework/tensor.h",
        "framework/tensor_shape.h",
        "framework/tensor_slice.h",
        "framework/tensor_types.h",
        "framework/tensor_util.h",
        "framework/tracking_allocator.h",
        "framework/type_index.h",
        "framework/type_traits.h",
        "framework/types.h",
        "public/version.h",
        "util/activation_mode.h",
        "util/batch_util.h",
        "util/bcast.h",
        "util/gpu_kernel_helper.h",
        "util/device_name_utils.h",
        "util/events_writer.h",
        "util/example_proto_fast_parsing.h",
        "util/example_proto_helper.h",
        "util/guarded_philox_random.h",
        "util/mirror_pad_mode.h",
        "util/padding.h",
        "util/port.h",
        "util/ptr_util.h",
        "util/reffed_status_callback.h",
        "util/saved_tensor_slice_util.h",
        "util/sparse/group_iterator.h",
        "util/sparse/sparse_tensor.h",
        "util/stat_summarizer.h",
        "util/stat_summarizer_options.h",
        "util/stream_executor_util.h",
        "util/strided_slice_op.h",
        "util/tensor_format.h",
        "util/tensor_slice_reader.h",
        "util/tensor_slice_reader_cache.h",
        "util/tensor_slice_writer.h",
        "util/use_cudnn.h",
        "util/matmul_autotune.h",
        "util/util.h",
        "util/work_sharder.h",
    ] + select({
        "//tensorflow:windows": [],
        "//conditions:default": [
            "util/memmapped_file_system.h",
            "util/memmapped_file_system_writer.h",
        ],
    }) + if_mkl([
        "util/mkl_util.h",
    ]),
    visibility = ["//visibility:public"],
    deps = [":framework_internal"],
)

cc_library(
    name = "stats_calculator_portable",
    srcs = [
        "util/stat_summarizer_options.h",
        "util/stats_calculator.cc",
    ],
    hdrs = [
        "util/stats_calculator.h",
    ],
    copts = tf_copts(),
)

tf_cc_test(
    name = "stats_calculator_test",
    srcs = ["util/stats_calculator_test.cc"],
    deps = [
        ":stats_calculator_portable",
        ":test",
        ":test_main",
    ],
)

cc_library(
    name = "overflow",
    hdrs = ["util/overflow.h"],
    deps = [
        ":framework_lite",
        ":lib",
    ],
)

cc_library(
    name = "exec_on_stall",
    hdrs = ["util/exec_on_stall.h"],
    deps = [":framework_lite"],
)

cc_library(
    name = "ptr_util",
    hdrs = ["util/ptr_util.h"],
)

cc_library(
    name = "reader_base",
    srcs = ["framework/reader_base.cc"],
    hdrs = ["framework/reader_base.h"],
    visibility = ["//visibility:public"],
    deps = [
        ":framework",
        ":lib",
        ":protos_all_cc",
    ],
)

cc_library(
    name = "op_gen_lib",
    srcs = ["framework/op_gen_lib.cc"],
    hdrs = ["framework/op_gen_lib.h"],
    visibility = ["//visibility:public"],
    deps = [
        ":lib",
        ":lib_internal",
        ":protos_all_cc",
    ],
)

cc_library(
    name = "session_options",
    hdrs = ["public/session_options.h"],
    visibility = ["//visibility:public"],
    deps = [
        ":lib",
        ":protos_all_cc",
    ],
)

cc_library(
    name = "framework_lite",
    srcs = tf_additional_minimal_lib_srcs(),
    hdrs = [
        "framework/numeric_types.h",
        "framework/tensor_types.h",
        "framework/type_traits.h",
        "lib/bfloat16/bfloat16.h",
        "platform/byte_order.h",
        "platform/default/dynamic_annotations.h",
        "platform/default/integral_types.h",
        "platform/default/logging.h",
        "platform/default/mutex.h",
        "platform/default/protobuf.h",
        "platform/default/thread_annotations.h",
        "platform/dynamic_annotations.h",
        "platform/macros.h",
        "platform/mutex.h",
        "platform/platform.h",
        "platform/prefetch.h",
        "platform/thread_annotations.h",
        "platform/types.h",
        "platform/cpu_info.h",
    ] + if_windows(["platform/windows/integral_types.h"]),
    visibility = ["//visibility:public"],
    deps =
        [
            "@nsync//:nsync_cpp",
        ] + [
            "//third_party/eigen3",
            "//tensorflow/core/platform/default/build_config:minimal",
        ],
)

# Generates library per group of ops.
tf_gen_op_libs(
    is_external = False,
    op_lib_names = [
        "batch_ops",
        "bitwise_ops",
        "boosted_trees_ops",
        "candidate_sampling_ops",
        "checkpoint_ops",
        "collective_ops",
        "control_flow_ops",
        "ctc_ops",
        "data_flow_ops",
        "dataset_ops",
        "decode_proto_ops",
        "encode_proto_ops",
        "function_ops",
        "functional_ops",
        "image_ops",
        "io_ops",
        "linalg_ops",
        "list_ops",
        "lookup_ops",
        "logging_ops",
        "manip_ops",
        "math_ops",
        "nn_ops",
        "no_op",
        "parsing_ops",
        "random_grad",
        "random_ops",
        "remote_fused_graph_ops",
        "resource_variable_ops",
        "rpc_ops",
        "scoped_allocator_ops",
        "sdca_ops",
        "set_ops",
        "script_ops",
        "sendrecv_ops",
        "sparse_ops",
        "spectral_ops",
        "state_ops",
        "stateless_random_ops",
        "summary_ops",
        "training_ops",
    ],
)

tf_gen_op_libs(
    op_lib_names = [
        "string_ops",
    ],
    deps = ["@com_google_absl//absl/strings"],
)

tf_gen_op_libs(
    op_lib_names = [
        "array_ops",
    ],
    deps = [":protos_all_cc"],
)

tf_gen_op_libs(
    op_lib_names = [
        "audio_ops",
    ],
    deps = [":lib"],
)

tf_gen_op_libs(
    op_lib_names = ["debug_ops"],
    deps = ["//tensorflow/core/kernels:debug_ops"],
)

# And one for all user ops
cc_library(
    name = "user_ops_op_lib",
    srcs = glob(["user_ops/**/*.cc"]),
    copts = tf_copts(),
    linkstatic = 1,
    visibility = ["//visibility:public"],
    deps = [":framework"],
    alwayslink = 1,
)

cc_library(
    name = "word2vec_ops",
    srcs = ["ops/word2vec_ops.cc"],
    linkstatic = 1,
    visibility = ["//tensorflow:internal"],
    deps = ["//tensorflow/core:framework"],
    alwayslink = 1,
)

cc_library(
    name = "cudnn_rnn_ops",
    srcs = [
        "ops/cudnn_rnn_ops.cc",
    ],
    linkstatic = 1,
    visibility = ["//tensorflow:internal"],
    deps = [
        "//tensorflow/core:framework",
        "//tensorflow/core:lib",
        "//tensorflow/core:lib_internal",
        "//tensorflow/core:stream_executor",
        "//tensorflow/core/kernels:bounds_check_lib",
    ],
    alwayslink = 1,
)

tf_gen_op_libs(
    op_lib_names = [
        "cudnn_rnn_ops",
    ],
    deps = [
        ":lib",
    ],
)

cc_library(
    name = "ops",
    visibility = ["//visibility:public"],
    deps = [
        ":array_ops_op_lib",
        ":audio_ops_op_lib",
        ":batch_ops_op_lib",
        ":bitwise_ops_op_lib",
        ":boosted_trees_ops_op_lib",
        ":candidate_sampling_ops_op_lib",
        ":checkpoint_ops_op_lib",
        ":collective_ops_op_lib",
        ":control_flow_ops_op_lib",
        ":ctc_ops_op_lib",
        ":cudnn_rnn_ops_op_lib",
        ":data_flow_ops_op_lib",
        ":dataset_ops_op_lib",
        ":decode_proto_ops_op_lib",
        ":encode_proto_ops_op_lib",
        ":function_ops_op_lib",
        ":functional_ops_op_lib",
        ":image_ops_op_lib",
        ":io_ops_op_lib",
        ":linalg_ops_op_lib",
        ":list_ops_op_lib",
        ":logging_ops_op_lib",
        ":lookup_ops_op_lib",
        ":manip_ops_op_lib",
        ":math_ops_op_lib",
        ":nn_ops_op_lib",
        ":no_op_op_lib",
        ":parsing_ops_op_lib",
        ":random_ops_op_lib",
        ":remote_fused_graph_ops_op_lib",
        ":resource_variable_ops_op_lib",
        ":rpc_ops_op_lib",
        ":scoped_allocator_ops_op_lib",
        ":script_ops_op_lib",
        ":sdca_ops_op_lib",
        ":sendrecv_ops_op_lib",
        ":set_ops_op_lib",
        ":sparse_ops_op_lib",
        ":summary_ops_op_lib",
        ":spectral_ops_op_lib",
        ":state_ops_op_lib",
        ":stateless_random_ops_op_lib",
        ":string_ops_op_lib",
        ":training_ops_op_lib",
        ":user_ops_op_lib",
        ":word2vec_ops",
    ] + tf_additional_cloud_op_deps(),
    alwayslink = 1,
)

cc_library(
    name = "array_grad",
    srcs = ["ops/array_grad.cc"],
    linkstatic = 1,  # Needed since alwayslink is broken in bazel b/27630669
    visibility = ["//visibility:public"],
    deps = [
        ":array_ops_op_lib",
        ":framework",
        ":lib",
    ],
    alwayslink = 1,
)

cc_library(
    name = "functional_grad",
    srcs = ["ops/functional_grad.cc"],
    linkstatic = 1,  # Needed since alwayslink is broken in bazel b/27630669
    visibility = ["//visibility:public"],
    deps = [
        ":framework",
        ":functional_ops_op_lib",
        ":lib",
    ],
    alwayslink = 1,
)

cc_library(
    name = "math_grad",
    srcs = [
        "ops/math_grad.cc",
        "ops/random_grad.cc",
    ],
    linkstatic = 1,  # Needed since alwayslink is broken in bazel b/27630669
    visibility = ["//visibility:public"],
    deps = [
        ":framework",
        ":lib",
        ":math_ops_op_lib",
    ],
    alwayslink = 1,
)

cc_library(
    name = "nn_grad",
    srcs = ["ops/nn_grad.cc"],
    linkstatic = 1,  # Needed since alwayslink is broken in bazel b/27630669
    visibility = ["//visibility:public"],
    deps = [
        ":framework",
        ":lib",
        ":nn_ops_op_lib",
    ],
    alwayslink = 1,
)

tf_gpu_library(
    name = "core_cpu",
    hdrs = [
        "common_runtime/device.h",
        "common_runtime/device_factory.h",
        "common_runtime/function.h",
        "common_runtime/optimization_registry.h",
        "common_runtime/shape_refiner.h",
        "graph/algorithm.h",
        "graph/default_device.h",
        "graph/gradients.h",
        "graph/graph.h",
        "graph/graph_constructor.h",
        "graph/graph_def_builder.h",
        "graph/graph_def_builder_util.h",
        "graph/node_builder.h",
        "graph/validate.h",
        "graph/while_context.h",
        "public/session.h",
        "public/session_options.h",
    ],
    visibility = ["//visibility:public"],
    deps = [
        ":core_cpu_internal",
    ],
)

cc_library(
    name = "core",
    visibility = ["//visibility:public"],
    deps = [
        ":core_cpu",
        ":gpu_runtime",
        ":sycl_runtime",
    ],
)

# This includes implementations of all kernels built into TensorFlow.
cc_library(
    name = "all_kernels",
    visibility = ["//visibility:public"],
    deps = [
        "//tensorflow/core/kernels:array",
        "//tensorflow/core/kernels:audio",
        "//tensorflow/core/kernels:batch_kernels",
        "//tensorflow/core/kernels:bincount_op",
        "//tensorflow/core/kernels:boosted_trees_ops",
        "//tensorflow/core/kernels:candidate_sampler_ops",
        "//tensorflow/core/kernels:checkpoint_ops",
        "//tensorflow/core/kernels:collective_ops",
        "//tensorflow/core/kernels:control_flow_ops",
        "//tensorflow/core/kernels:ctc_ops",
        "//tensorflow/core/kernels:cudnn_rnn_kernels",
        "//tensorflow/core/kernels:data_flow",
        "//tensorflow/core/kernels:dataset_ops",
        "//tensorflow/core/kernels:decode_proto_op",
        "//tensorflow/core/kernels:encode_proto_op",
        "//tensorflow/core/kernels:fake_quant_ops",
        "//tensorflow/core/kernels:function_ops",
        "//tensorflow/core/kernels:functional_ops",
        "//tensorflow/core/kernels:grappler",
        "//tensorflow/core/kernels:histogram_op",
        "//tensorflow/core/kernels:image",
        "//tensorflow/core/kernels:io",
        "//tensorflow/core/kernels:linalg",
        "//tensorflow/core/kernels:list_kernels",
        "//tensorflow/core/kernels:lookup",
        "//tensorflow/core/kernels:logging",
        "//tensorflow/core/kernels:manip",
        "//tensorflow/core/kernels:math",
        "//tensorflow/core/kernels:multinomial_op",
        "//tensorflow/core/kernels:nn",
        "//tensorflow/core/kernels:parameterized_truncated_normal_op",
        "//tensorflow/core/kernels:parsing",
        "//tensorflow/core/kernels:partitioned_function_ops",
        "//tensorflow/core/kernels:random_ops",
        "//tensorflow/core/kernels:random_poisson_op",
        "//tensorflow/core/kernels:remote_fused_graph_ops",
        "//tensorflow/core/kernels:required",
        "//tensorflow/core/kernels:resource_variable_ops",
        "//tensorflow/core/kernels:rpc_op",
        "//tensorflow/core/kernels:scoped_allocator_ops",
        "//tensorflow/core/kernels:sdca_ops",
        "//tensorflow/core/kernels:searchsorted_op",
        "//tensorflow/core/kernels:set_kernels",
        "//tensorflow/core/kernels:sparse",
        "//tensorflow/core/kernels:state",
        "//tensorflow/core/kernels:stateless_random_ops",
        "//tensorflow/core/kernels:string",
        "//tensorflow/core/kernels:summary_kernels",
        "//tensorflow/core/kernels:training_ops",
        "//tensorflow/core/kernels:word2vec_kernels",
    ] + tf_additional_cloud_kernel_deps() + if_not_windows([
        "//tensorflow/core/kernels:fact_op",
        "//tensorflow/core/kernels:array_not_windows",
        "//tensorflow/core/kernels:math_not_windows",
        "//tensorflow/core/kernels:quantized_ops",
        "//tensorflow/core/kernels/neon:neon_depthwise_conv_op",
    ]) + if_mkl([
        "//tensorflow/core/kernels:mkl_concat_op",
        "//tensorflow/core/kernels:mkl_conv_op",
        "//tensorflow/core/kernels:mkl_cwise_ops_common",
        "//tensorflow/core/kernels:mkl_fused_batch_norm_op",
        "//tensorflow/core/kernels:mkl_identity_op",
        "//tensorflow/core/kernels:mkl_input_conversion_op",
        "//tensorflow/core/kernels:mkl_lrn_op",
        "//tensorflow/core/kernels:mkl_pooling_ops",
        "//tensorflow/core/kernels:mkl_relu_op",
        "//tensorflow/core/kernels:mkl_reshape_op",
        "//tensorflow/core/kernels:mkl_softmax_op",
        "//tensorflow/core/kernels:mkl_transpose_op",
        "//tensorflow/core/kernels:mkl_tfconv_op",
        "//tensorflow/core/kernels:mkl_aggregate_ops",
    ]) + if_cuda([
        "//tensorflow/core/grappler/optimizers:gpu_swapping_kernels",
        "//tensorflow/core/grappler/optimizers:gpu_swapping_ops",
    ]),
)

tf_gpu_library(
    name = "tensorflow_opensource",
    copts = tf_copts(),
    visibility = ["//visibility:public"],
    deps = [
        ":all_kernels",
        ":core",
        ":direct_session",
        ":example_parser_configuration",
        ":gpu_runtime",
        ":lib",
    ],
)

cc_library(
    name = "tensorflow",
    visibility = ["//visibility:public"],
    deps = [
        ":tensorflow_opensource",
        "//tensorflow/core/platform/default/build_config:tensorflow_platform_specific",
    ],
)

# Test support library needed for higher-level (TensorFlow-specific) tests
cc_library(
    name = "testlib",
    testonly = 1,
    srcs = [
        "common_runtime/function_testlib.cc",
        "common_runtime/kernel_benchmark_testlib.cc",
        "framework/fake_input.cc",
        "framework/function_testlib.cc",
        "graph/testlib.cc",
    ],
    hdrs = [
        "common_runtime/function_testlib.h",
        "common_runtime/kernel_benchmark_testlib.h",
        "common_runtime/test_collective_executor_mgr.h",
        "framework/fake_input.h",
        "framework/function_testlib.h",
        "framework/shape_inference_testutil.h",
        "framework/tensor_testutil.h",
        "graph/testlib.h",
        # TODO(josh11b): Drop this once users are depending on
        # kernels:ops_testutil instead.
        "//tensorflow/core/kernels:ops_testutil.h",
    ],
    copts = tf_copts(),
    visibility = ["//visibility:public"],
    deps = [
        ":core_cpu",
        ":core_cpu_internal",
        ":core_cpu_lib",
        ":framework",
        ":framework_internal",
        ":lib",
        ":lib_internal",
        ":protos_all_cc",
        ":shape_inference_testutil",
        ":tensor_testutil",
        ":test",
        ":testlib_ops",
        "//tensorflow/cc:scope",
        "//tensorflow/core/kernels:cast_op",
        "//tensorflow/core/kernels:constant_op",
        "//tensorflow/core/kernels:ops_testutil",
        "//tensorflow/core/kernels:ops_util",
        "//tensorflow/core/kernels:random_ops",
    ],
)

cc_library(
    name = "testlib_ops",
    testonly = 1,
    srcs = ["common_runtime/testlib_ops.cc"],
    linkstatic = 1,  # Seems to be needed since alwayslink is broken in bazel
    deps = [
        "//tensorflow/core:framework",
        "//tensorflow/core:lib",
    ],
    alwayslink = 1,
)

# This is a link-only library to provide a DirectSession
# implementation of the Session interface.
tf_gpu_library(
    name = "direct_session",
    copts = tf_copts(),
    linkstatic = 1,
    visibility = ["//visibility:public"],
    deps = [
        ":direct_session_internal",
    ],
    alwayslink = 1,
)

# -----------------------------------------------------------------------------
# Public Android targets

# Android-specific BUILD targets
load(
    "//tensorflow:tensorflow.bzl",
    "tf_android_core_proto_headers",
    "tf_android_core_proto_sources",
)

# List of protos we want on android
filegroup(
    name = "android_proto_srcs",
    srcs = tf_android_core_proto_sources(CORE_PROTO_SRCS),
    visibility = ["//visibility:public"],
)

# Core sources for Android builds.
filegroup(
    name = "mobile_srcs_no_runtime",
    srcs = [
        ":protos_all_proto_text_srcs",
        ":error_codes_proto_text_srcs",
        "//tensorflow/core/platform/default/build_config:android_srcs",
    ] + glob(
        [
            "client/**/*.cc",
            "framework/**/*.h",
            "framework/**/*.cc",
            "lib/**/*.h",
            "lib/**/*.cc",
            "platform/**/*.h",
            "platform/**/*.cc",
            "public/**/*.h",
            "util/**/*.h",
            "util/**/*.cc",
        ],
        exclude = [
            "**/*test.*",
            "**/*testutil*",
            "**/*testlib*",
            "**/*main.cc",
            "debug/**/*",
            "framework/op_gen_*",
            "lib/jpeg/**/*",
            "lib/png/**/*",
            "lib/gif/**/*",
            "util/events_writer.*",
            "util/stats_calculator.*",
            "util/reporter.*",
            "platform/**/cuda_libdevice_path.*",
            "platform/**/rocm_rocdl_path.*",
            "platform/default/test_benchmark.*",
            "platform/cuda.h",
            "platform/google/**/*",
            "platform/hadoop/**/*",
            "platform/gif.h",
            "platform/jpeg.h",
            "platform/png.h",
            "platform/stream_executor.*",
            "platform/windows/**/*",
            "user_ops/**/*.cu.cc",
            "util/ctc/*.h",
            "util/ctc/*.cc",
            "util/tensor_bundle/*.h",
            "util/tensor_bundle/*.cc",
            "common_runtime/gpu/**/*",
            "common_runtime/eager/*",
            "common_runtime/gpu_device_factory.*",
        ],
    ),
    visibility = ["//visibility:public"],
)

filegroup(
    name = "mobile_srcs_only_runtime",
    srcs = [
        "//tensorflow/core/kernels:android_srcs",
        "//tensorflow/core/util/ctc:android_srcs",
        "//tensorflow/core/util/tensor_bundle:android_srcs",
    ] + glob(
        [
            "common_runtime/**/*.h",
            "common_runtime/**/*.cc",
            "graph/**/*.h",
            "graph/**/*.cc",
        ],
        exclude = [
            "**/*test.*",
            "**/*testutil*",
            "**/*testlib*",
            "**/*main.cc",
            "common_runtime/gpu/**/*",
            "common_runtime/eager/*",
            "common_runtime/gpu_device_factory.*",
            "graph/dot.*",
        ],
    ),
    visibility = ["//visibility:public"],
)

filegroup(
    name = "mobile_srcs",
    srcs = [
        ":mobile_srcs_no_runtime",
        ":mobile_srcs_only_runtime",
    ],
    visibility = ["//visibility:public"],
)

# Native library support for Android applications.  Does not contain
# operators, use :android_tensorflow_lib if you want full operator
# support.
#
# Compiles to a trivial library on non-Android to prevent irrelevant
# build errors. If not building this as part of an android_binary,
# a command such as the following must be used:
# bazel build -c opt tensorflow/core:android_tensorflow_lib \
# --crosstool_top=//external:android/crosstool \
# --cpu=armeabi-v7a \
# --host_crosstool_top=@bazel_tools//tools/cpp:toolchain
cc_library(
    name = "android_tensorflow_lib_lite",
    srcs = if_android(["//tensorflow/core:android_srcs"]),
    copts = tf_copts(android_optimization_level_override = None),
    linkopts = ["-lz"],
    tags = [
        "manual",
        "notap",
    ],
    visibility = ["//visibility:public"],
    deps = [
        ":mobile_additional_lib_deps",
        ":protos_all_cc_impl",
        ":stats_calculator_portable",
        "//third_party/eigen3",
        "@double_conversion//:double-conversion",
        "@nsync//:nsync_cpp",
        "@protobuf_archive//:protobuf",
    ],
    alwayslink = 1,
)

cc_library(
    name = "mobile_additional_lib_deps",
    deps = tf_additional_lib_deps() + [
        "@com_google_absl//absl/strings",
    ],
)

# Native library support for iOS applications.
#
# bazel  build --config=ios_x86_64 \
# //third_party/tensorflow/core:ios_tensorflow_lib
cc_library(
    name = "ios_tensorflow_lib",
    srcs = if_ios([
        ":android_op_registrations_and_gradients",
        "//tensorflow/core/kernels:android_core_ops",
        "//tensorflow/core/kernels:android_extended_ops",
    ]),
    copts = tf_copts() + ["-Os"] + ["-std=c++11"],
    visibility = ["//visibility:public"],
    deps = [
        ":ios_tensorflow_lib_lite",
        ":protos_all_cc_impl",
        "//third_party/eigen3",
        "//third_party/fft2d:fft2d_headers",
        "@fft2d",
        "@gemmlowp",
        "@protobuf_archive//:protobuf",
    ],
    alwayslink = 1,
)

cc_library(
    name = "ios_tensorflow_lib_lite",
    srcs = if_ios(["//tensorflow/core:android_srcs"]),
    copts = tf_copts() + ["-Os"] + ["-std=c++11"],
    visibility = ["//visibility:public"],
    deps = [
        ":mobile_additional_lib_deps",
        ":protos_all_cc_impl",
        ":stats_calculator_portable",
        "//third_party/eigen3",
        "@double_conversion//:double-conversion",
        "@nsync//:nsync_cpp",
        "@protobuf_archive//:protobuf",
    ],
    alwayslink = 1,
)

cc_library(
    name = "ios_tensorflow_test_lib",
    testonly = 1,
    srcs = if_ios([":android_test_srcs"]),
    copts = tf_copts() + ["-Os"],
    tags = [
        "manual",
        "notap",
    ],
    visibility = ["//visibility:public"],
    deps = [
        ":android_test_proto_lib",
        ":ios_tensorflow_lib",
        "//tensorflow/core/platform/default/build_config:gtest",
        "//third_party/eigen3",
    ],
)

# Full TensorFlow library with operator support. Use this unless reducing
# binary size (by packaging a reduced operator set) is a concern.
cc_library(
    name = "android_tensorflow_lib",
    srcs = if_android([":android_op_registrations_and_gradients"]),
    copts = tf_copts(),
    tags = [
        "manual",
        "notap",
    ],
    visibility = ["//visibility:public"],
    deps = [
        ":android_tensorflow_lib_lite",
        ":protos_all_cc_impl",
        "//tensorflow/core/kernels:android_tensorflow_kernels",
        "//third_party/eigen3",
        "@protobuf_archive//:protobuf",
    ],
    alwayslink = 1,
)

# Android library for use with the SELECTIVE_REGISTRATION feature.
# Does not contain operators. In contrast to android_tensorflow_lib_lite,
# this links in framework support for all types, relying on selective
# registration of ops to prune code size.
cc_library(
    name = "android_tensorflow_lib_selective_registration",
    srcs = if_android(["//tensorflow/core:android_srcs"]),
    copts = tf_copts(android_optimization_level_override = None) + [
        "-DSUPPORT_SELECTIVE_REGISTRATION",
    ],
    linkopts = if_android(["-lz"]),
    tags = [
        "manual",
        "notap",
    ],
    visibility = ["//visibility:public"],
    deps = [
        ":protos_all_cc_impl",
        "//third_party/eigen3",
        "@double_conversion//:double-conversion",
        "@nsync//:nsync_cpp",
        "@protobuf_archive//:protobuf",
    ],
    alwayslink = 1,
)

# Android library for use with the SELECTIVE_REGISTRATION feature with
# no proto_rtti.
cc_library(
    name = "android_tensorflow_lib_selective_registration_nortti",
    srcs = if_android(["//tensorflow/core:android_srcs"]),
    copts = tf_copts(android_optimization_level_override = None) + tf_opts_nortti_if_android() + [
        "-DSUPPORT_SELECTIVE_REGISTRATION",
    ],
    linkopts = if_android(["-lz"]),
    tags = [
        "manual",
        "notap",
    ],
    visibility = ["//visibility:public"],
    deps = [
        ":protos_all_cc_impl",
        "//third_party/eigen3",
        "@double_conversion//:double-conversion",
        "@nsync//:nsync_cpp",
        "@protobuf_archive//:protobuf",
    ],
    alwayslink = 1,
)

filegroup(
    name = "android_op_registrations_and_gradients",
    srcs = glob(
        [
            "ops/**/*.cc",
            "ops/**/*.h",
        ],
        exclude = [
            "**/*test.cc",
            "**/*testutil*",
            "**/*testlib*",
            "**/*main.cc",
        ],
    ),
    visibility = ["//visibility:public"],
)

filegroup(
    name = "android_test_srcs",
    # TODO(andrewharp/nhua):
    # make more test-related sources portable e.g. "platform/test.cc",
    srcs = [
        ":framework/fake_input.cc",
        ":framework/fake_input.h",
        ":framework/shape_inference_testutil.cc",
        ":framework/shape_inference_testutil.h",
        ":framework/tensor_testutil.cc",
        ":framework/tensor_testutil.h",
        ":platform/test.cc",
        ":platform/test.h",
        ":util/reporter.cc",
        ":util/reporter.h",
    ],
    visibility = ["//visibility:public"],
)

# This is like android_test_srcs, minus the things that are already in android_srcs.
filegroup(
    name = "android_test_srcs_no_core",
    srcs = [
        ":framework/shape_inference_testutil.cc",
        ":framework/shape_inference_testutil.h",
        ":framework/tensor_testutil.cc",
        ":framework/tensor_testutil.h",
        ":platform/test.h",
        ":util/reporter.cc",
        ":util/reporter.h",
    ],
    visibility = ["//visibility:public"],
)

# Portable library providing testing functionality for TensorFlow.
cc_library(
    name = "android_tensorflow_test_lib",
    testonly = 1,
    srcs = if_android([":android_test_srcs"]),
    hdrs = [
        "framework/fake_input.h",
        "framework/shape_inference_testutil.h",
        "framework/tensor_testutil.h",
        "util/reporter.h",
    ],
    copts = tf_copts(android_optimization_level_override = None),
    tags = [
        "manual",
        "notap",
    ],
    visibility = ["//visibility:public"],
    deps = [
        ":android_tensorflow_lib",
        ":protos_cc",
        "//tensorflow/core/platform/default/build_config:gtest",
        "//third_party/eigen3",
    ],
)

# -----------------------------------------------------------------------------
# Libraries with GPU facilities that are useful for writing kernels.
cc_library(
    name = "gpu_lib",
    srcs = [
        "common_runtime/gpu/gpu_event_mgr.cc",
    ],
    hdrs = [
        "common_runtime/gpu/gpu_event_mgr.h",
    ],
    copts = tf_copts(),
    visibility = ["//visibility:public"],
    deps = [
        ":framework",
        ":framework_internal",
        ":lib",
        ":lib_internal",
        ":protos_all_cc",
        ":stream_executor",
    ],
)

cc_library(
    name = "gpu_headers_lib",
    hdrs = [
        "common_runtime/gpu/gpu_event_mgr.h",
    ],
    visibility = ["//visibility:public"],
)

cc_library(
    name = "cuda",
    visibility = ["//visibility:public"],
    deps = [
        "//tensorflow/core/platform/default/build_config:cuda",
    ],
)

cc_library(
    name = "rocm",
    visibility = ["//visibility:public"],
    deps = [
        "//tensorflow/core/platform/default/build_config:rocm",
    ],
)

# -----------------------------------------------------------------------------
# Clif-related proto libraries.

tf_pyclif_proto_library(
    name = "example/example_pyclif",
    proto_lib = ":protos_all_cc",
    proto_srcfile = "example/example.proto",
    visibility = ["//visibility:public"],
)

tf_pyclif_proto_library(
    name = "example/feature_pyclif",
    proto_lib = ":protos_all_cc",
    proto_srcfile = "example/feature.proto",
    visibility = ["//visibility:public"],
)

tf_pyclif_proto_library(
    name = "framework/cost_graph_pyclif",
    proto_lib = ":protos_all_cc",
    proto_srcfile = "framework/cost_graph.proto",
    visibility = ["//visibility:public"],
)

tf_pyclif_proto_library(
    name = "framework/tensor_pyclif",
    proto_lib = ":protos_all_cc",
    proto_srcfile = "framework/tensor.proto",
    visibility = ["//visibility:public"],
)

tf_pyclif_proto_library(
    name = "framework/kernel_def_pyclif",
    proto_lib = ":protos_all_cc",
    proto_srcfile = "framework/kernel_def.proto",
    visibility = ["//visibility:public"],
)

tf_pyclif_proto_library(
    name = "framework/node_def_pyclif",
    proto_lib = ":protos_all_cc",
    proto_srcfile = "framework/node_def.proto",
    visibility = ["//visibility:public"],
)

tf_pyclif_proto_library(
    name = "framework/function_pyclif",
    proto_lib = ":protos_all_cc",
    proto_srcfile = "framework/function.proto",
    visibility = ["//visibility:public"],
)

tf_pyclif_proto_library(
    name = "framework/graph_pyclif",
    proto_lib = ":protos_all_cc",
    proto_srcfile = "framework/graph.proto",
    visibility = ["//visibility:public"],
)

tf_pyclif_proto_library(
    name = "framework/types_pyclif",
    proto_lib = ":protos_all_cc",
    proto_srcfile = "framework/types.proto",
    visibility = ["//visibility:public"],
)

tf_pyclif_proto_library(
    name = "protobuf/config_pyclif",
    proto_lib = ":protos_all_cc",
    proto_srcfile = "protobuf/config.proto",
    visibility = ["//visibility:public"],
)

tf_pyclif_proto_library(
    name = "protobuf/device_properties_pyclif",
    proto_lib = ":protos_all_cc",
    proto_srcfile = "protobuf/device_properties.proto",
    visibility = ["//visibility:public"],
)

tf_pyclif_proto_library(
    name = "protobuf/meta_graph_pyclif",
    proto_lib = ":protos_all_cc",
    proto_srcfile = "protobuf/meta_graph.proto",
    visibility = ["//visibility:public"],
)

tf_pyclif_proto_library(
    name = "protobuf/saved_model_pyclif",
    proto_lib = ":protos_all_cc",
    proto_srcfile = "protobuf/saved_model.proto",
    visibility = ["//visibility:public"],
)

# -----------------------------------------------------------------------------
# Internal targets

tf_proto_library_cc(
    name = "worker_proto",
    srcs = ["protobuf/worker.proto"],
    cc_api_version = 2,
    protodeps = tf_additional_all_protos() + [],
    visibility = [
        "//tensorflow:internal",
    ],
)

tf_proto_library_cc(
    name = "worker_service_proto",
    srcs = ["protobuf/worker_service.proto"],
    has_services = 1,
    cc_api_version = 2,
    cc_stubby_versions = ["2"],
    protodeps = [":worker_proto"],
    visibility = [
        "//tensorflow:internal",
    ],
)

tf_proto_library_cc(
    name = "master_proto",
    srcs = ["protobuf/master.proto"],
    cc_api_version = 2,
    protodeps = tf_additional_all_protos(),
    visibility = [
        "//tensorflow:internal",
    ],
)

tf_proto_library_cc(
    name = "master_service_proto",
    srcs = ["protobuf/master_service.proto"],
    has_services = 1,
    cc_api_version = 2,
    cc_stubby_versions = ["2"],
    protodeps = [":master_proto"],
    visibility = [
        "//tensorflow:internal",
    ],
)

tf_proto_library_cc(
    name = "eager_service_proto",
    srcs = ["protobuf/eager_service.proto"],
    has_services = 1,
    cc_api_version = 2,
    cc_stubby_versions = ["2"],
    protodeps = tf_additional_all_protos(),
    visibility = [
        "//tensorflow:internal",
    ],
)

LIB_INTERNAL_PRIVATE_HEADERS = ["framework/resource_handle.h"] + glob(
    [
        "lib/**/*.h",
        "platform/*.h",
        "platform/profile_utils/**/*.h",
    ],
    exclude = [
        "**/*test*",
        "lib/gif/**/*",
        "lib/jpeg/**/*",
        "lib/png/**/*",
        "platform/gif.h",
        "platform/jpeg.h",
        "platform/png.h",
        "platform/**/cuda.h",
        "platform/**/stream_executor.h",
    ],
)

LIB_INTERNAL_PUBLIC_HEADERS = tf_additional_lib_hdrs() + [
    "lib/core/blocking_counter.h",
    "lib/core/refcount.h",
    "lib/gtl/edit_distance.h",
    "lib/gtl/int_type.h",
    "lib/gtl/iterator_range.h",
    "lib/gtl/manual_constructor.h",
    "lib/gtl/map_util.h",
    "lib/gtl/stl_util.h",
    "lib/gtl/top_n.h",
    "lib/hash/hash.h",
    "lib/io/inputbuffer.h",
    "lib/io/iterator.h",
    "lib/io/snappy/snappy_inputbuffer.h",
    "lib/io/snappy/snappy_outputbuffer.h",
    "lib/io/zlib_compression_options.h",
    "lib/io/zlib_inputstream.h",
    "lib/io/zlib_outputbuffer.h",
    "lib/monitoring/mobile_counter.h",
    "lib/monitoring/mobile_gauge.h",
    "lib/monitoring/mobile_sampler.h",
    "lib/png/png_io.h",
    "lib/random/random.h",
    "lib/random/random_distributions.h",
    "lib/random/weighted_picker.h",
    "lib/strings/base64.h",
    "lib/strings/ordered_code.h",
    "lib/strings/proto_text_util.h",
    "lib/strings/proto_serialization.h",
    "lib/strings/scanner.h",
    "lib/wav/wav_io.h",
    "platform/demangle.h",
    "platform/denormal.h",
    "platform/host_info.h",
    "platform/platform.h",
    "platform/protobuf_internal.h",
    "platform/setround.h",
    "platform/snappy.h",
    "platform/tensor_coding.h",
    "platform/tracing.h",
    "util/env_var.h",
]

# Replicated for lib_internal and lib_internal_impl.
LIB_INTERNAL_DEFINES = (tf_additional_lib_defines() + [
                            "TF_USE_SNAPPY",
                        ] + tf_additional_verbs_lib_defines() +
                        tf_additional_mpi_lib_defines() +
                        tf_additional_gdr_lib_defines())

cc_library(
    name = "lib_internal",
    srcs = LIB_INTERNAL_PRIVATE_HEADERS,
    hdrs = LIB_INTERNAL_PUBLIC_HEADERS,
    copts = tf_copts(),
    defines = LIB_INTERNAL_DEFINES,
    linkopts = select({
        "//tensorflow:freebsd": [],
        "//tensorflow:windows": [],
        "//tensorflow:android": [],
        "//conditions:default": [
            "-ldl",
            "-lpthread",
        ],
    }),
    deps = tf_additional_lib_deps() + [
        "@com_google_absl//absl/strings",
        "//third_party/eigen3",
        "@com_google_absl//absl/base:core_headers",
        "//tensorflow/core/platform/default/build_config:platformlib",
    ] + if_static([":lib_internal_impl"]),
)

cc_library(
    name = "lib_internal_impl",
    srcs = LIB_INTERNAL_PRIVATE_HEADERS + glob(
        [
            "lib/**/*.cc",
            "platform/*.cc",
            "platform/profile_utils/**/*.cc",
            "framework/resource_handle.cc",
            "util/env_var.cc",
        ],
        exclude = [
            "**/*test*",
            "framework/variant.cc",
            "lib/hash/crc32c_accelerate.cc",
            "lib/gif/**/*",
            "lib/jpeg/**/*",
            "lib/png/**/*",
            "platform/**/env_time.cc",
            "platform/**/cuda_libdevice_path.cc",
            "platform/**/rocm_rocdl_path.cc",
            "platform/**/device_tracer.cc",
            "platform/**/logging.cc",
            "platform/**/human_readable_json.cc",
            "platform/abi.cc",
        ],
    ) + tf_additional_lib_srcs(
        exclude = [
            "**/*test*",
            "platform/**/cuda.h",
            "platform/**/cuda_libdevice_path.cc",
            "platform/**/rocm.h",
            "platform/**/rocm_rocdl_path.cc",
            "platform/**/stream_executor.h",
            "platform/**/env_time.cc",
            "platform/**/device_tracer.cc",
            "platform/**/logging.cc",
            "platform/**/human_readable_json.cc",
            "platform/abi.cc",
        ] +
        # Protobuf deps already included through the ":lib_proto_parsing"
        # dependency.
        tf_additional_proto_srcs(),
    ),
    hdrs = LIB_INTERNAL_PUBLIC_HEADERS,
    copts = tf_copts(),
    defines = LIB_INTERNAL_DEFINES,
    deps = tf_additional_lib_deps() + [
        ":lib_hash_crc32c_accelerate_internal",
        ":lib_proto_parsing",
        ":abi",
        ":core_stringpiece",
        "//third_party/eigen3",
        "//tensorflow/core/platform/default/build_config:platformlib",
        "@snappy",
        "@zlib_archive//:zlib",
        "@double_conversion//:double-conversion",
        "@protobuf_archive//:protobuf",
    ] + tf_protos_all_impl() + tf_protos_grappler_impl(),
)

# File compiled with extra flags to get cpu-specific acceleration.
cc_library(
    name = "lib_hash_crc32c_accelerate_internal",
    srcs = ["lib/hash/crc32c_accelerate.cc"],
    # -msse4.2 enables the use of crc32c compiler builtins.
    copts = tf_copts() + if_linux_x86_64(["-msse4.2"]),
)

cc_library(
    name = "gif_internal",
    srcs = [
        "lib/gif/gif_io.cc",
        "platform/gif.h",
    ],
    hdrs = ["lib/gif/gif_io.h"],
    copts = tf_copts(),
    linkopts = select({
        "//tensorflow:freebsd": [],
        "//tensorflow:windows": [],
        "//conditions:default": ["-ldl"],
    }),
    deps = [
        ":lib",
        ":lib_internal",
        "//tensorflow/core/platform/default/build_config:gif",
    ],
)

cc_library(
    name = "jpeg_internal",
    srcs = [
        "lib/jpeg/jpeg_handle.cc",
        "lib/jpeg/jpeg_mem.cc",
        "platform/jpeg.h",
    ],
    hdrs = [
        "lib/jpeg/jpeg_handle.h",
        "lib/jpeg/jpeg_mem.h",
    ],
    copts = tf_copts(),
    linkopts = select({
        "//tensorflow:freebsd": [],
        "//tensorflow:windows": [],
        "//conditions:default": ["-ldl"],
    }),
    deps = [
        ":lib",
        ":lib_internal",
        "//tensorflow/core/platform/default/build_config:jpeg",
    ],
)

cc_library(
    name = "png_internal",
    srcs = ["lib/png/png_io.cc"],
    hdrs = [
        "lib/bfloat16/bfloat16.h",
        "lib/core/casts.h",
        "lib/core/stringpiece.h",
        "lib/png/png_io.h",
        "platform/byte_order.h",
        "platform/cpu_info.h",
        "platform/default/integral_types.h",
        "platform/default/logging.h",
        "platform/logging.h",
        "platform/macros.h",
        "platform/platform.h",
        "platform/png.h",
        "platform/types.h",
    ],
    copts = tf_copts(),
    linkopts = select({
        "//tensorflow:freebsd": [],
        "//tensorflow:windows": [],
        "//conditions:default": ["-ldl"],
    }),
    deps = [
        ":lib",
        ":lib_internal",
        "//tensorflow/core/platform/default/build_config:png",
        "@com_google_absl//absl/strings",
        "@zlib_archive//:zlib",
    ],
)

cc_library(
    name = "tflite_portable_logging",
    srcs = [],
    hdrs = [
        "lib/bfloat16/bfloat16.h",
        "platform/default/integral_types.h",
        "platform/default/logging.h",
        "platform/logging.h",
        "platform/macros.h",
        "platform/platform.h",
        "platform/types.h",
    ] + if_windows(["platform/windows/integral_types.h"]),
    copts = tf_copts(),
    linkopts = ["-ldl"],
    deps = [
        "//tensorflow/core/platform/default/build_config:logging",
    ],
)

cc_library(
    name = "android_jpeg_internal",
    srcs = if_android([
        "lib/jpeg/jpeg_handle.cc",
        "lib/jpeg/jpeg_mem.cc",
        "platform/jpeg.h",
    ]),
    hdrs = [
        "lib/bfloat16/bfloat16.h",
        "lib/core/stringpiece.h",
        "lib/jpeg/jpeg_handle.h",
        "lib/jpeg/jpeg_mem.h",
        "platform/default/dynamic_annotations.h",
        "platform/default/integral_types.h",
        "platform/default/logging.h",
        "platform/dynamic_annotations.h",
        "platform/logging.h",
        "platform/macros.h",
        "platform/mem.h",
        "platform/platform.h",
        "platform/types.h",
    ],
    copts = tf_copts(),
    linkopts = ["-ldl"],
    deps = [
        "//tensorflow/core/platform/default/build_config:jpeg",
        "//tensorflow/core/platform/default/build_config:logging",
        "@com_google_absl//absl/base:core_headers",
        "@com_google_absl//absl/strings",
    ],
)

cc_library(
    name = "android_gif_internal",
    srcs = if_android([
        "lib/gif/gif_io.cc",
        "platform/gif.h",
        "lib/strings/strcat.h",
        "lib/strings/numbers.h",
    ]),
    hdrs = [
        "lib/bfloat16/bfloat16.h",
        "lib/core/stringpiece.h",
        "lib/gif/gif_io.h",
        "lib/gtl/cleanup.h",
        "platform/default/dynamic_annotations.h",
        "platform/default/integral_types.h",
        "platform/default/logging.h",
        "platform/dynamic_annotations.h",
        "platform/logging.h",
        "platform/macros.h",
        "platform/mem.h",
        "platform/platform.h",
        "platform/types.h",
    ],
    copts = tf_copts(),
    linkopts = ["-ldl"],
    deps = [
        "//tensorflow/core/platform/default/build_config:gif",
        "//tensorflow/core/platform/default/build_config:logging",
        "@com_google_absl//absl/base:core_headers",
        "@com_google_absl//absl/strings",
    ],
)

cc_library(
    name = "android_png_internal",
    srcs = if_android([
        "lib/png/png_io.cc",
        "platform/png.h",
    ]),
    hdrs = [
        "lib/bfloat16/bfloat16.h",
        "lib/core/casts.h",
        "lib/core/stringpiece.h",
        "lib/png/png_io.h",
        "platform/byte_order.h",
        "platform/cpu_info.h",
        "platform/default/integral_types.h",
        "platform/default/logging.h",
        "platform/logging.h",
        "platform/macros.h",
        "platform/platform.h",
        "platform/types.h",
    ],
    copts = tf_copts(),
    linkopts = ["-ldl"],
    deps = [
        "//tensorflow/core/platform/default/build_config:logging",
        "@com_google_absl//absl/strings",
        "@png_archive//:png",
    ],
)

tf_proto_library(
    name = "error_codes_proto",
    srcs = ERROR_CODES_PROTO_SRCS,
    cc_api_version = 2,
    default_header = True,
    java_api_version = 2,
    js_api_version = 2,
    provide_cc_alias = True,
)

tf_generate_proto_text_sources(
    name = "error_codes_proto_text",
    srcs = ERROR_CODES_PROTO_SRCS,
    protodeps = [],
    srcs_relative_dir = "tensorflow/core/",
    deps = [
        ":error_codes_proto_cc",
        ":lib_internal",
    ],
)

tf_proto_library(
    name = "protos_all_proto",
    srcs = COMMON_PROTO_SRCS + ADDITIONAL_CORE_PROTO_SRCS,
    cc_api_version = 2,
    default_header = True,
    java_api_version = 2,
    js_api_version = 2,
    protodeps = [
        ":error_codes_proto",
    ],
)

tf_generate_proto_text_sources(
    name = "protos_all_proto_text",
    srcs = COMMON_PROTO_SRCS,
    protodeps = ERROR_CODES_PROTO_SRCS,
    srcs_relative_dir = "tensorflow/core/",
    visibility = ["//visibility:public"],
    deps = [
        ":error_codes_proto_text",
        ":lib_internal",
        ":protos_all_proto_cc",
    ],
)

cc_library(
    name = "proto_text",
    hdrs = [
        ":error_codes_proto_text_hdrs",
        ":protos_all_proto_text_hdrs",
    ],
    deps = [
        ":lib",
        ":lib_internal",
        ":protos_all_cc",
    ],
)

tf_version_info_genrule()

cc_library(
    name = "version_lib",
    srcs = ["util/version_info.cc"],
    hdrs = ["public/version.h"],
    copts = tf_copts(),
)

FRAMEWORK_INTERNAL_PRIVATE_HEADERS = [
    "graph/edgeset.h",
    "graph/graph.h",
    "graph/graph_def_builder.h",
    "graph/node_builder.h",
    "graph/tensor_id.h",
] + glob(
    [
        "example/**/*.h",
        "framework/**/*.h",
        "util/**/*.h",
    ],
    exclude = [
        "**/*test*",
        "**/*main.cc",
        "example/example_parser_configuration.*",
        "util/reporter.h",
        "util/reporter.cc",
        "framework/fake_input.*",
        "framework/op_gen_lib.*",
        "framework/reader_base.*",
        "util/memmapped_file_system.*",
        "util/memmapped_file_system_writer.*",
        "util/session_message.*",
        "util/version_info.cc",
    ],
) + select({
    "//tensorflow:windows": [],
    "//conditions:default": [
        "util/memmapped_file_system.h",
        "util/memmapped_file_system_writer.h",
    ],
})

FRAMEWORK_INTERNAL_PUBLIC_HEADERS = [
    "framework/op_segment.h",
    "framework/rendezvous.h",  # only needed for tests
    "framework/resource_var.h",
    "framework/tensor_reference.h",
    "framework/tracking_allocator.h",  # only needed for tests
    "framework/unique_tensor_references.h",
    "framework/variant.h",
    "util/command_line_flags.h",
    "util/equal_graph_def.h",
    "util/presized_cuckoo_map.h",
    "util/tensor_slice_set.h",
    "util/tensor_slice_util.h",
]

tf_gpu_library(
    name = "framework_internal",
    srcs = FRAMEWORK_INTERNAL_PRIVATE_HEADERS,
    hdrs = FRAMEWORK_INTERNAL_PUBLIC_HEADERS,
    deps = [
        ":framework_internal_headers_lib",
        "//third_party/eigen3",
        ":lib",
    ] + if_static(
        extra_deps = [
            ":framework_internal_impl",
            "@protobuf_archive//:protobuf",
        ],
        otherwise = [
            "@protobuf_archive//:protobuf_headers",
        ],
    ),
    alwayslink = 1,
)

cc_header_only_library(
    name = "framework_internal_headers_lib",
    # Fully depend on external repositories, because identifying the headers
    # is fragile.
    extra_deps = [
        "@com_google_absl//absl/strings",
        "@com_google_absl//absl/types:span",
    ],
    deps = [
        ":lib",
        ":lib_internal",
        ":version_lib",
        "//tensorflow/core/kernels:bounds_check",
        "//tensorflow/core/platform/default/build_config:platformlib",
    ],
)

cc_header_only_library(
    name = "core_cpu_headers_lib",
    visibility = ["//visibility:public"],
    deps = [
        ":core_cpu_lib",
    ],
)

tf_gpu_library(
    name = "framework_internal_impl",
    srcs = FRAMEWORK_INTERNAL_PRIVATE_HEADERS + glob(
        [
            "example/**/*.cc",
            "framework/**/*.cc",
            "util/**/*.cc",
        ] + [
            "graph/edgeset.cc",
            "graph/graph.cc",
            "graph/graph_def_builder.cc",
            "graph/node_builder.cc",
            "graph/tensor_id.cc",
            "graph/while_context.h",
            "graph/while_context.cc",
        ],
        exclude = [
            "**/*test*",
            "**/*main.cc",
            "example/example_parser_configuration.*",
            "util/reporter.cc",
            "framework/fake_input.*",
            "framework/op_gen_lib.*",
            "framework/reader_base.*",
            "framework/resource_handle.cc",
            "util/memmapped_file_system.*",
            "util/memmapped_file_system_writer.*",
            "util/stats_calculator.*",
            "util/version_info.cc",
            "util/env_var.cc",
        ],
    ) + select({
        "//tensorflow:windows": [],
        "//conditions:default": [
            "util/memmapped_file_system.cc",
            "util/memmapped_file_system_writer.cc",
        ],
    }),
    hdrs = FRAMEWORK_INTERNAL_PUBLIC_HEADERS,
    copts = tf_copts(),
    linkopts = select({
        "//tensorflow:freebsd": ["-lm"],
        "//tensorflow:windows": [],
        "//conditions:default": [
            "-ldl",
            "-lm",
        ],
    }),
    deps = [
        ":lib",
        ":lib_internal",
        ":protos_all_proto_text",
        ":error_codes_proto_text",
        ":protos_all_cc",
        ":stats_calculator_portable",
        ":version_lib",
        "//tensorflow/core/platform/default/build_config:platformlib",
        "//tensorflow/core/kernels:bounds_check",
        "//third_party/eigen3",
    ] + if_static(
        extra_deps = ["@protobuf_archive//:protobuf"],
        otherwise = ["@protobuf_archive//:protobuf_headers"],
    ) + mkl_deps(),
    alwayslink = 1,
)

cc_header_only_library(
    name = "framework_headers_lib",
    # Fully depend on external repositories, because identifying the headers
    # is fragile.
    extra_deps = [
        "@com_google_absl//absl/strings",
        "@com_google_absl//absl/types:span",
    ],
    visibility = ["//visibility:public"],
    deps = [
        ":framework",
        ":reader_base",
    ],
)

cc_header_only_library(
    name = "stream_executor_headers_lib",
    # Fully depend on external repositories, because identifying the headers
    # is fragile.
    extra_deps = [
        "@com_google_absl//absl/strings",
        "@com_google_absl//absl/types:span",
    ],
    visibility = ["//visibility:public"],
    deps = [
        ":stream_executor",
    ],
)

tf_gpu_library(
    name = "stream_executor",
    srcs = ["platform/stream_executor.h"],
    hdrs = [
        "platform/cuda.h",
        "platform/stream_executor.h",
    ],
    deps = [
        "//tensorflow/core/platform/default/build_config:stream_executor",
    ],
)

# Like stream_executor library, but compiles without --config=cuda
# and does not include any cuda dependencies.
cc_library(
    name = "stream_executor_no_cuda",
    srcs = ["platform/stream_executor.h"],
    hdrs = [
        "platform/stream_executor_no_cuda.h",
    ],
    visibility = ["//visibility:public"],
    deps = [
        "//tensorflow/core/platform/default/build_config:stream_executor_no_cuda",
    ],
)

tf_gpu_library(
    name = "cuda_device_functions",
    hdrs = ["util/cuda_device_functions.h"],
    visibility = ["//visibility:public"],
    deps = [":framework_lite"],
)

# TODO(josh11b): Is this needed, or can we just use ":protos_all_cc"?
cc_library(
    name = "protos_cc",
    visibility = ["//visibility:public"],
    deps = ["//tensorflow/core/platform/default/build_config:protos_cc"],
)

# Library containing all of the graph construction code that is
# independent of the runtime.
#
# TODO(mrry): Refactor graph_constructor.cc so that it does not depend on code
# in "common_runtime/", and then the entire "graph/" directory can be included
# in this library.
GRAPH_HDRS = [
    "graph/algorithm.h",
    "graph/colors.h",
    "graph/control_flow.h",
    "graph/costmodel.h",
    "graph/default_device.h",
    "graph/edgeset.h",
    "graph/graph.h",
    "graph/graph_constructor.h",  # NOTE(mrry): Don't include the .cc since it depends on common_runtime.
    "graph/graph_def_builder.h",
    "graph/graph_def_builder_util.h",
    "graph/graph_partition.h",
    "graph/mkl_layout_pass.h",
    "graph/mkl_tfconversion_pass.h",
    "graph/node_builder.h",
    "graph/optimizer_cse.h",
    "graph/subgraph.h",
    "graph/tensor_id.h",
    "graph/testlib.h",
    "graph/types.h",
    "graph/validate.h",
    "graph/while_context.h",
]

tf_gpu_library(
    name = "graph",
    srcs = [
        "graph/algorithm.cc",
        "graph/colors.cc",
        "graph/control_flow.cc",
        "graph/costmodel.cc",
        "graph/graph_partition.cc",
        "graph/optimizer_cse.cc",
        "graph/subgraph.cc",
        "graph/validate.cc",
    ],
    hdrs = GRAPH_HDRS,
    deps = [
        ":framework",
        ":framework_internal",
        ":lib",
        ":lib_internal",
        ":proto_text",
        ":protos_all_cc",
        "//third_party/eigen3",
    ],
)

CORE_CPU_BASE_HDRS = GRAPH_HDRS + [
    "common_runtime/device.h",
    "common_runtime/device_factory.h",
    "common_runtime/device_mgr.h",
    "common_runtime/device_set.h",
    "common_runtime/eval_const_tensor.h",
    "common_runtime/graph_runner.h",
    "common_runtime/shape_refiner.h",
    "framework/versions.h",
    "common_runtime/process_function_library_runtime.h",
    "common_runtime/function.h",
]

tf_gpu_library(
    name = "core_cpu_base",
    srcs = [
        "common_runtime/eval_const_tensor.cc",
        "common_runtime/shape_refiner.cc",
        "common_runtime/shape_refiner.h",
        "framework/versions.h",
        "graph/graph_constructor.cc",  # Depends on common_runtime.
        "graph/graph_def_builder_util.cc",  # Depends on common_runtime.
        "public/session.h",
        "public/session_options.h",
        "public/version.h",
    ],
    hdrs = CORE_CPU_BASE_HDRS,
    copts = tf_copts(),
    deps = [
        ":graph",
        ":framework",
        ":framework_internal",
        ":lib",
        ":lib_internal",
        ":proto_text",
        ":protos_all_cc",
        "//third_party/eigen3",
    ] + if_static([
        ":function_ops_op_lib",
        ":functional_grad",
        ":functional_ops_op_lib",
        "//tensorflow/core/kernels:bounds_check",
        "//tensorflow/core/kernels:required",
        ":core_cpu_impl",
    ]),
    alwayslink = 1,
)

CORE_CPU_LIB_HEADERS = CORE_CPU_BASE_HDRS + [
    "common_runtime/allocator_retry.h",
    "common_runtime/base_collective_executor.h",
    "common_runtime/bfc_allocator.h",
    "common_runtime/hierarchical_tree_broadcaster.h",
    "common_runtime/buf_rendezvous.h",
    "common_runtime/build_graph_options.h",
    "common_runtime/collective_executor_mgr.h",
    "common_runtime/collective_param_resolver_local.h",
    "common_runtime/collective_rma_local.h",
    "common_runtime/collective_util.h",
    "common_runtime/constant_folding.h",
    "common_runtime/copy_tensor.h",
    "common_runtime/costmodel_manager.h",
    "common_runtime/debugger_state_interface.h",
    "common_runtime/device_resolver_local.h",
    "common_runtime/dma_helper.h",
    "common_runtime/eigen_thread_pool.h",
    "common_runtime/executor.h",
    "common_runtime/executor_factory.h",
    "common_runtime/graph_optimizer.h",
    "common_runtime/local_device.h",
    "common_runtime/lower_if_op.h",
    "common_runtime/lower_while_op.h",
    "common_runtime/memory_types.h",
    "common_runtime/mkl_cpu_allocator.h",
    "common_runtime/optimization_registry.h",
    "common_runtime/pending_counts.h",
    "common_runtime/placer.h",
    "common_runtime/process_util.h",
    "common_runtime/profile_handler.h",
    "common_runtime/renamed_device.h",
    "common_runtime/rendezvous_mgr.h",
    "common_runtime/rendezvous_util.h",
    "common_runtime/ring_reducer.h",
    "common_runtime/scoped_allocator.h",
    "common_runtime/scoped_allocator_mgr.h",
    "common_runtime/session_factory.h",
    "common_runtime/single_threaded_cpu_device.h",
    "common_runtime/stats_publisher_interface.h",
    "common_runtime/step_stats_collector.h",
    "common_runtime/threadpool_device.h",
    "common_runtime/tracing_device.h",
    "common_runtime/process_state.h",
    "common_runtime/pool_allocator.h",
    "graph/gradients.h",
    "graph/quantize_training.h",
] + if_mkl(["graph/mkl_graph_util.h"])

tf_gpu_library(
    name = "core_cpu_impl",
    srcs = [
        "common_runtime/accumulate_n_optimizer.cc",
        "common_runtime/allocator_retry.cc",
        "common_runtime/base_collective_executor.cc",
        "common_runtime/bfc_allocator.cc",
        "common_runtime/buf_rendezvous.cc",
        "common_runtime/build_graph_options.cc",
        "common_runtime/collective_executor_mgr.cc",
        "common_runtime/collective_param_resolver_local.cc",
        "common_runtime/collective_rma_local.cc",
        "common_runtime/collective_util.cc",
        "common_runtime/constant_folding.cc",
        "common_runtime/copy_tensor.cc",
        "common_runtime/costmodel_manager.cc",
        "common_runtime/debugger_state_interface.cc",
        "common_runtime/device.cc",
        "common_runtime/device_factory.cc",
        "common_runtime/device_mgr.cc",
        "common_runtime/device_resolver_local.cc",
        "common_runtime/device_set.cc",
        "common_runtime/executor.cc",
        "common_runtime/executor_factory.cc",
        "common_runtime/function.cc",
        "common_runtime/graph_optimizer.cc",
        "common_runtime/graph_runner.cc",
        "common_runtime/hierarchical_tree_broadcaster.cc",
        "common_runtime/local_device.cc",
        "common_runtime/lower_if_op.cc",
        "common_runtime/lower_while_op.cc",
        "common_runtime/memory_types.cc",
        "common_runtime/mkl_cpu_allocator.cc",
        "common_runtime/optimization_registry.cc",
        "common_runtime/parallel_concat_optimizer.cc",
        "common_runtime/placer.cc",
        "common_runtime/pool_allocator.cc",
        "common_runtime/process_function_library_runtime.cc",
        "common_runtime/process_state.cc",
        "common_runtime/process_util.cc",
        "common_runtime/renamed_device.cc",
        "common_runtime/rendezvous_mgr.cc",
        "common_runtime/rendezvous_util.cc",
        "common_runtime/ring_reducer.cc",
        "common_runtime/scoped_allocator.cc",
        "common_runtime/scoped_allocator_mgr.cc",
        "common_runtime/session.cc",
        "common_runtime/session_factory.cc",
        "common_runtime/session_options.cc",
        "common_runtime/session_state.cc",
        "common_runtime/stats_publisher_interface.cc",
        "common_runtime/step_stats_collector.cc",
        "common_runtime/threadpool_device.cc",
        "common_runtime/threadpool_device_factory.cc",
        "graph/gradients.cc",
        "graph/mkl_layout_pass.cc",
        "graph/mkl_tfconversion_pass.cc",
        "graph/quantize_training.cc",
        "public/session.h",
        "public/session_options.h",
        "public/version.h",
    ],
    hdrs = CORE_CPU_LIB_HEADERS,
    copts = tf_copts(),
    deps = [
        ":graph",
        ":framework",
        ":framework_internal",
        ":lib",
        ":lib_internal",
        ":proto_text",
        ":protos_all_cc",
        "//third_party/eigen3",
        "//tensorflow/core/grappler:grappler_item",
    ] + mkl_deps(),
    alwayslink = 1,
)

tf_gpu_library(
    name = "core_cpu_lib",
    hdrs = CORE_CPU_LIB_HEADERS,
    deps = [
        ":core_cpu_base",
        ":proto_text",
        "//tensorflow/core/grappler:grappler_item",
    ] + if_static([":core_cpu_impl"]) + tf_protos_all() + tf_protos_grappler(),
)

tf_gpu_library(
    name = "core_cpu_internal",
    srcs = [
        "common_runtime/graph_execution_state.cc",
    ],
    hdrs = [
        "common_runtime/graph_execution_state.h",
    ] + CORE_CPU_LIB_HEADERS,
    copts = tf_copts(),
    deps = [
        ":framework",
        ":framework_internal",
        ":function_ops_op_lib",
        ":functional_grad",
        ":functional_ops_op_lib",
        ":graph",
        ":lib",
        ":lib_internal",
        ":proto_text",
        ":protos_all_cc",
        "//tensorflow/core/grappler:grappler_item",
        "//tensorflow/core/grappler/clusters:utils",
        "//tensorflow/core/grappler/clusters:virtual_cluster",
        "//tensorflow/core/grappler/optimizers:meta_optimizer",
        "//third_party/eigen3",
        "//tensorflow/core/kernels:required",
    ] + mkl_deps() + tf_additional_core_deps() + if_static([":core_cpu_impl"]),
    alwayslink = 1,
)

cc_library(
    name = "regexp_internal",
    hdrs = [
        "platform/regexp.h",
    ],
    visibility = [
        "//tensorflow/compiler:__subpackages__",
        "//tensorflow/core/kernels:__subpackages__",
        "//tensorflow/core/profiler:__subpackages__",
    ],
    deps = [":lib_internal"],
)

tf_gpu_library(
    name = "direct_session_internal",
    srcs = ["common_runtime/direct_session.cc"],
    hdrs = [
        "common_runtime/direct_session.h",
        "util/env_var.h",
    ],
    copts = tf_copts(),
    deps = [
        ":core_cpu_internal",
        ":device_tracer",
        ":framework",
        ":graph",
        ":lib",
        ":lib_internal",
        ":proto_text",
        ":protos_all_cc",
        "//tensorflow/core/debug:debug_graph_utils",
        "//tensorflow/core/kernels:function_ops",
    ],
    alwayslink = 1,
)

cc_library(
    name = "example_parser_configuration",
    srcs = ["example/example_parser_configuration.cc"],
    hdrs = ["example/example_parser_configuration.h"],
    copts = tf_copts(),
    linkstatic = 1,
    visibility = ["//visibility:public"],
    deps = [
        ":core_cpu",
        ":core_cpu_internal",
        ":framework",
        ":lib",
        ":lib_internal",
        ":proto_text",
        ":protos_all_cc",
    ],
    alwayslink = 1,
)

tf_gpu_library(
    name = "device_tracer",
    srcs = tf_additional_device_tracer_srcs(),
    hdrs = [
        "platform/device_tracer.h",
    ],
    copts = tf_copts(),
    gpu_deps = if_cuda_is_configured(tf_additional_cupti_wrapper_deps() + tf_additional_device_tracer_cuda_deps()),
    visibility = ["//visibility:private"],
    deps = [
        ":core_cpu_internal",
        ":lib",
        ":protos_all_cc",
    ] + tf_additional_device_tracer_deps(),
)

tf_proto_library_cc(
    name = "replay_log_proto",
    srcs = ["protobuf/replay_log.proto"],
    cc_api_version = 2,
    protodeps = [
        ":master_proto",
    ] + tf_additional_all_protos(),
    visibility = [
        "//tensorflow:internal",
    ],
)

cc_library(
    name = "gpu_id",
    hdrs = [
        "common_runtime/gpu/gpu_id.h",
        "common_runtime/gpu/gpu_id_manager.h",
    ],
    deps = [
        ":lib",
    ] + if_static([
        ":gpu_id_impl",
    ]),
)

cc_library(
    name = "gpu_id_impl",
    srcs = ["common_runtime/gpu/gpu_id_manager.cc"],
    hdrs = [
        "common_runtime/gpu/gpu_id.h",
        "common_runtime/gpu/gpu_id_manager.h",
    ],
    deps = [
        ":lib",
    ],
)

GPU_RUNTIME_HEADERS = [
    "common_runtime/gpu/gpu_host_allocator.h",
    "common_runtime/gpu/gpu_bfc_allocator.h",
    "common_runtime/gpu/gpu_cudamalloc_allocator.h",
    "common_runtime/gpu/gpu_debug_allocator.h",
    "common_runtime/gpu/gpu_device.h",
    "common_runtime/gpu/gpu_id.h",
    "common_runtime/gpu/gpu_id_manager.h",
    "common_runtime/gpu/gpu_id_utils.h",
    "common_runtime/gpu/gpu_init.h",
    "common_runtime/gpu/gpu_managed_allocator.h",
    "common_runtime/gpu/gpu_process_state.h",
    "common_runtime/gpu/gpu_stream_util.h",
    "common_runtime/gpu/gpu_util.h",
    "common_runtime/gpu_device_context.h",
]

tf_gpu_library(
    name = "gpu_runtime_impl",
    srcs = [
        "common_runtime/gpu/gpu_bfc_allocator.cc",
        "common_runtime/gpu/gpu_cudamalloc_allocator.cc",
        "common_runtime/gpu/gpu_debug_allocator.cc",
        "common_runtime/gpu/gpu_device.cc",
        "common_runtime/gpu/gpu_device_factory.cc",
        "common_runtime/gpu/gpu_managed_allocator.cc",
        "common_runtime/gpu/gpu_process_state.cc",
        "common_runtime/gpu/gpu_stream_util.cc",
        "common_runtime/gpu/gpu_util.cc",
        "common_runtime/gpu/gpu_util_platform_specific.cc",
    ],
    hdrs = GPU_RUNTIME_HEADERS,
    copts = tf_copts(),
    deps = [
        ":core_cpu_impl",
        ":core_cpu_lib",
        ":framework",
        ":framework_internal",
        ":gpu_id_impl",
        ":gpu_init_impl",
        ":gpu_lib",
        ":graph",
        ":lib",
        ":lib_internal",
        ":protos_all_cc",
        ":stream_executor",
        "//third_party/eigen3",
    ],
    alwayslink = 1,
)

tf_gpu_library(
    name = "gpu_runtime",
    hdrs = GPU_RUNTIME_HEADERS,
    linkstatic = 1,
    deps = [
        ":core_cpu_lib",
        ":framework",
        ":framework_internal",
        ":lib",
        ":lib_internal",
        ":protos_all_cc",
        ":stream_executor",
        "//third_party/eigen3",
    ] + if_static([":gpu_runtime_impl"]),
)

tf_gpu_library(
    name = "gpu_init",
    hdrs = [
        "common_runtime/gpu/gpu_init.h",
    ],
    deps = [
        ":framework",
        ":framework_internal",
        ":lib",
        ":lib_internal",
        ":stream_executor",
    ] + if_static(
        [":gpu_init_impl"],
    ),
)

tf_gpu_library(
    name = "gpu_init_impl",
    srcs = [
        "common_runtime/gpu/gpu_init.cc",
    ],
    hdrs = [
        "common_runtime/gpu/gpu_init.h",
    ],
    copts = tf_copts(),
    linkstatic = 1,
    deps = [
        ":framework",
        ":framework_internal",
        ":lib",
        ":lib_internal",
        ":stream_executor",
    ],
    alwayslink = 1,
)

cc_library(
    name = "sycl_runtime",
    srcs = if_not_windows([
        "common_runtime/sycl/sycl_allocator.cc",
        "common_runtime/sycl/sycl_device.cc",
        "common_runtime/sycl/sycl_device_context.cc",
        "common_runtime/sycl/sycl_device_factory.cc",
    ]),
    hdrs = if_not_windows([
        "common_runtime/sycl/sycl_allocator.h",
        "common_runtime/sycl/sycl_device.h",
        "common_runtime/sycl/sycl_util.h",
        "common_runtime/sycl/sycl_device_context.h",
    ]),
    copts = tf_copts(),
    linkstatic = 0,
    deps = [
        ":core_cpu",
        ":core_cpu_internal",
        ":framework",
        ":framework_internal",
        ":lib",
        ":lib_internal",
        ":proto_text",
        "//third_party/eigen3",
        "@local_config_sycl//sycl",
    ],
    alwayslink = 0,
)

# -----------------------------------------------------------------------------
# Tests

cc_library(
    name = "lib_test_internal",
    testonly = 1,
    hdrs = [
        "lib/gtl/manual_constructor.h",
        "lib/io/block.h",
        "lib/io/block_builder.h",
        "lib/io/format.h",
        "lib/random/philox_random_test_utils.h",
    ],
    deps = [
        ":lib",
        ":lib_internal",
    ],
)

cc_library(
    name = "tensor_testutil",
    testonly = 1,
    srcs = ["framework/tensor_testutil.cc"],
    hdrs = ["framework/tensor_testutil.h"],
    copts = tf_copts(),
    deps = [
        ":framework",
        ":lib",
        ":test",
    ],
)

cc_library(
    name = "shape_inference_testutil",
    testonly = 1,
    srcs = ["framework/shape_inference_testutil.cc"],
    hdrs = ["framework/shape_inference_testutil.h"],
    copts = tf_copts(),
    deps = [
        ":framework",
        ":lib",
        ":lib_internal",
        ":protos_all_cc",
    ],
)

# Main program for tests
cc_library(
    name = "test_main",
    testonly = 1,
    srcs = ["platform/test_main.cc"],
    copts = tf_copts(),
    linkopts = select({
        "//tensorflow:windows": [],
        "//conditions:default": ["-lm"],
    }),
    visibility = ["//tensorflow:internal"],
    deps = [
        ":lib",
        ":lib_internal",
        ":test",  # buildcleaner: keep
        "//tensorflow/core/platform/default/build_config:test_main",
    ],
    alwayslink = 1,
)

# This is the lite version of a main() for tests. It does not include any
# support for reporting benchmark results when running on TPUs.
cc_library(
    name = "test_lite_main",
    testonly = 1,
    srcs = ["platform/test_main.cc"],
    copts = tf_copts(),
    deps = [
        # TODO(ahentz): we don't want to depend on "lib" here. It used to be
        # that "core_stringpiece" was enough but that recently changed and
        # we now need at least "str_util".
        ":lib",
        ":lib_platform",
        ":stacktrace_handler",
        ":test_lite",
        "//tensorflow/core/platform/default/build_config:test_lite_main",
    ],
    alwayslink = 1,
)

tf_cc_tests(
    name = "low_level_library_tests",
    size = "small",
    srcs = [
        "lib/core/arena_test.cc",
        "lib/core/bit_cast_test.cc",
        "lib/core/bitmap_test.cc",
        "lib/core/blocking_counter_test.cc",
        "lib/core/coding_test.cc",
        "lib/core/notification_test.cc",
        "lib/core/refcount_test.cc",
        "lib/core/status_test.cc",
        "lib/core/stringpiece_test.cc",
        "lib/core/threadpool_test.cc",
        "lib/gtl/cleanup_test.cc",
        "lib/gtl/compactptrset_test.cc",
        "lib/gtl/edit_distance_test.cc",
        "lib/gtl/flatmap_test.cc",
        "lib/gtl/flatset_test.cc",
        "lib/gtl/int_type_test.cc",
        "lib/gtl/iterator_range_test.cc",
        "lib/gtl/manual_constructor_test.cc",
        "lib/gtl/map_util_test.cc",
        "lib/gtl/top_n_test.cc",
        "lib/hash/crc32c_test.cc",
        "lib/hash/hash_test.cc",
        "lib/histogram/histogram_test.cc",
        "lib/io/buffered_inputstream_test.cc",
        "lib/io/inputbuffer_test.cc",
        "lib/io/inputstream_interface_test.cc",
        "lib/io/path_test.cc",
        "lib/io/random_inputstream_test.cc",
        "lib/io/record_reader_writer_test.cc",
        "lib/io/recordio_test.cc",
        "lib/io/snappy/snappy_buffers_test.cc",
        "lib/io/table_test.cc",
        "lib/io/zlib_buffers_test.cc",
        "lib/math/math_util_test.cc",
        "lib/monitoring/collection_registry_test.cc",
        "lib/monitoring/counter_test.cc",
        "lib/monitoring/gauge_test.cc",
        "lib/monitoring/metric_def_test.cc",
        "lib/monitoring/sampler_test.cc",
        "lib/random/distribution_sampler_test.cc",
        "lib/random/philox_random_test.cc",
        "lib/random/random_test.cc",
        "lib/random/simple_philox_test.cc",
        "lib/strings/base64_test.cc",
        "lib/strings/numbers_test.cc",
        "lib/strings/scanner_test.cc",
        "lib/strings/str_util_test.cc",
        "lib/strings/strcat_test.cc",
        "lib/strings/stringprintf_test.cc",
        "lib/wav/wav_io_test.cc",
        "platform/fingerprint_test.cc",
        "platform/integral_types_test.cc",
        "platform/logging_test.cc",
        "platform/mutex_test.cc",
        "platform/net_test.cc",
        "platform/port_test.cc",
        "platform/profile_utils/cpu_utils_test.cc",
        "platform/stacktrace_handler_test.cc",
        "platform/subprocess_test.cc",
    ],
    deps = [
        ":lib",
        ":lib_internal",
        ":lib_test_internal",
        ":protos_all_cc",
        ":test",
        ":test_main",
        "//third_party/eigen3",
        "@zlib_archive//:zlib",
    ],
)

tf_cc_test(
    name = "lib_random_random_distributions_test",
    srcs = ["lib/random/random_distributions_test.cc"],
    tags = ["optonly"],
    deps = [
        ":lib",
        ":lib_internal",
        ":lib_test_internal",
        ":protos_all_cc",
        ":test",
        ":test_main",
        "//third_party/eigen3",
    ],
)

tf_cc_test(
    name = "platform_env_test",
    size = "small",
    srcs = ["platform/env_test.cc"],
    deps = [
        ":lib",
        ":lib_internal",
        ":lib_test_internal",
        ":protos_all_cc",
        ":test",
        ":test_main",
        "//third_party/eigen3",
    ],
)

tf_cc_test(
    name = "platform_abi_test",
    size = "small",
    srcs = ["platform/abi_test.cc"],
    deps = [
        ":framework",
        ":lib",
        ":lib_internal",
        ":lib_test_internal",
        ":protos_all_cc",
        ":test",
        ":test_main",
        "//third_party/eigen3",
    ],
)

tf_cc_test(
    name = "platform_numa_test",
    size = "small",
    srcs = ["platform/numa_test.cc"],
    tags = [
        # This test will not pass unless it has access to all NUMA nodes
        # on the executing machine.
        "manual",
        "notap",
    ],
    deps = [
        ":framework",
        ":lib",
        ":lib_internal",
        ":lib_test_internal",
        ":protos_all_cc",
        ":test",
        ":test_main",
        "//third_party/eigen3",
    ],
)

tf_cc_test(
    name = "platform_setround_test",
    size = "small",
    srcs = ["platform/setround_test.cc"],
    tags = [
        "noasan",
        "noclang",
        "nomsan",
        "notsan",
    ],
    deps = [
        ":lib",
        ":lib_internal",
        ":lib_test_internal",
        ":test",
        ":test_main",
    ],
)

tf_cc_test(
    name = "platform_file_system_test",
    size = "small",
    srcs = ["platform/file_system_test.cc"],
    deps = [
        ":lib",
        ":lib_internal",
        ":lib_test_internal",
        ":protos_all_cc",
        ":test",
        ":test_main",
    ],
)

tf_cc_test(
    name = "util_overflow_test",
    size = "small",
    srcs = ["util/overflow_test.cc"],
    deps = [
        ":framework_lite",
        ":overflow",
        ":test",
        ":test_main",
    ],
)

tf_cc_test(
    name = "exec_on_stall_test",
    size = "small",
    srcs = ["util/exec_on_stall_test.cc"],
    deps = [
        ":exec_on_stall",
        ":framework_lite",
        ":test",
        ":test_main",
    ],
)

tf_cc_test(
    name = "lib_jpeg_jpeg_mem_unittest",
    srcs = ["lib/jpeg/jpeg_mem_unittest.cc"],
    data = glob(["lib/jpeg/testdata/*.jpg"]),
    deps = [
        ":jpeg_internal",
        ":lib",
        ":lib_internal",
        ":test",
        ":test_main",
    ],
)

tf_cc_test(
    name = "lib_strings_ordered_code_test",
    srcs = ["lib/strings/ordered_code_test.cc"],
    extra_copts = ["$(STACK_FRAME_UNLIMITED)"],  # Tests initialize large vectors
    deps = [
        ":lib",
        ":lib_internal",
        ":test",
        ":test_main",
    ],
)

tf_cc_test(
    name = "lib_random_weighted_picker_test",
    size = "medium",
    srcs = ["lib/random/weighted_picker_test.cc"],
    deps = [
        ":lib",
        ":lib_internal",
        ":test",
        ":test_main",
    ],
)

tf_cc_test(
    name = "framework_op_gen_lib_test",
    size = "small",
    srcs = ["framework/op_gen_lib_test.cc"],
    deps = [
        ":op_gen_lib",
        ":protos_all_cc",
        ":test",
        ":test_main",
    ],
)

tf_cc_test(
    name = "quantize_training_test",
    srcs = ["graph/quantize_training_test.cc"],
    deps = [
        ":all_kernels",
        ":core",
        ":core_cpu",
        ":core_cpu_internal",
        ":direct_session_internal",
        ":framework",
        ":framework_internal",
        ":lib",
        ":lib_internal",
        ":ops",
        ":protos_all_cc",
        ":protos_test_cc",
        ":test",
        ":test_main",
        ":testlib",
    ],
)

tf_cc_tests(
    name = "higher_level_tests",
    size = "small",
    srcs = [
        "common_runtime/buf_rendezvous_test.cc",
        "common_runtime/collective_executor_mgr_test.cc",
        "common_runtime/collective_param_resolver_local_test.cc",
        "common_runtime/collective_rma_local_test.cc",
        "common_runtime/device_resolver_local_test.cc",
        "common_runtime/device_set_test.cc",
        "common_runtime/optimization_registry_test.cc",
        "common_runtime/pending_counts_test.cc",
        "common_runtime/placer_test.cc",
        "common_runtime/session_test.cc",
        "example/feature_util_test.cc",
        "framework/allocator_test.cc",
        "framework/attr_value_util_test.cc",
        "framework/bfloat16_test.cc",
        "framework/cancellation_test.cc",
        "framework/common_shape_fns_test.cc",
        "framework/device_base_test.cc",
        "framework/function_test.cc",
        "framework/graph_def_util_test.cc",
        "framework/graph_to_functiondef_test.cc",
        "framework/kernel_def_builder_test.cc",
        "framework/kernel_def_util_test.cc",
        "framework/memory_types_test.cc",
        "framework/node_def_builder_test.cc",
        "framework/node_def_util_test.cc",
        "framework/op_compatibility_test.cc",
        "framework/op_def_builder_test.cc",
        "framework/op_def_util_test.cc",
        "framework/op_kernel_test.cc",
        "framework/op_registration_test.cc",
        "framework/partial_tensor_shape_test.cc",
        "framework/rendezvous_test.cc",
        "framework/resource_mgr_test.cc",
        "framework/resource_op_kernel_test.cc",
        "framework/shape_inference_test.cc",
        "framework/shape_inference_testutil_test.cc",
        "framework/tensor_shape_test.cc",
        "framework/tensor_slice_test.cc",
        "framework/tensor_test.cc",
        "framework/tensor_testutil_test.cc",
        "framework/tensor_util_test.cc",
        "framework/tracking_allocator_test.cc",
        "framework/types_test.cc",
        "framework/unique_tensor_references_test.cc",
        "framework/variant_op_registry_test.cc",
        "framework/variant_test.cc",
        "graph/algorithm_test.cc",
        "graph/control_flow_test.cc",
        "graph/edgeset_test.cc",
        "graph/graph_def_builder_test.cc",
        "graph/graph_partition_test.cc",
        "graph/graph_test.cc",
        "graph/node_builder_test.cc",
        "graph/optimizer_cse_test.cc",
        "graph/subgraph_test.cc",
        "graph/tensor_id_test.cc",
        "graph/validate_test.cc",
        "util/bcast_test.cc",
        "util/command_line_flags_test.cc",
        "util/device_name_utils_test.cc",
        "util/equal_graph_def_test.cc",
        "util/events_writer_test.cc",
        "util/example_proto_fast_parsing_test.cc",
        "util/example_proto_helper_test.cc",
        "util/memmapped_file_system_test.cc",
        "util/presized_cuckoo_map_test.cc",
        "util/reffed_status_callback_test.cc",
        "util/reporter_test.cc",
        "util/saved_tensor_slice_util_test.cc",
        "util/semver_test.cc",
        "util/sparse/sparse_tensor_test.cc",
        "util/stat_summarizer_test.cc",
        "util/tensor_format_test.cc",
        "util/tensor_slice_reader_test.cc",
        "util/tensor_slice_set_test.cc",
        "util/tensor_slice_util_test.cc",
        "util/tensor_slice_writer_test.cc",
        "util/work_sharder_test.cc",
    ],
    linkopts = select({
        "//tensorflow:darwin": ["-headerpad_max_install_names"],
        "//conditions:default": [],
    }),
    linkstatic = tf_kernel_tests_linkstatic(),
    deps = [
        ":core",
        ":core_cpu",
        ":core_cpu_internal",
        ":direct_session_internal",
        ":framework",
        ":framework_internal",
        ":lib",
        ":lib_internal",
        ":ops",
        ":protos_all_cc",
        ":protos_test_cc",
        ":test",
        ":test_main",
        ":testlib",
        "//tensorflow/cc:cc_ops",
        "//tensorflow/cc:cc_ops_internal",
        "//tensorflow/cc:function_ops",
        "//tensorflow/cc:ops",
        "//tensorflow/cc:scope",
        "//tensorflow/cc:sendrecv_ops",
        "//tensorflow/cc:while_loop",
        "//tensorflow/core/kernels:ops_util",
        "//third_party/eigen3",
    ],
)

tf_cc_tests(
    name = "higher_level_tests_needing_kernels",
    size = "small",
    srcs = [
        "graph/graph_constructor_test.cc",
    ],
    linkopts = select({
        "//tensorflow:darwin": ["-headerpad_max_install_names"],
        "//conditions:default": [],
    }),
    linkstatic = tf_kernel_tests_linkstatic(),
    deps = [
        ":all_kernels",
        ":core",
        ":core_cpu",
        ":core_cpu_internal",
        ":direct_session_internal",
        ":framework",
        ":framework_internal",
        ":lib",
        ":lib_internal",
        ":ops",
        ":protos_all_cc",
        ":protos_test_cc",
        ":test",
        ":test_main",
        ":testlib",
        "//tensorflow/cc:cc_ops",
        "//tensorflow/cc:cc_ops_internal",
        "//tensorflow/cc:scope",
        "//tensorflow/cc:sendrecv_ops",
        "//tensorflow/core/kernels:ops_util",
        "//third_party/eigen3",
    ],
)

tf_cc_test(
    name = "cudnn_rnn_ops_test_cc",
    size = "small",
    srcs = [
        "ops/cudnn_rnn_ops_test.cc",
    ],
    deps = [
        ":cudnn_rnn_ops",
        "//tensorflow/core",
        "//tensorflow/core:framework",
        "//tensorflow/core:lib",
        "//tensorflow/core:test",
        "//tensorflow/core:test_main",
        "//tensorflow/core:testlib",
    ],
)

tf_cc_tests_gpu(
    name = "ring_reducer_test",
    size = "medium",
    srcs = [
        "common_runtime/ring_reducer_test.cc",
    ],
    linkstatic = tf_kernel_tests_linkstatic(),
    tags = tf_gpu_tests_tags(),
    deps = [
        ":all_kernels",
        ":core",
        ":core_cpu",
        ":core_cpu_internal",
        ":direct_session_internal",
        ":framework",
        ":framework_internal",
        ":gpu_runtime",
        ":lib",
        ":lib_internal",
        ":ops",
        ":protos_all_cc",
        ":protos_test_cc",
        ":test",
        ":test_main",
        ":testlib",
    ],
)

tf_cc_tests_gpu(
    name = "hierarchical_tree_broadcaster_test",
    size = "small",
    srcs = [
        "common_runtime/hierarchical_tree_broadcaster_test.cc",
    ],
    linkstatic = tf_kernel_tests_linkstatic(),
    tags = tf_gpu_tests_tags(),
    deps = [
        ":all_kernels",
        ":core",
        ":core_cpu",
        ":core_cpu_internal",
        ":direct_session_internal",
        ":framework",
        ":framework_internal",
        ":gpu_runtime",
        ":lib",
        ":lib_internal",
        ":ops",
        ":protos_all_cc",
        ":protos_test_cc",
        ":test",
        ":test_main",
        ":testlib",
    ],
)

tf_cc_test_mkl(
    name = "mkl_runtime_tests",
    size = "small",
    srcs = [
        "common_runtime/mkl_cpu_allocator_test.cc",
        "common_runtime/mkl_threadpool_device_test.cc",
    ],
    linkstatic = 1,
    deps = [
        ":core",
        ":core_cpu",
        ":core_cpu_internal",
        ":framework",
        ":framework_internal",
        ":lib",
        ":test",
        ":test_main",
        ":testlib",
    ],
)

tf_cc_test_mkl(
    name = "mkl_related_tests",
    size = "small",
    srcs = [
        "graph/mkl_layout_pass_test.cc",
        "graph/mkl_tfconversion_pass_test.cc",
        "util/mkl_util_test.cc",
    ],
    linkstatic = 1,
    deps = [
        ":core",
        ":core_cpu",
        ":core_cpu_internal",
        ":direct_session_internal",
        ":framework",
        ":framework_internal",
        ":lib",
        ":lib_internal",
        ":ops",
        ":protos_all_cc",
        ":test",
        ":test_main",
        ":testlib",
        "//tensorflow/cc:cc_ops",
        "//tensorflow/cc:scope",
        "//tensorflow/cc:sendrecv_ops",
        "//tensorflow/core/kernels:ops_util",
        "//third_party/eigen3",
    ] + if_mkl([
        "//tensorflow/core/kernels:mkl_aggregate_ops",
        "//tensorflow/core/kernels:mkl_concat_op",
        "//tensorflow/core/kernels:mkl_conv_op",
        "//tensorflow/core/kernels:mkl_cwise_ops_common",
        "//tensorflow/core/kernels:mkl_fused_batch_norm_op",
        "//tensorflow/core/kernels:mkl_identity_op",
        "//tensorflow/core/kernels:mkl_input_conversion_op",
        "//tensorflow/core/kernels:mkl_lrn_op",
        "//tensorflow/core/kernels:mkl_pooling_ops",
        "//tensorflow/core/kernels:mkl_relu_op",
        "//tensorflow/core/kernels:mkl_reshape_op",
        "//tensorflow/core/kernels:mkl_softmax_op",
        "//tensorflow/core/kernels:mkl_tfconv_op",
    ]),
)

tf_cc_tests_gpu(
    name = "gpu_device_on_non_gpu_machine_test",
    size = "small",
    srcs = ["common_runtime/gpu/gpu_device_on_non_gpu_machine_test.cc"],
    linkstatic = tf_kernel_tests_linkstatic(),
    deps = [
        ":gpu_headers_lib",
        ":gpu_id",
        ":gpu_runtime",
        ":test",
    ],
)

tf_cc_tests_gpu(
    name = "gpu_related_tests",
    size = "small",
    srcs = glob(["user_ops/**/*_test.cc"]) + [
        "common_runtime/gpu/gpu_bfc_allocator_test.cc",
        "common_runtime/gpu/gpu_device_test.cc",
        "common_runtime/gpu/gpu_id_manager_test.cc",
        "common_runtime/gpu/pool_allocator_test.cc",
    ],
    linkstatic = tf_kernel_tests_linkstatic(),
    tags = tf_gpu_tests_tags(),
    deps = [
        ":core_cpu",
        ":core_cpu_internal",
        ":direct_session",
        ":framework",
        ":framework_internal",
        ":gpu_id",
        ":gpu_runtime",
        ":lib",
        ":lib_internal",
        ":protos_all_cc",
        ":test",
        ":test_main",
        ":testlib",
        "//tensorflow/cc:cc_ops",
        "//tensorflow/core/kernels:ops_util",
    ],
)

tf_cc_test_gpu(
    name = "gpu_event_mgr_test",
    srcs = ["common_runtime/gpu/gpu_event_mgr_test.cc"],
    linkstatic = tf_kernel_tests_linkstatic(),
    tags = tf_gpu_tests_tags(),
    deps = [
        ":framework",
        ":framework_internal",
        ":lib",
        ":lib_internal",
        ":protos_all_cc",
        ":test",
        ":test_main",
        ":testlib",
    ],
)

tf_gpu_cc_test(
    name = "gpu_device_unified_memory_test",
    size = "small",
    srcs = [
        "common_runtime/gpu/gpu_device_test.cc",
    ],
    linkstatic = tf_kernel_tests_linkstatic(),
    # Runs test on a Guitar cluster that uses P100s to test unified memory
    # allocations.
    tags = tf_gpu_tests_tags() + [
        "guitar",
        "multi_gpu",
    ],
    deps = [
        ":core_cpu",
        ":core_cpu_internal",
        ":direct_session",
        ":framework",
        ":framework_internal",
        ":gpu_id",
        ":lib",
        ":lib_internal",
        ":protos_all_cc",
        ":test",
        ":test_main",
        ":testlib",
        "//tensorflow/cc:cc_ops",
        "//tensorflow/core/kernels:ops_util",
    ],
)

tf_cc_test_gpu(
    name = "cuda_libdevice_path_test",
    size = "small",
    srcs = ["platform/cuda_libdevice_path_test.cc"],
    linkstatic = tf_kernel_tests_linkstatic(),
    tags = tf_gpu_tests_tags(),
    deps = [
        ":cuda_libdevice_path",
        ":lib",
        ":test",
        ":test_main",
    ],
)

tf_cc_test_gpu(
    name = "rocm_rocdl_path_test",
    size = "small",
    srcs = ["platform/rocm_rocdl_path_test.cc"],
    linkstatic = tf_kernel_tests_linkstatic(),
    tags = tf_gpu_tests_tags(),
    deps = [
        ":rocm_rocdl_path",
        ":lib",
        ":test",
        ":test_main",
    ],
)

tf_gpu_only_cc_test(
    name = "util_gpu_kernel_helper_test",
    srcs = [
        "util/gpu_kernel_helper_test.cu.cc",
    ],
    deps = [
        ":test",
        ":test_main",
        "//third_party/eigen3",
    ] + mkl_deps(),
)

tf_cc_test_gpu(
    name = "memory_types_test",
    size = "small",
    srcs = ["common_runtime/memory_types_test.cc"],
    linkstatic = tf_kernel_tests_linkstatic(),
    tags = tf_gpu_tests_tags(),
    deps = [
        ":core",
        ":core_cpu",
        ":core_cpu_internal",
        ":framework",
        ":framework_internal",
        ":gpu_runtime",
        ":lib",
        ":lib_internal",
        ":ops",
        ":protos_all_cc",
        ":test",
        ":test_main",
        ":testlib",
        "//tensorflow/cc:cc_ops",
        "//tensorflow/core/kernels:cast_op",
        "//third_party/eigen3",
    ],
)

tf_cc_test_gpu(
    name = "variant_op_copy_test",
    size = "small",
    srcs = ["framework/variant_op_copy_test.cc"],
    linkstatic = tf_kernel_tests_linkstatic(),
    tags = tf_gpu_tests_tags(),
    deps = [
        ":core",
        ":core_cpu",
        ":core_cpu_internal",
        ":direct_session",
        ":framework",
        ":framework_internal",
        ":gpu_runtime",
        ":lib",
        ":lib_internal",
        ":protos_all_cc",
        ":test",
        ":test_main",
        ":testlib",
        "//tensorflow/cc:cc_ops",
        "//tensorflow/cc:client_session",
        "//tensorflow/cc:ops",
        "//tensorflow/cc:scope",
        "//tensorflow/core/kernels:array",
        "//third_party/eigen3",
    ],
)

tf_cc_test(
    name = "common_runtime_constant_folding_test",
    size = "small",
    srcs = ["common_runtime/constant_folding_test.cc"],
    linkstatic = tf_kernel_tests_linkstatic(),
    tags = tf_gpu_tests_tags(),
    deps = [
        ":core",
        ":core_cpu",
        ":core_cpu_internal",
        ":direct_session_internal",
        ":framework",
        ":framework_internal",
        ":gpu_runtime",
        ":lib",
        ":lib_internal",
        ":ops",
        ":protos_all_cc",
        ":test",
        ":test_main",
        ":testlib",
        "//tensorflow/cc:cc_ops",
        "//tensorflow/cc:cc_ops_internal",
        "//tensorflow/cc:sendrecv_ops",
        "//tensorflow/core/kernels:bcast_ops",
        "//tensorflow/core/kernels:cast_op",
        "//tensorflow/core/kernels:concat_op",
        "//tensorflow/core/kernels:cwise_op",
        "//tensorflow/core/kernels:identity_op",
        "//tensorflow/core/kernels:immutable_constant_op",
        "//tensorflow/core/kernels:matmul_op",
        "//third_party/eigen3",
    ],
)

tf_cc_test(
    name = "common_runtime_shape_refiner_test",
    size = "small",
    srcs = [
        "common_runtime/shape_refiner_test.cc",
    ],
    linkstatic = tf_kernel_tests_linkstatic(),
    deps = [
        ":core",
        ":core_cpu",
        ":core_cpu_internal",
        ":framework",
        ":framework_internal",
        ":lib",
        ":lib_internal",
        ":ops",
        ":protos_all_cc",
        ":test",
        ":test_main",
        ":testlib",
        "//tensorflow/cc:cc_ops",
        "//tensorflow/cc:resource_variable_ops",
        "//tensorflow/cc:scope",
        "//tensorflow/core/kernels:array",
        "//tensorflow/core/kernels:math",
        "//tensorflow/core/kernels:resource_variable_ops",
        "//third_party/eigen3",
    ],
)

tf_cc_test(
    name = "common_runtime_process_function_library_runtime_test",
    size = "small",
    srcs = ["common_runtime/process_function_library_runtime_test.cc"],
    linkstatic = tf_kernel_tests_linkstatic(),
    deps = [
        ":core_cpu",
        ":core_cpu_internal",
        ":framework",
        ":lib",
        ":test",
        ":test_main",
        ":testlib",
        "//tensorflow/cc:function_ops",
        "//tensorflow/core/kernels:cast_op",
        "//tensorflow/core/kernels:cwise_op",
        "//tensorflow/core/kernels:function_ops",
    ],
)

tf_cc_test(
    name = "common_runtime_process_util_test",
    size = "small",
    srcs = ["common_runtime/process_util_test.cc"],
    linkstatic = tf_kernel_tests_linkstatic(),
    deps = [
        ":core_cpu_internal",
        ":test",
        ":test_main",
    ],
)

tf_cc_test(
    name = "common_runtime_rendezvous_util_test",
    size = "small",
    srcs = ["common_runtime/rendezvous_util_test.cc"],
    linkstatic = tf_kernel_tests_linkstatic(),
    deps = [
        ":core_cpu_internal",
        ":lib",
        ":test",
        ":test_main",
    ],
)

tf_gpu_cc_test(
    name = "common_runtime_direct_session_test",
    size = "small",
    srcs = ["common_runtime/direct_session_test.cc"],
    args = [] + if_cuda(["--heap_check=local"]),  # The GPU tracer leaks memory
    linkstatic = tf_kernel_tests_linkstatic(),
    deps = [
        ":core_cpu",
        ":core_cpu_internal",
        ":direct_session_internal",
        ":framework",
        ":framework_internal",
        ":lib",
        ":lib_internal",
        ":ops",
        ":protos_all_cc",
        ":test",
        ":test_main",
        ":testlib",
        "//third_party/eigen3",
        "//tensorflow/cc:cc_ops",
        "//tensorflow/core/kernels:collective_ops",
        "//tensorflow/core/kernels:control_flow_ops",
        "//tensorflow/core/kernels:cwise_op",
        "//tensorflow/core/kernels:dense_update_ops",
        "//tensorflow/core/kernels:fifo_queue_op",
        "//tensorflow/core/kernels:function_ops",
        "//tensorflow/core/kernels:identity_n_op",
        "//tensorflow/core/kernels:identity_op",
        "//tensorflow/core/kernels:matmul_op",
        "//tensorflow/core/kernels:ops_util",
        "//tensorflow/core/kernels:queue_ops",
        "//tensorflow/core/kernels:session_ops",
        "//tensorflow/core/kernels:variable_ops",
    ] + if_cuda([":cuda"]),
)

# This is identical to :common_runtime_direct_session_test with the addition of
# a dependency on alwayslink target //third_party/tensorflow/core/debug, which
# enables support for TensorFlow Debugger (tfdbg).
tf_cc_test(
    name = "common_runtime_direct_session_with_debug_test",
    size = "small",
    srcs = ["common_runtime/direct_session_test.cc"],
    linkstatic = tf_kernel_tests_linkstatic(),
    deps = [
        ":core",
        ":core_cpu",
        ":core_cpu_internal",
        ":direct_session_internal",
        ":framework",
        ":framework_internal",
        ":lib",
        ":lib_internal",
        ":ops",
        ":protos_all_cc",
        ":test",
        ":test_main",
        ":testlib",
        "//third_party/eigen3",
        "//tensorflow/cc:cc_ops",
        # Link with support for TensorFlow Debugger (tfdbg).
        "//tensorflow/core/debug",
        "//tensorflow/core/kernels:collective_ops",
        "//tensorflow/core/kernels:control_flow_ops",
        "//tensorflow/core/kernels:cwise_op",
        "//tensorflow/core/kernels:dense_update_ops",
        "//tensorflow/core/kernels:fifo_queue_op",
        "//tensorflow/core/kernels:function_ops",
        "//tensorflow/core/kernels:identity_op",
        "//tensorflow/core/kernels:identity_n_op",
        "//tensorflow/core/kernels:matmul_op",
        "//tensorflow/core/kernels:ops_util",
        "//tensorflow/core/kernels:queue_ops",
        "//tensorflow/core/kernels:session_ops",
        "//tensorflow/core/kernels:variable_ops",
    ],
)

tf_cc_test(
    name = "common_runtime_direct_session_with_tracking_alloc_test",
    size = "small",
    srcs = ["common_runtime/direct_session_with_tracking_alloc_test.cc"],
    args = ["--heap_check=local"],  # The GPU tracer leaks memory
    linkstatic = tf_kernel_tests_linkstatic(),
    tags = ["no_gpu"],
    deps = [
        ":core",
        ":core_cpu",
        ":core_cpu_internal",
        ":direct_session_internal",
        ":framework",
        ":framework_internal",
        ":lib",
        ":lib_internal",
        ":ops",
        ":protos_all_cc",
        ":test",
        ":test_main",
        ":testlib",
        "//tensorflow/cc:cc_ops",
        "//tensorflow/core/kernels:cwise_op",
        "//tensorflow/core/kernels:dense_update_ops",
        "//tensorflow/core/kernels:fifo_queue_op",
        "//tensorflow/core/kernels:identity_op",
        "//tensorflow/core/kernels:matmul_op",
        "//tensorflow/core/kernels:ops_util",
        "//tensorflow/core/kernels:queue_ops",
        "//tensorflow/core/kernels:variable_ops",
        "//third_party/eigen3",
    ],
)

tf_cc_test(
    name = "common_runtime_graph_runner_test",
    size = "small",
    srcs = ["common_runtime/graph_runner_test.cc"],
    linkstatic = tf_kernel_tests_linkstatic(),
    deps = [
        ":array_ops_op_lib",
        ":core",
        ":core_cpu",
        ":core_cpu_internal",
        ":direct_session_internal",
        ":framework",
        ":framework_internal",
        ":lib",
        ":lib_internal",
        ":ops",
        ":protos_all_cc",
        ":test",
        ":test_main",
        ":testlib",
        "//tensorflow/cc:cc_ops",
        "//tensorflow/cc:scope",
        "//tensorflow/core/kernels:cwise_op",
        "//third_party/eigen3",
    ],
)

tf_cc_test(
    name = "common_runtime_executor_test",
    size = "small",
    srcs = ["common_runtime/executor_test.cc"],
    linkstatic = tf_kernel_tests_linkstatic(),
    deps = [
        ":core",
        ":core_cpu",
        ":core_cpu_internal",
        ":framework",
        ":framework_internal",
        ":lib",
        ":lib_internal",
        ":protos_all_cc",
        ":test",
        ":test_main",
        ":testlib",
        "//tensorflow/core/kernels:array",
        "//tensorflow/core/kernels:control_flow_ops",
        "//tensorflow/core/kernels:math",
        "//tensorflow/core/kernels:random_ops",
        "//tensorflow/core/kernels:state",
    ],
)

tf_cc_test(
    name = "common_runtime_function_test",
    size = "small",
    srcs = ["common_runtime/function_test.cc"],
    linkstatic = tf_kernel_tests_linkstatic(),
    tags = [
        "manual",
        "no_oss",
    ],
    deps = [
        ":core",
        ":core_cpu",
        ":core_cpu_internal",
        ":direct_session_internal",
        ":framework",
        ":framework_internal",
        ":lib",
        ":lib_internal",
        ":ops",
        ":protos_all_cc",
        ":test",
        ":test_main",
        ":testlib",
        "//tensorflow/cc:cc_ops",
        "//tensorflow/cc:cc_ops_internal",
        "//tensorflow/cc:function_ops",
        "//tensorflow/cc:functional_ops",
        "//tensorflow/core/kernels:cast_op",
        "//tensorflow/core/kernels:cwise_op",
        "//tensorflow/core/kernels:function_ops",
        "//tensorflow/core/kernels:matmul_op",
        "//tensorflow/core/kernels:random_ops",
        "//tensorflow/core/kernels:shape_ops",
        "//third_party/eigen3",
    ],
)

tf_cc_test(
    name = "common_runtime_function_threadpool_test",
    size = "small",
    srcs = ["common_runtime/function_threadpool_test.cc"],
    linkstatic = tf_kernel_tests_linkstatic(),
    deps = [
        ":core",
        ":core_cpu",
        ":core_cpu_internal",
        ":direct_session_internal",
        ":framework",
        ":framework_internal",
        ":lib",
        ":lib_internal",
        ":ops",
        ":protos_all_cc",
        ":test",
        ":test_main",
        ":testlib",
        "//tensorflow/cc:cc_ops",
        "//tensorflow/cc:cc_ops_internal",
        "//tensorflow/cc:function_ops",
        "//tensorflow/cc:functional_ops",
        "//tensorflow/core/kernels:cast_op",
        "//tensorflow/core/kernels:cwise_op",
        "//tensorflow/core/kernels:function_ops",
        "//tensorflow/core/kernels:matmul_op",
        "//tensorflow/core/kernels:random_ops",
        "//tensorflow/core/kernels:shape_ops",
        "//third_party/eigen3",
    ],
)

tf_cc_test(
    name = "common_runtime_scoped_allocator_mgr_test",
    size = "small",
    srcs = ["common_runtime/scoped_allocator_mgr_test.cc"],
    linkstatic = tf_kernel_tests_linkstatic(),
    deps = [
        ":core_cpu",
        ":core_cpu_internal",
        ":framework",
        ":lib",
        ":test",
        ":test_main",
    ],
)

tf_cc_test_gpu(
    name = "gpu_allocator_retry_test",
    size = "medium",
    srcs = ["common_runtime/gpu/gpu_allocator_retry_test.cc"],
    linkstatic = tf_kernel_tests_linkstatic(),
    tags = tf_gpu_tests_tags(),
    deps = [
        ":core_cpu",
        ":core_cpu_internal",
        ":direct_session",
        ":framework",
        ":framework_internal",
        ":gpu_runtime",
        ":lib",
        ":lib_internal",
        ":protos_all_cc",
        ":test",
        ":test_main",
        ":testlib",
        "//tensorflow/cc:cc_ops",
    ],
)

tf_cc_test_gpu(
    name = "gpu_debug_allocator_test",
    size = "medium",
    srcs = ["common_runtime/gpu/gpu_debug_allocator_test.cc"],
    args = ["\"--gtest_death_test_style=threadsafe\""],
    linkstatic = tf_kernel_tests_linkstatic(),
    tags = tf_gpu_tests_tags(),
    deps = [
        ":core_cpu",
        ":core_cpu_internal",
        ":direct_session",
        ":framework",
        ":framework_internal",
        ":gpu_id",
        ":gpu_runtime",
        ":lib",
        ":lib_internal",
        ":protos_all_cc",
        ":test",
        ":test_main",
        ":testlib",
        "//tensorflow/cc:cc_ops",
        "//tensorflow/core/kernels:ops_util",
    ],
)

tf_cc_test_gpu(
    name = "gpu_stream_util_test",
    size = "small",
    srcs = ["common_runtime/gpu/gpu_stream_util_test.cc"],
    linkstatic = tf_kernel_tests_linkstatic(),
    tags = tf_gpu_tests_tags() + ["nomac"],
    deps = [
        ":core_cpu",
        ":core_cpu_internal",
        ":direct_session",
        ":framework",
        ":framework_internal",
        ":gpu_runtime",
        ":lib",
        ":lib_internal",
        ":protos_all_cc",
        ":test",
        ":test_main",
        ":testlib",
        "//tensorflow/cc:cc_ops",
        "//tensorflow/cc:sendrecv_ops",
        "//tensorflow/core/kernels:matmul_op",
        "//tensorflow/core/kernels:ops_util",
    ],
)

tf_cc_test(
    name = "framework_op_segment_test",
    size = "small",
    srcs = ["framework/op_segment_test.cc"],
    linkstatic = tf_kernel_tests_linkstatic(),
    deps = [
        ":core",
        ":core_cpu",
        ":core_cpu_internal",
        ":direct_session_internal",
        ":framework",
        ":framework_internal",
        ":lib",
        ":lib_internal",
        ":ops",
        ":protos_all_cc",
        ":test",
        ":test_main",
        ":testlib",
        "//tensorflow/cc:cc_ops",
        "//tensorflow/core/kernels:cwise_op",
        "//tensorflow/core/kernels:ops_util",
        "//third_party/eigen3",
    ],
)

tf_cc_test(
    name = "ops_array_grad_test",
    size = "small",
    srcs = ["ops/array_grad_test.cc"],
    linkstatic = tf_kernel_tests_linkstatic(),
    deps = [
        ":core",
        ":core_cpu",
        ":core_cpu_internal",
        ":direct_session_internal",
        ":framework",
        ":framework_internal",
        ":lib",
        ":lib_internal",
        ":ops",
        ":protos_all_cc",
        ":test",
        ":test_main",
        ":testlib",
        "//tensorflow/cc:cc_ops",
        "//tensorflow/core/kernels:array",
        "//tensorflow/core/kernels:cwise_op",
        "//tensorflow/core/kernels:function_ops",
        "//third_party/eigen3",
    ],
)

tf_cc_test(
    name = "ops_math_grad_test",
    size = "small",
    srcs = ["ops/math_grad_test.cc"],
    linkstatic = tf_kernel_tests_linkstatic(),
    tags = ["no_gpu"],
    deps = [
        ":core",
        ":core_cpu",
        ":core_cpu_internal",
        ":direct_session_internal",
        ":framework",
        ":framework_internal",
        ":lib",
        ":lib_internal",
        ":ops",
        ":protos_all_cc",
        ":test",
        ":test_main",
        ":testlib",
        "//tensorflow/cc:cc_ops",
        "//tensorflow/core/kernels:array",
        "//tensorflow/core/kernels:data_flow",
        "//tensorflow/core/kernels:function_ops",
        "//tensorflow/core/kernels:math",
        "//third_party/eigen3",
    ],
)

tf_cc_test(
    name = "ops_remote_fused_graph_ops_test",
    size = "small",
    srcs = ["ops/remote_fused_graph_ops_test.cc"],
    linkstatic = tf_kernel_tests_linkstatic(),
    deps = [
        ":core",
        ":core_cpu",
        ":core_cpu_internal",
        ":framework",
        ":framework_internal",
        ":lib",
        ":lib_internal",
        ":ops",
        ":protos_all_cc",
        ":test",
        ":test_main",
        ":testlib",
        "//tensorflow/core/kernels:remote_fused_graph_ops",
    ],
)

tf_cc_tests(
    name = "ops_tests",
    size = "small",
    srcs = [
        "ops/array_ops_test.cc",
        "ops/candidate_sampling_ops_test.cc",
        "ops/control_flow_ops_test.cc",
        "ops/ctc_ops_test.cc",
        "ops/data_flow_ops_test.cc",
        "ops/functional_ops_test.cc",
        "ops/image_ops_test.cc",
        "ops/io_ops_test.cc",
        "ops/linalg_ops_test.cc",
        "ops/math_ops_test.cc",
        "ops/nn_ops_test.cc",
        "ops/parsing_ops_test.cc",
        "ops/random_ops_test.cc",
        "ops/set_ops_test.cc",
        "ops/shape_function_test.cc",
        "ops/sparse_ops_test.cc",
        "ops/spectral_ops_test.cc",
        "ops/state_ops_test.cc",
        "ops/string_ops_test.cc",
        "ops/training_ops_test.cc",
    ],
    linkstatic = tf_kernel_tests_linkstatic(),
    deps = [
        ":core",
        ":core_cpu",
        ":core_cpu_internal",
        ":framework",
        ":framework_internal",
        ":lib",
        ":lib_internal",
        ":ops",
        ":protos_all_cc",
        ":test",
        ":test_main",
        ":testlib",
        "//tensorflow/cc:cc_ops",
        "//third_party/eigen3",
    ],
)

tf_cc_test(
    name = "example_example_parser_configuration_test",
    size = "small",
    srcs = ["example/example_parser_configuration_test.cc"],
    data = [":example_parser_configuration_testdata"],
    deps = [
        ":core_cpu",
        ":core_cpu_internal",
        ":direct_session_internal",
        ":example_parser_configuration",
        ":framework",
        ":framework_internal",
        ":lib",
        ":lib_internal",
        ":ops",
        ":protos_all_cc",
        ":test",
        ":test_main",
        ":testlib",
        "//tensorflow/cc:cc_ops",
        "//tensorflow/core/kernels:example_parsing_ops",
    ],
)

tf_cc_test_gpu(
    name = "device_tracer_test",
    size = "small",
    srcs = ["platform/device_tracer_test.cc"],
    args = ["--heap_check=local"],
    linkstatic = tf_kernel_tests_linkstatic(),
    tags = tf_gpu_tests_tags() + ["nomac"],
    deps = [
        ":all_kernels",
        ":core_cpu",
        ":core_cpu_internal",
        ":device_tracer",
        ":direct_session",
        ":direct_session_internal",
        ":framework",
        ":framework_internal",
        ":gpu_runtime",
        ":lib",
        ":lib_internal",
        ":protos_all_cc",
        ":test",
        ":test_main",
        ":testlib",
        "//tensorflow/cc:cc_ops",
        "//tensorflow/core/kernels:ops_util",
    ],
)

tf_cc_tests(
    name = "common_runtime_lower_if_op_test",
    size = "small",
    srcs = ["common_runtime/lower_if_op_test.cc"],
    deps = [
        ":all_kernels",
        ":core_cpu",
        ":core_cpu_internal",
        ":direct_session",
        ":framework",
        ":framework_internal",
        ":lib",
        ":test",
        ":test_main",
        ":testlib",
        "//tensorflow/cc:cc_ops",
        "//tensorflow/cc:cc_ops_internal",
        "//tensorflow/cc:client_session",
        "//tensorflow/cc:function_ops",
        "//tensorflow/cc:ops",
    ],
)

tf_cc_tests(
    name = "common_runtime_lower_while_op_test",
    size = "small",
    srcs = ["common_runtime/lower_while_op_test.cc"],
    deps = [
        ":all_kernels",
        ":core_cpu",
        ":core_cpu_internal",
        ":direct_session",
        ":framework",
        ":framework_internal",
        ":lib",
        ":test",
        ":test_main",
        ":testlib",
        "//tensorflow/cc:cc_ops",
        "//tensorflow/cc:cc_ops_internal",
        "//tensorflow/cc:client_session",
        "//tensorflow/cc:function_ops",
        "//tensorflow/cc:ops",
    ],
)

# Test data
filegroup(
    name = "image_testdata",
    srcs = [
        # PNG data
        "lib/png/testdata/lena_gray.png",
        "lib/png/testdata/lena_rgba.png",
        "lib/png/testdata/lena_palette.png",
        "lib/png/testdata/lena_palette_trns.png",
        # JPEG data
        "lib/jpeg/testdata/jpeg_merge_test1.jpg",
        "lib/jpeg/testdata/jpeg_merge_test1_cmyk.jpg",
        # JPEG data for jpeg benchmark.
        "lib/jpeg/testdata/small.jpg",
        "lib/jpeg/testdata/medium.jpg",
        # Corrupted JPEG files for tests
        "lib/jpeg/testdata/bad_huffman.jpg",
        "lib/jpeg/testdata/corrupt.jpg",
        # -- hand-edited variant: stops at line 0
        "lib/jpeg/testdata/corrupt34_2.jpg",
        # -- hand-edited variant: stops at line 4
        "lib/jpeg/testdata/corrupt34_3.jpg",
        # -- hand-edited variant: stops after a restart marker
        "lib/jpeg/testdata/corrupt34_4.jpg",
        # GIF data
        "lib/gif/testdata/lena.gif",
        "lib/gif/testdata/scan.gif",
        # GIF data with optimization
        "lib/gif/testdata/optimized.gif",
        # BMP data
        "lib/bmp/testdata/lena.bmp",
        # SSIM, PSNR data
        "lib/ssim/testdata/checkerboard1.png",
        "lib/ssim/testdata/checkerboard2.png",
        "lib/ssim/testdata/checkerboard3.png",
        "lib/psnr/testdata/cat_q20.jpg",
        "lib/psnr/testdata/cat_q72.jpg",
        "lib/psnr/testdata/cat_q95.jpg",
    ],
    visibility = ["//visibility:public"],
)

filegroup(
    name = "lmdb_testdata",
    testonly = 1,
    srcs = [
        # A simple key-value store:
        #   0 : 'a'
        #   1 : 'b'
        #    ...
        #   9 : 'j'
        "lib/lmdb/testdata/data.mdb",
    ],
    visibility = ["//visibility:public"],
)

filegroup(
    name = "example_parser_configuration_testdata",
    srcs = [
        "example/testdata/parse_example_graph_def.pbtxt",
    ],
)

cc_library(
    name = "cuda_libdevice_path",
    srcs = ["platform/cuda_libdevice_path.cc"] + tf_additional_libdevice_srcs(),
    hdrs = ["platform/cuda_libdevice_path.h"],
    copts = tf_copts(),
    data = tf_additional_libdevice_data(),
    visibility = ["//visibility:public"],
    deps = [
        ":lib",
    ] + tf_additional_libdevice_deps(),
)

<<<<<<< HEAD
cc_library(
    name = "rocm_rocdl_path",
    srcs = ["platform/rocm_rocdl_path.cc"] + tf_additional_rocdl_srcs(),
    hdrs = ["platform/rocm_rocdl_path.h"],
    copts = tf_copts(),
    data = tf_additional_rocdl_data(),
    visibility = ["//visibility:public"],
    deps = [
        ":lib",
    ] + tf_additional_rocdl_deps(),
)


=======
transitive_hdrs(
    name = "headers",
    visibility = ["//tensorflow:__subpackages__"],
    deps = [
        "//tensorflow/core:core_cpu",
        "//tensorflow/core:framework",
        "//tensorflow/core:lib",
        "//tensorflow/core:protos_all_cc",
        "//tensorflow/core:stream_executor",
    ],
)

>>>>>>> 64498def
# -----------------------------------------------------------------------------
# Google-internal targets go here (must be at the end).

alias(
    name = "android_srcs_no_runtime",
    actual = ":mobile_srcs_no_runtime",
    visibility = ["//visibility:public"],
)

alias(
    name = "android_srcs_only_runtime",
    actual = ":mobile_srcs_only_runtime",
    visibility = ["//visibility:public"],
)

alias(
    name = "android_srcs",
    actual = ":mobile_srcs",
    visibility = ["//visibility:public"],
)<|MERGE_RESOLUTION|>--- conflicted
+++ resolved
@@ -84,12 +84,8 @@
     "tf_cc_test",
     "tf_cc_tests",
     "tf_copts",
-<<<<<<< HEAD
     "tf_gpu_library",
-=======
-    "tf_cuda_library",
     "tf_features_nomodules_if_android",
->>>>>>> 64498def
     "tf_gen_op_libs",
     "tf_generate_proto_text_sources",
     "tf_genrule_cmd_append_to_srcs",
@@ -4778,7 +4774,6 @@
     ] + tf_additional_libdevice_deps(),
 )
 
-<<<<<<< HEAD
 cc_library(
     name = "rocm_rocdl_path",
     srcs = ["platform/rocm_rocdl_path.cc"] + tf_additional_rocdl_srcs(),
@@ -4791,8 +4786,6 @@
     ] + tf_additional_rocdl_deps(),
 )
 
-
-=======
 transitive_hdrs(
     name = "headers",
     visibility = ["//tensorflow:__subpackages__"],
@@ -4805,7 +4798,6 @@
     ],
 )
 
->>>>>>> 64498def
 # -----------------------------------------------------------------------------
 # Google-internal targets go here (must be at the end).
 
