# Description:
# TensorFlow is a computational framework, primarily for use in machine
# learning applications.
#
# Public targets:
#
# ":protos_all_cc" - exports all core TensorFlow protos
#     ":protos_all_py" - py_proto_library version (Google-internal)
# ":lib" - exports the public non-test headers for:
#     platform/: Platform-specific code and external dependencies
#     lib/: Low-level libraries that are not TensorFlow-specific
# ":test" - test equivalent of ":lib".
#     This is currently public, but may be made internal in the
#     future.  Try to avoid depending on it.
# ":framework" - exports the public non-test headers for:
#     util/: General low-level TensorFlow-specific libraries
#     framework/: Support for adding new ops & kernels
#     example/: Wrappers to simplify access to Example proto
# ":ops" - defines TensorFlow ops, but no implementations / kernels
#     ops/: Standard ops
#     user_ops/: User-supplied ops
#     This aggregates a number of smaller op libraries (":*_op_lib")
# ":core_cpu" - exports the public non-test headers for:
#     graph/: Support for graphs made up of ops
#     common_runtime/: Common code for execution of graphs
#     public/: Public APIs for running graphs
# ":core" - The code for ":core_cpu" plus a GPU runtime
# ":all_kernels" - The cpu-specific kernels, plus gpu kernels if
#     built with Cuda
# ":tensorflow_opensource" - The complete open-source package, including
#      ":all_kernels", ":core", and a Session implementation.
# ":tensorflow" - "tensorflow_opensource" plus some Google-internal libraries.
# ":testlib" - TensorFlow-specific test support, e.g. utilities for testing
#      kernels.
# ":direct_session" - An implementation of the Session interface that
#      directly runs Graphs via the internal TensorFlow executor.
#  "framework_lite" - Intended to be used by operator implementations
#      (kernels) that can also be run outside the tensorflow runtime. This
#      contains a small set of headers and utilities that can be used for core
#      kernels, without bringing in libraries that can bloat code size (e.g.,
#      logging is not included because using it will bring in a large amount of
#      ostream code).
#
# ":example_parser_configuration" -- A library for extracting the
#      tensorflow.Example proto configuration from a Graph.
#
# Public Android targets:
#
# filegroup ":android_proto_srcs" - Protos
# filegroup ":android_srcs" - Core sources
# cc_library ":android_tensorflow_lib" - Native library
# cc_library ":android_tensorflow_lib_selective_registration" - Native library
#   supporting SELECTIVE_REGISTRATION feature.
# portable_proto_library ":android_proto_lib" (Google-internal)
#
# Note that :framework and :lib have incomplete transitive dependencies (they
# declare but do not define some symbols) if framework_shared_object=True
# (meaning there is an explicit framework shared object). Missing symbols are
# included in //tensorflow:libtensorflow_framework.so. This split supports
# custom op registration; see comments on
# //tensorflow:libtensorflow_framework.so. It does mean that TensorFlow cc_test
# and cc_binary rules will not build. Using tf_cc_test and tf_cc_binary (from
# //tensorflow/tensorflow.bzl) will include the necessary symbols in binary
# build targets.

package(default_visibility = [
    "//tensorflow:internal",
    "//tensorflow_models:__subpackages__",
])

licenses(["notice"])  # Apache 2.0

load(
    "//tensorflow:tensorflow.bzl",
    "cc_header_only_library",
    "if_android",
    "if_ios",
    "if_linux_x86_64",
    "if_mobile",
    "if_not_windows",
    "if_windows",
    "tf_cc_test",
    "tf_cc_tests",
    "tf_copts",
    "tf_gpu_library",
    "tf_features_nomodules_if_android",
    "tf_gen_op_libs",
    "tf_generate_proto_text_sources",
    "tf_genrule_cmd_append_to_srcs",
    "tf_opts_nortti_if_android",
    "transitive_hdrs",
)
load("//tensorflow:tensorflow.bzl", "tf_cc_test_mkl")
load("//tensorflow:tensorflow.bzl", "tf_cc_test_gpu")
load("//tensorflow:tensorflow.bzl", "tf_cc_tests_gpu")
load("//tensorflow:tensorflow.bzl", "tf_gpu_cc_test")
load("//tensorflow:tensorflow.bzl", "tf_version_info_genrule")
<<<<<<< HEAD
load("//tensorflow:tensorflow.bzl", "if_not_tx2_llvm_or_windows_cuda")
load("//tensorflow:tensorflow.bzl", "tf_gpu_only_cc_test")
=======
load("//tensorflow:tensorflow.bzl", "if_nccl")
load("//tensorflow:tensorflow.bzl", "tensorflow_opensource_extra_deps")
load("//tensorflow:tensorflow.bzl", "tf_cuda_only_cc_test")
>>>>>>> caabd166

# For platform specific build config
load(
    "//tensorflow/core:platform/default/build_config.bzl",
    "tf_additional_all_protos",
    "tf_additional_cloud_kernel_deps",
    "tf_additional_cloud_op_deps",
    "tf_additional_core_deps",
    "tf_additional_cupti_wrapper_deps",
    "tf_additional_device_tracer_cuda_deps",
    "tf_additional_device_tracer_deps",
    "tf_additional_device_tracer_srcs",
    "tf_additional_device_tracer_test_flags",
    "tf_additional_gdr_lib_defines",
    "tf_additional_human_readable_json_deps",
    "tf_additional_logger_deps",
    "tf_additional_lib_defines",
    "tf_additional_lib_deps",
    "tf_additional_lib_hdrs",
    "tf_additional_lib_srcs",
    "tf_additional_libdevice_data",
    "tf_additional_libdevice_deps",
    "tf_additional_libdevice_srcs",
    "tf_additional_rocdl_data",
    "tf_additional_rocdl_deps",
    "tf_additional_rocdl_srcs",
    "tf_additional_minimal_lib_srcs",
    "tf_additional_mpi_lib_defines",
    "tf_additional_proto_compiler_hdrs",
    "tf_additional_proto_hdrs",
    "tf_additional_proto_srcs",
    "tf_additional_test_deps",
    "tf_additional_test_srcs",
    "tf_additional_verbs_lib_defines",
    "tf_jspb_proto_library",
    "tf_kernel_tests_linkstatic",
    "tf_lib_proto_compiler_deps",
    "tf_lib_proto_parsing_deps",
    "tf_platform_hdrs",
    "tf_platform_srcs",
    "tf_proto_library",
    "tf_proto_library_cc",
    "tf_protos_all",
    "tf_protos_all_impl",
    "tf_protos_grappler",
    "tf_protos_grappler_impl",
    "tf_pyclif_proto_library",
)
load(
    "//tensorflow/core:platform/default/build_config_root.bzl",
    "if_dynamic_kernels",
    "if_static",
    "tf_gpu_tests_tags",
)
load("@local_config_cuda//cuda:build_defs.bzl", "if_cuda")
load("@local_config_cuda//cuda:build_defs.bzl", "if_cuda_is_configured")
load("@local_config_rocm//rocm:build_defs.bzl", "if_rocm")
load("@local_config_rocm//rocm:build_defs.bzl", "if_rocm_is_configured")
load("@io_bazel_rules_closure//closure:defs.bzl", "closure_proto_library")
load(
    "//third_party/mkl:build_defs.bzl",
    "if_mkl",
    "mkl_deps",
)

exports_files(["ops/ops.pbtxt"])

# -----------------------------------------------------------------------------
# Public targets

# Protos which are needed for core tensorflow, including on mobile builds.
#
# Note that some protos are in neither additional_core_proto_srcs nor this
# filegroup; e.g.  ones with individual proto_library targets.
# LINT.IfChange
COMMON_PROTO_SRCS = [
    "example/example.proto",
    "example/feature.proto",
    "framework/allocation_description.proto",
    "framework/api_def.proto",
    "framework/attr_value.proto",
    "framework/cost_graph.proto",
    "framework/device_attributes.proto",
    "framework/function.proto",
    "framework/graph.proto",
    "framework/graph_transfer_info.proto",
    "framework/iterator.proto",
    "framework/kernel_def.proto",
    "framework/log_memory.proto",
    "framework/node_def.proto",
    "framework/op_def.proto",
    "framework/reader_base.proto",
    "framework/remote_fused_graph_execute_info.proto",
    "framework/resource_handle.proto",
    "framework/step_stats.proto",
    "framework/summary.proto",
    "framework/tensor.proto",
    "framework/tensor_description.proto",
    "framework/tensor_shape.proto",
    "framework/tensor_slice.proto",
    "framework/types.proto",
    "framework/variable.proto",
    "framework/versions.proto",
    "protobuf/config.proto",
    "protobuf/cluster.proto",
    "protobuf/debug.proto",
    "protobuf/device_properties.proto",
    "protobuf/queue_runner.proto",
    "protobuf/rewriter_config.proto",
    "protobuf/tensor_bundle.proto",
    "protobuf/saver.proto",
    "util/event.proto",
    "util/memmapped_file_system.proto",
    "util/saved_tensor_slice.proto",
]

ERROR_CODES_PROTO_SRCS = [
    "lib/core/error_codes.proto",
]
# LINT.ThenChange(//tensorflow/core/android_proto_config.asciipb)

CORE_PROTO_SRCS = COMMON_PROTO_SRCS + ERROR_CODES_PROTO_SRCS

# Protos which are not needed on mobile builds, but should be included in
# protos_all.
#
# Note that some protos are in neither core_proto_srcs nor this filegroup; e.g.
# ones with individual proto_library targets.
ADDITIONAL_CORE_PROTO_SRCS = [
    "example/example_parser_configuration.proto",
    "protobuf/checkpointable_object_graph.proto",
    "protobuf/control_flow.proto",
    # TODO(ebrevdo): Re-enable once CriticalSection is in core.
    # "protobuf/critical_section.proto",
    "protobuf/meta_graph.proto",
    "protobuf/named_tensor.proto",
    "protobuf/saved_model.proto",
    "protobuf/tensorflow_server.proto",
    "protobuf/transport_options.proto",
    "util/test_log.proto",
]

tf_proto_library(
    name = "protos_all",
    srcs = [],
    cc_api_version = 2,
    default_header = True,
    protodeps = [
        ":protos_all_proto",
        ":error_codes_proto",
    ],
    visibility = ["//visibility:public"],
)

tf_jspb_proto_library(
    name = "protos_all_jspb_proto",
    visibility = ["//visibility:public"],
    deps = [":protos_all_cc"],
)

proto_library(
    name = "example_protos",
    srcs = [
        "example/example.proto",
        "example/feature.proto",
    ],
    visibility = ["//visibility:public"],
)

java_proto_library(
    name = "example_java_proto",
    visibility = ["//visibility:public"],
    deps = [":example_protos"],
)

closure_proto_library(
    name = "example_protos_closure",
    visibility = ["//visibility:public"],
    deps = [":example_protos"],
)

exports_files([
    "framework/types.proto",
])

tf_proto_library(
    name = "protos_test",
    srcs = ["util/example_proto_fast_parsing_test.proto"],
    cc_api_version = 2,
    protodeps = tf_additional_all_protos(),
    visibility = ["//visibility:public"],
)

# Minimal lib to detect platform
cc_library(
    name = "lib_platform",
    hdrs = [
        "platform/platform.h",
    ],
)

filegroup(
    name = "platform_base_hdrs",
    srcs = [
        "platform/byte_order.h",
        "platform/cord.h",
        "platform/env_time.h",
        "platform/logging.h",
        "platform/macros.h",
        "platform/platform_strings.h",
        "platform/types.h",
    ],
    visibility = ["//visibility:private"],
)

cc_library(
    name = "platform_base",
    srcs = tf_platform_hdrs([
        "integral_types.h",
        "logging.h",
    ]) + tf_platform_srcs([
        "logging.cc",
        "env_time.cc",
    ]) + [
        "platform/env_time.cc",
    ],
    hdrs = [":platform_base_hdrs"],
    copts = tf_copts(),
    tags = ["avoid_dep"],
    visibility = ["//tensorflow/core:__subpackages__"],
    deps = [
        ":lib_platform",
        "//tensorflow/core/platform/default/build_config:base",
    ],
)

cc_library(
    name = "framework_bounds_check",
    hdrs = ["framework/bounds_check.h"],
    visibility = ["//tensorflow/core/kernels:friends"],
    deps = [
        "//tensorflow/core:platform_base",
        "//third_party/eigen3",
    ],
)

filegroup(
    name = "platform_port_hdrs",
    srcs = [
        "platform/cpu_info.h",
        "platform/dynamic_annotations.h",
        "platform/init_main.h",
        "platform/mem.h",
        "platform/mutex.h",
        "platform/numa.h",
        "platform/thread_annotations.h",
    ],
    visibility = ["//visibility:private"],
)

# Headers that are not exported as part of ":lib".
filegroup(
    name = "platform_port_internal_hdrs",
    srcs = [
        "platform/demangle.h",
        "platform/host_info.h",
        "platform/snappy.h",
    ],
    visibility = ["//visibility:private"],
)

cc_library(
    name = "platform_port",
    srcs = tf_platform_hdrs([
        "cpu_info.h",
        "dynamic_annotations.h",
        "thread_annotations.h",
        "mutex.h",
    ]) + tf_platform_srcs([
        "port.cc",
    ]) + [
        "platform/cpu_info.cc",
    ],
    hdrs = [
        ":platform_port_hdrs",
        ":platform_port_internal_hdrs",
    ],
    copts = tf_copts(),
    visibility = ["//tensorflow/core:__subpackages__"],
    deps = [
        ":lib_platform",
        ":platform_base",
        "//tensorflow/core/platform/default/build_config:port",
        "@com_google_absl//absl/base",
        "@snappy",
    ],
)

filegroup(
    name = "platform_protobuf_hdrs",
    srcs = [
        "platform/protobuf.h",
    ],
    visibility = ["//visibility:private"],
)

# Headers that are not exported as part of ":lib".
filegroup(
    name = "platform_protobuf_internal_hdrs",
    srcs = [
        "platform/protobuf_internal.h",
    ],
    visibility = ["//visibility:private"],
)

cc_library(
    name = "platform_protobuf",
    srcs = tf_platform_hdrs([
        "protobuf.h",
    ]) + tf_platform_srcs([
        "protobuf.cc",
    ]) + [
        "platform/protobuf_util.cc",
        "lib/core/status.h",
    ],
    hdrs = [
        ":platform_protobuf_hdrs",
        ":platform_protobuf_internal_hdrs",
    ],
    copts = tf_copts(),
    visibility = ["//tensorflow/core:__subpackages__"],
    deps = [
        ":lib_platform",
        ":platform_base",
        ":platform_port",
        "//tensorflow/core/platform/default/build_config:protobuf",
        "@protobuf_archive//:protobuf",
    ],
)

cc_library(
    name = "human_readable_json",
    srcs = tf_platform_srcs(["human_readable_json.cc"]),
    hdrs = ["platform/human_readable_json.h"],
    copts = tf_copts(),
    visibility = ["//visibility:public"],
    deps = [
        ":lib",
        ":lib_internal",
    ] + tf_additional_human_readable_json_deps(),
)

cc_library(
    name = "logger",
    srcs = tf_platform_srcs(["logger.cc"]),
    hdrs = ["platform/logger.h"] + tf_platform_hdrs(["logger.h"]),
    copts = tf_copts(),
    visibility = ["//visibility:public"],
    deps = [
        ":lib",
        ":lib_internal",
    ] + tf_additional_logger_deps(),
)

filegroup(
    name = "platform_env_hdrs",
    srcs = [
        "platform/env.h",
        "platform/file_statistics.h",
        "platform/file_system.h",
    ],
    visibility = ["//visibility:private"],
)

# Headers that are not exported as part of ":lib".
filegroup(
    name = "platform_env_internal_hdrs",
    srcs = [
        "platform/load_library.h",
    ],
    visibility = ["//visibility:private"],
)

cc_library(
    name = "platform_env",
    srcs = tf_platform_srcs([
        "env.cc",
        "load_library.cc",
    ]) + tf_platform_hdrs([
        "wide_char.h",
    ]) + [
        "platform/env.cc",
        "platform/file_system.cc",
    ],
    hdrs = [
        ":platform_env_hdrs",
        ":platform_env_internal_hdrs",
    ],
    copts = tf_copts(),
    visibility = ["//tensorflow/core:__subpackages__"],
    deps = [
        ":error_codes_proto_cc",
        ":lib",
        ":lib_internal",
        ":lib_platform",
        ":platform_base",
        ":platform_port",
        ":platform_protobuf",
        "//tensorflow/core/platform/default/build_config:env",
    ],
)

filegroup(
    name = "platform_file_system_hdrs",
    srcs = [
        "platform/file_system_helper.h",
        "platform/null_file_system.h",
    ],
    visibility = ["//visibility:private"],
)

cc_library(
    name = "platform_file_system",
    srcs = tf_platform_srcs([
    ]) + tf_platform_hdrs([
        "windows_file_system.h",
    ]) + [
        "platform/file_system_helper.cc",
    ],
    hdrs = [
        ":platform_file_system_hdrs",
    ],
    copts = tf_copts(),
    visibility = ["//tensorflow/core:__subpackages__"],
    deps = [
        ":lib",
        ":lib_platform",
        ":platform_env",
    ],
)

cc_library(
    name = "platform_strings",
    srcs = tf_platform_srcs([
        "platform/platform_strings.cc",
        "platform/platform_strings_computed.h",
    ]),
    hdrs = [
        "platform/platform_strings.h",
    ],
    visibility = ["//tensorflow/core:__subpackages__"],
    deps = [":lib"],
)

filegroup(
    name = "platform_other_hdrs",
    srcs = [
        "platform/abi.h",
        "platform/context.h",
        "platform/cpu_feature_guard.h",
        "platform/error.h",
        "platform/fingerprint.h",
        "platform/net.h",
        "platform/notification.h",
        "platform/prefetch.h",
        "platform/profile_utils/android_armv7a_cpu_utils_helper.h",
        "platform/profile_utils/clock_cycle_profiler.h",
        "platform/profile_utils/cpu_utils.h",
        "platform/profile_utils/i_cpu_utils_helper.h",
        "platform/stacktrace.h",
        "platform/stacktrace_handler.h",
        "platform/strong_hash.h",
        "platform/subprocess.h",
    ],
    visibility = ["//visibility:private"],
)

# Headers that are not exported as part of ":lib".
filegroup(
    name = "platform_other_internal_hdrs",
    srcs = [
        "platform/denormal.h",
        "platform/setround.h",
        "platform/tracing.h",
    ],
    visibility = ["//visibility:private"],
)

cc_library(
    name = "platform_other",
    srcs = tf_platform_srcs([
        "subprocess.cc",
        "net.cc",
        "tracing.cc",
    ]) + tf_platform_hdrs([
        "tracing.h",
        "error.h",
        "context.h",
        "fingerprint.h",
        "notification.h",
        "stacktrace.h",
        "strong_hash.h",
        "subprocess.h",
        "tracing_impl.h",
    ]) + [
        "platform/cpu_feature_guard.cc",
        "platform/setround.cc",
        "platform/tracing.cc",
        "platform/denormal.cc",
        "platform/profile_utils/android_armv7a_cpu_utils_helper.cc",
        "platform/profile_utils/clock_cycle_profiler.cc",
        "platform/profile_utils/cpu_utils.cc",
    ],
    hdrs = [
        ":platform_other_hdrs",
        ":platform_other_internal_hdrs",
    ],
    copts = tf_copts(),
    visibility = ["//tensorflow/core:__subpackages__"],
    deps = [
        ":lib",
        ":lib_platform",
        ":platform_base",
        ":platform_env",
        ":platform_port",
        ":platform_protobuf",
        "//tensorflow/core/platform/default/build_config:other",
        "//tensorflow/core/platform/default/build_config:platformlib",
        "//tensorflow/core/platform/default/build_config:port",
    ],
)

# Minimal lib so that tools used for mobile compilation
# don't have to depend on lib/platformlib.
cc_library(
    name = "lib_proto_parsing",
    srcs = glob(tf_additional_proto_srcs()),
    hdrs = [
        "lib/core/errors.h",
        "lib/core/status.h",
        "lib/core/stringpiece.h",
        "lib/strings/numbers.h",
        "lib/strings/strcat.h",
        "platform/init_main.h",
        "platform/logging.h",
        "platform/macros.h",
        "platform/platform.h",
        "platform/protobuf.h",
        "platform/types.h",
        "platform/windows/cpu_info.h",
        "lib/bfloat16/bfloat16.h",
    ] + tf_additional_proto_hdrs(),
    copts = tf_copts(),
    deps = tf_lib_proto_parsing_deps() + [
        ":platform_base",
        "@com_google_absl//absl/strings",
        "@double_conversion//:double-conversion",
    ],
)

cc_library(
    name = "lib_proto_compiler",
    hdrs = [
        "platform/protobuf_compiler.h",
    ] + tf_additional_proto_compiler_hdrs(),
    copts = tf_copts(),
    deps = tf_lib_proto_compiler_deps() + [
        ":lib_proto_parsing",
    ],
)

# This build rule (along with :lib_internal, :framework, and
# :framework_internal) purposefully omits the definitions of many declared
# symbols, which are included in //tensorflow:libtensorflow_framework.so. Using
# tf_cc_test and tf_cc_binary will include the necessary symbols.
cc_library(
    name = "lib",
    hdrs = [
        "lib/bfloat16/bfloat16.h",
        "lib/core/arena.h",
        "lib/core/bitmap.h",
        "lib/core/bits.h",
        "lib/core/coding.h",
        "lib/core/errors.h",
        "lib/core/notification.h",
        "lib/core/raw_coding.h",
        "lib/core/status.h",
        "lib/core/stringpiece.h",
        "lib/core/threadpool.h",
        "lib/gtl/array_slice.h",
        "lib/gtl/cleanup.h",
        "lib/gtl/compactptrset.h",
        "lib/gtl/flatmap.h",
        "lib/gtl/flatset.h",
        "lib/gtl/inlined_vector.h",
        "lib/gtl/optional.h",
        "lib/gtl/priority_queue_util.h",
        "lib/hash/crc32c.h",
        "lib/hash/hash.h",
        "lib/histogram/histogram.h",
        "lib/io/buffered_inputstream.h",
        "lib/io/compression.h",
        "lib/io/inputstream_interface.h",
        "lib/io/path.h",
        "lib/io/proto_encode_helper.h",
        "lib/io/random_inputstream.h",
        "lib/io/record_reader.h",
        "lib/io/record_writer.h",
        "lib/io/table.h",
        "lib/io/table_builder.h",
        "lib/io/table_options.h",
        "lib/math/math_util.h",
        "lib/monitoring/collected_metrics.h",
        "lib/monitoring/collection_registry.h",
        "lib/monitoring/counter.h",
        "lib/monitoring/gauge.h",
        "lib/monitoring/metric_def.h",
        "lib/monitoring/sampler.h",
        "lib/random/distribution_sampler.h",
        "lib/random/philox_random.h",
        "lib/random/random_distributions.h",
        "lib/random/simple_philox.h",
        "lib/strings/numbers.h",
        "lib/strings/proto_serialization.h",
        "lib/strings/str_util.h",
        "lib/strings/strcat.h",
        "lib/strings/stringprintf.h",
        ":platform_base_hdrs",
        ":platform_env_hdrs",
        ":platform_file_system_hdrs",
        ":platform_other_hdrs",
        ":platform_port_hdrs",
        ":platform_protobuf_hdrs",
    ],
    visibility = ["//visibility:public"],
    deps = [
        ":lib_internal",
        "@com_google_absl//absl/container:inlined_vector",
        "@com_google_absl//absl/strings",
        "@com_google_absl//absl/types:optional",
    ],
)

cc_library(
    name = "feature_util",
    srcs = ["example/feature_util.cc"],
    hdrs = ["example/feature_util.h"],
    visibility = ["//visibility:public"],
    deps = [
        ":core_stringpiece",
        ":lib_proto_parsing",
        ":protos_all_cc",
    ],
)

cc_library(
    name = "abi",
    srcs = ["platform/abi.cc"],
    hdrs = ["platform/abi.h"],
    deps = [":platform_base"],
)

cc_library(
    name = "stacktrace",
    srcs = glob(["platform/*/stacktrace.h"]),
    hdrs = ["platform/stacktrace.h"],
    deps = [
        ":abi",
        ":lib_platform",
        "//tensorflow/core/platform/default/build_config:stacktrace",
    ],
)

cc_library(
    name = "stacktrace_handler",
    srcs = ["platform/stacktrace_handler.cc"],
    hdrs = ["platform/stacktrace_handler.h"],
    deps = [
        ":abi",
        ":lib_platform",
        ":stacktrace",
    ],
)

# Libraries that will eventually be moved into lib/core
# Note that stringpiece_test can't be place here yet, because we are
# required to use tf_cc_test, and that rule will change / into _
cc_library(
    name = "core_stringpiece",
    hdrs = ["lib/core/stringpiece.h"],
    copts = tf_copts(),
    deps = [
        ":platform_base",
        "@com_google_absl//absl/strings",
    ],
)

# Test support library needed for all tests
# This is currently public, but may be made internal in the
# future.  Try to avoid depending on it.
cc_library(
    name = "test",
    testonly = 1,
    srcs = [
        "platform/test.cc",
        "util/reporter.cc",
    ] + tf_additional_test_srcs(),
    hdrs = [
        "lib/core/status_test_util.h",
        "platform/test.h",
        "platform/test_benchmark.h",
        "util/reporter.h",
    ],
    copts = tf_copts(),
    linkopts = select({
        "//tensorflow:windows": [],
        "//conditions:default": ["-lm"],
    }),
    visibility = ["//visibility:public"],
    deps = [
        ":function_ops_op_lib",
        ":functional_ops_op_lib",
        ":lib",
        ":lib_internal",
        ":protos_all_cc",
        "//tensorflow/core/platform/default/build_config:gtest",
        "//tensorflow/core/kernels:required",
    ] + tf_additional_test_deps(),
)

# Testing libraries - lite versions that don't depend on all of "lib" or
# "lib_internal". Instead, they only need a much smaller set of support
# libraries such as ":platform_base" and ":core_stringpiece".
cc_library(
    name = "test_lite",
    testonly = 1,
    srcs = [
        "platform/test.cc",
    ],
    hdrs = [
        "platform/test.h",
        "platform/test_benchmark.h",
    ],
    copts = tf_copts(),
    deps = [
        ":lib_platform",
        ":platform_base",
        "//tensorflow/core/platform/default/build_config:gtest",
    ],
)

# This build rule (along with :framework_internal, :lib, and :lib_internal)
# purposefully omits the definitions of many declared symbols, which are
# included in //tensorflow:libtensorflow_framework.so. Using tf_cc_test and tf_cc_binary
# will include the necessary symbols.
tf_gpu_library(
    name = "framework",
    hdrs = [
        "example/feature_util.h",
        "framework/allocator.h",
        "framework/bounds_check.h",
        "framework/variant.h",
        "framework/variant_encode_decode.h",
        "framework/variant_op_registry.h",
        "framework/variant_tensor_data.h",
        "framework/allocator_registry.h",
        "framework/attr_value_util.h",
        "framework/bfloat16.h",
        "framework/cancellation.h",
        "framework/collective.h",
        "framework/common_shape_fns.h",
        "framework/control_flow.h",  # TODO(josh11b): Make internal?
        "framework/dataset.h",
        "framework/dataset_stateful_op_whitelist.h",
        "framework/device_base.h",
        "framework/function.h",
        "framework/function_handle_cache.h",
        "framework/graph_def_util.h",
        "framework/graph_to_functiondef.h",
        "framework/kernel_def_builder.h",
        "framework/kernel_def_util.h",
        "framework/log_memory.h",
        "framework/lookup_interface.h",
        "framework/memory_types.h",
        "framework/node_def_builder.h",
        "framework/node_def_util.h",
        "framework/numeric_op.h",
        "framework/numeric_types.h",
        "framework/op.h",
        "framework/op_def_builder.h",
        "framework/op_def_util.h",
        "framework/op_kernel.h",
        "framework/ops_util.h",
        "framework/partial_tensor_shape.h",
        "framework/queue_interface.h",
        "framework/reader_interface.h",
        "framework/reader_op_kernel.h",
        "framework/register_types.h",
        "framework/register_types_traits.h",
        "framework/resource_mgr.h",
        "framework/resource_op_kernel.h",
        "framework/selective_registration.h",
        "framework/session_state.h",
        "framework/shape_inference.h",
        "framework/stats_aggregator.h",
        "framework/tensor.h",
        "framework/tensor_shape.h",
        "framework/tensor_slice.h",
        "framework/tensor_types.h",
        "framework/tensor_util.h",
        "framework/tracking_allocator.h",
        "framework/type_index.h",
        "framework/type_traits.h",
        "framework/types.h",
        "public/version.h",
        "util/activation_mode.h",
        "util/batch_util.h",
        "util/bcast.h",
        "util/gpu_kernel_helper.h",
        "util/device_name_utils.h",
        "util/dump_graph.h",
        "util/events_writer.h",
        "util/example_proto_fast_parsing.h",
        "util/example_proto_helper.h",
        "util/guarded_philox_random.h",
        "util/mirror_pad_mode.h",
        "util/padding.h",
        "util/port.h",
        "util/ptr_util.h",
        "util/reffed_status_callback.h",
        "util/saved_tensor_slice_util.h",
        "util/sparse/group_iterator.h",
        "util/sparse/sparse_tensor.h",
        "util/stat_summarizer.h",
        "util/stat_summarizer_options.h",
        "util/stream_executor_util.h",
        "util/strided_slice_op.h",
        "util/tensor_format.h",
        "util/tensor_ops_util.h",
        "util/tensor_slice_reader.h",
        "util/tensor_slice_reader_cache.h",
        "util/tensor_slice_writer.h",
        "util/use_cudnn.h",
        "util/matmul_autotune.h",
        "util/util.h",
        "util/work_sharder.h",
    ] + select({
        "//tensorflow:windows": [],
        "//conditions:default": [
            "util/memmapped_file_system.h",
            "util/memmapped_file_system_writer.h",
        ],
    }) + if_mkl([
        "util/mkl_util.h",
    ]),
    visibility = ["//visibility:public"],
    deps = [":framework_internal"],
)

cc_library(
    name = "stats_calculator_portable",
    srcs = [
        "util/stat_summarizer_options.h",
        "util/stats_calculator.cc",
    ],
    hdrs = [
        "util/stats_calculator.h",
    ],
    copts = tf_copts(),
)

tf_cc_test(
    name = "stats_calculator_test",
    srcs = ["util/stats_calculator_test.cc"],
    deps = [
        ":stats_calculator_portable",
        ":test",
        ":test_main",
    ],
)

cc_library(
    name = "overflow",
    hdrs = ["util/overflow.h"],
    deps = [
        ":framework_lite",
        ":lib",
    ],
)

cc_library(
    name = "exec_on_stall",
    hdrs = ["util/exec_on_stall.h"],
    deps = [":framework_lite"],
)

cc_library(
    name = "ptr_util",
    hdrs = ["util/ptr_util.h"],
)

cc_library(
    name = "reader_base",
    srcs = ["framework/reader_base.cc"],
    hdrs = ["framework/reader_base.h"],
    visibility = ["//visibility:public"],
    deps = [
        ":framework",
        ":lib",
        ":protos_all_cc",
    ],
)

cc_library(
    name = "op_gen_lib",
    srcs = ["framework/op_gen_lib.cc"],
    hdrs = ["framework/op_gen_lib.h"],
    visibility = ["//visibility:public"],
    deps = [
        ":lib",
        ":lib_internal",
        ":protos_all_cc",
    ],
)

cc_library(
    name = "session_options",
    hdrs = ["public/session_options.h"],
    visibility = ["//visibility:public"],
    deps = [
        ":lib",
        ":protos_all_cc",
    ],
)

cc_library(
    name = "framework_lite",
    srcs = tf_additional_minimal_lib_srcs(),
    hdrs = [
        "framework/numeric_types.h",
        "framework/tensor_types.h",
        "framework/type_traits.h",
        "lib/bfloat16/bfloat16.h",
        "platform/byte_order.h",
        "platform/default/dynamic_annotations.h",
        "platform/default/integral_types.h",
        "platform/default/logging.h",
        "platform/default/mutex.h",
        "platform/default/protobuf.h",
        "platform/default/thread_annotations.h",
        "platform/dynamic_annotations.h",
        "platform/macros.h",
        "platform/mutex.h",
        "platform/platform.h",
        "platform/prefetch.h",
        "platform/thread_annotations.h",
        "platform/types.h",
        "platform/cpu_info.h",
    ] + if_windows(["platform/windows/integral_types.h"]),
    visibility = ["//visibility:public"],
    deps =
        [
            "@nsync//:nsync_cpp",
        ] + [
            "//third_party/eigen3",
            "//tensorflow/core/platform/default/build_config:minimal",
        ],
)

# Generates library per group of ops.
tf_gen_op_libs(
    is_external = False,
    op_lib_names = [
        "batch_ops",
        "bitwise_ops",
        "boosted_trees_ops",
        "tensor_forest_ops",
        "candidate_sampling_ops",
        "checkpoint_ops",
        "collective_ops",
        "control_flow_ops",
        "ctc_ops",
        "data_flow_ops",
        "dataset_ops",
        "decode_proto_ops",
        "encode_proto_ops",
        "experimental_dataset_ops",
        "function_ops",
        "functional_ops",
        "image_ops",
        "io_ops",
        "linalg_ops",
        "list_ops",
        "lookup_ops",
        "logging_ops",
        "manip_ops",
        "math_ops",
        "mkl_nn_ops",
        "nccl_ops",
        "nn_ops",
        "no_op",
        "parsing_ops",
        "random_grad",
        "random_ops",
        "remote_fused_graph_ops",
        "rpc_ops",
        "scoped_allocator_ops",
        "sdca_ops",
        "set_ops",
        "script_ops",
        "sendrecv_ops",
        "sparse_ops",
        "spectral_ops",
        "state_ops",
        "stateless_random_ops",
        "summary_ops",
        "training_ops",
    ],
)

tf_gen_op_libs(
    op_lib_names = [
        "string_ops",
    ],
    deps = [
        ":lib_internal",
        ":lib_proto_parsing",
        "@com_google_absl//absl/strings",
    ],
)

tf_gen_op_libs(
    op_lib_names = [
        "array_ops",
    ],
    deps = [":protos_all_cc"],
)

tf_gen_op_libs(
    op_lib_names = [
        "audio_ops",
    ],
    deps = [":lib"],
)

tf_gen_op_libs(
    op_lib_names = ["debug_ops"],
    deps = ["//tensorflow/core/kernels:debug_ops"],
)

tf_gen_op_libs(
    is_external = False,
    op_lib_names = [
        "resource_variable_ops",
    ],
    deps = [":lib"],
)

# And one for all user ops
cc_library(
    name = "user_ops_op_lib",
    srcs = glob(["user_ops/**/*.cc"]),
    copts = tf_copts(),
    linkstatic = 1,
    visibility = ["//visibility:public"],
    deps = [":framework"],
    alwayslink = 1,
)

cc_library(
    name = "word2vec_ops",
    srcs = ["ops/word2vec_ops.cc"],
    linkstatic = 1,
    visibility = ["//tensorflow:internal"],
    deps = ["//tensorflow/core:framework"],
    alwayslink = 1,
)

cc_library(
    name = "cudnn_rnn_ops",
    srcs = [
        "ops/cudnn_rnn_ops.cc",
    ],
    linkstatic = 1,
    visibility = ["//tensorflow:internal"],
    deps = [
        "//tensorflow/core:framework",
        "//tensorflow/core:lib",
        "//tensorflow/core:lib_internal",
        "//tensorflow/core:stream_executor",
        "//tensorflow/core/kernels:bounds_check_lib",
    ],
    alwayslink = 1,
)

tf_gen_op_libs(
    op_lib_names = [
        "cudnn_rnn_ops",
    ],
    deps = [
        ":lib",
    ],
)

cc_library(
    name = "ragged_ops",
    deps = [
        ":ragged_array_ops_op_lib",
        ":ragged_conversion_ops_op_lib",
        ":ragged_math_ops_op_lib",
    ],
)

tf_gen_op_libs(
    op_lib_names = [
        "ragged_array_ops",
        "ragged_conversion_ops",
        "ragged_math_ops",
    ],
)

cc_library(
    name = "ops",
    visibility = ["//visibility:public"],
    deps = [
        ":array_ops_op_lib",
        ":audio_ops_op_lib",
        ":batch_ops_op_lib",
        ":bitwise_ops_op_lib",
        ":boosted_trees_ops_op_lib",
        ":tensor_forest_ops_op_lib",
        ":candidate_sampling_ops_op_lib",
        ":checkpoint_ops_op_lib",
        ":collective_ops_op_lib",
        ":control_flow_ops_op_lib",
        ":ctc_ops_op_lib",
        ":cudnn_rnn_ops_op_lib",
        ":data_flow_ops_op_lib",
        ":dataset_ops_op_lib",
        ":decode_proto_ops_op_lib",
        ":encode_proto_ops_op_lib",
        ":experimental_dataset_ops_op_lib",
        ":function_ops_op_lib",
        ":functional_ops_op_lib",
        ":image_ops_op_lib",
        ":io_ops_op_lib",
        ":linalg_ops_op_lib",
        ":list_ops_op_lib",
        ":logging_ops_op_lib",
        ":lookup_ops_op_lib",
        ":manip_ops_op_lib",
        ":math_ops_op_lib",
        ":nccl_ops_op_lib",
        ":nn_ops_op_lib",
        ":no_op_op_lib",
        ":parsing_ops_op_lib",
        ":ragged_ops",
        ":random_ops_op_lib",
        ":remote_fused_graph_ops_op_lib",
        ":resource_variable_ops_op_lib",
        ":rpc_ops_op_lib",
        ":scoped_allocator_ops_op_lib",
        ":script_ops_op_lib",
        ":sdca_ops_op_lib",
        ":sendrecv_ops_op_lib",
        ":set_ops_op_lib",
        ":sparse_ops_op_lib",
        ":summary_ops_op_lib",
        ":spectral_ops_op_lib",
        ":state_ops_op_lib",
        ":stateless_random_ops_op_lib",
        ":string_ops_op_lib",
        ":training_ops_op_lib",
        ":user_ops_op_lib",
        ":word2vec_ops",
    ] + if_mkl([":mkl_nn_ops_op_lib"]) + tf_additional_cloud_op_deps(),
    alwayslink = 1,
)

cc_library(
    name = "array_grad",
    srcs = ["ops/array_grad.cc"],
    linkstatic = 1,  # Needed since alwayslink is broken in bazel b/27630669
    visibility = ["//visibility:public"],
    deps = [
        ":array_ops_op_lib",
        ":framework",
        ":lib",
    ],
    alwayslink = 1,
)

cc_library(
    name = "functional_grad",
    srcs = ["ops/functional_grad.cc"],
    linkstatic = 1,  # Needed since alwayslink is broken in bazel b/27630669
    visibility = ["//visibility:public"],
    deps = [
        ":framework",
        ":functional_ops_op_lib",
        ":lib",
    ],
    alwayslink = 1,
)

cc_library(
    name = "math_grad",
    srcs = [
        "ops/math_grad.cc",
        "ops/random_grad.cc",
        "ops/stateless_random_grad.cc",
    ],
    linkstatic = 1,  # Needed since alwayslink is broken in bazel b/27630669
    visibility = ["//visibility:public"],
    deps = [
        ":framework",
        ":lib",
        ":math_ops_op_lib",
    ],
    alwayslink = 1,
)

cc_library(
    name = "nn_grad",
    srcs = ["ops/nn_grad.cc"],
    linkstatic = 1,  # Needed since alwayslink is broken in bazel b/27630669
    visibility = ["//visibility:public"],
    deps = [
        ":framework",
        ":lib",
        ":nn_ops_op_lib",
    ] + if_mkl([
        ":mkl_nn_ops_op_lib",
    ]),
    alwayslink = 1,
)

tf_gpu_library(
    name = "core_cpu",
    hdrs = [
        "common_runtime/device.h",
        "common_runtime/device_factory.h",
        "common_runtime/function.h",
        "common_runtime/optimization_registry.h",
        "common_runtime/shape_refiner.h",
        "graph/algorithm.h",
        "graph/default_device.h",
        "graph/gradients.h",
        "graph/graph.h",
        "graph/graph_constructor.h",
        "graph/graph_def_builder.h",
        "graph/graph_def_builder_util.h",
        "graph/node_builder.h",
        "graph/validate.h",
        "graph/while_context.h",
        "public/session.h",
        "public/session_options.h",
    ],
    visibility = ["//visibility:public"],
    deps = [
        ":core_cpu_internal",
    ],
)

cc_library(
    name = "core",
    visibility = ["//visibility:public"],
    deps = [
        ":core_cpu",
        ":gpu_runtime",
        ":sycl_runtime",
    ],
)

# This includes implementations of all kernels built into TensorFlow.
cc_library(
    name = "all_kernels_statically_linked",
    visibility = ["//visibility:private"],
    deps = [
        "//tensorflow/core/kernels:array",
        "//tensorflow/core/kernels:audio",
        "//tensorflow/core/kernels:batch_kernels",
        "//tensorflow/core/kernels:bincount_op",
        "//tensorflow/core/kernels:boosted_trees_ops",
        "//tensorflow/core/kernels:tensor_forest_ops",
        "//tensorflow/core/kernels:candidate_sampler_ops",
        "//tensorflow/core/kernels:checkpoint_ops",
        "//tensorflow/core/kernels:collective_ops",
        "//tensorflow/core/kernels:control_flow_ops",
        "//tensorflow/core/kernels:ctc_ops",
        "//tensorflow/core/kernels:cudnn_rnn_kernels",
        "//tensorflow/core/kernels:data_flow",
        "//tensorflow/core/kernels:dataset_ops",
        "//tensorflow/core/kernels:decode_proto_op",
        "//tensorflow/core/kernels:encode_proto_op",
        "//tensorflow/core/kernels:fake_quant_ops",
        "//tensorflow/core/kernels:function_ops",
        "//tensorflow/core/kernels:functional_ops",
        "//tensorflow/core/kernels:grappler",
        "//tensorflow/core/kernels:histogram_op",
        "//tensorflow/core/kernels:image",
        "//tensorflow/core/kernels:io",
        "//tensorflow/core/kernels:linalg",
        "//tensorflow/core/kernels:list_kernels",
        "//tensorflow/core/kernels:lookup",
        "//tensorflow/core/kernels:logging",
        "//tensorflow/core/kernels:manip",
        "//tensorflow/core/kernels:math",
        "//tensorflow/core/kernels:multinomial_op",
        "//tensorflow/core/kernels:nn",
        "//tensorflow/core/kernels:parameterized_truncated_normal_op",
        "//tensorflow/core/kernels:parsing",
        "//tensorflow/core/kernels:partitioned_function_ops",
        "//tensorflow/core/kernels:ragged_ops",
        "//tensorflow/core/kernels:random_ops",
        "//tensorflow/core/kernels:random_poisson_op",
        "//tensorflow/core/kernels:remote_fused_graph_ops",
        "//tensorflow/core/kernels:required",
        "//tensorflow/core/kernels:resource_variable_ops",
        "//tensorflow/core/kernels:rpc_op",
        "//tensorflow/core/kernels:scoped_allocator_ops",
        "//tensorflow/core/kernels:sdca_ops",
        "//tensorflow/core/kernels:searchsorted_op",
        "//tensorflow/core/kernels:set_kernels",
        "//tensorflow/core/kernels:sparse",
        "//tensorflow/core/kernels:state",
        "//tensorflow/core/kernels:stateless_random_ops",
        "//tensorflow/core/kernels:string",
        "//tensorflow/core/kernels:summary_kernels",
        "//tensorflow/core/kernels:training_ops",
        "//tensorflow/core/kernels:word2vec_kernels",
    ] + tf_additional_cloud_kernel_deps() + if_not_windows([
        "//tensorflow/core/kernels:fact_op",
        "//tensorflow/core/kernels:array_not_windows",
        "//tensorflow/core/kernels:math_not_windows",
        "//tensorflow/core/kernels:quantized_ops",
        "//tensorflow/core/kernels/neon:neon_depthwise_conv_op",
    ]) + if_mkl([
        "//tensorflow/core/kernels:mkl_concat_op",
        "//tensorflow/core/kernels:mkl_conv_op",
        "//tensorflow/core/kernels:mkl_cwise_ops_common",
        "//tensorflow/core/kernels:mkl_fused_batch_norm_op",
        "//tensorflow/core/kernels:mkl_identity_op",
        "//tensorflow/core/kernels:mkl_input_conversion_op",
        "//tensorflow/core/kernels:mkl_lrn_op",
        "//tensorflow/core/kernels:mkl_pooling_ops",
        "//tensorflow/core/kernels:mkl_relu_op",
        "//tensorflow/core/kernels:mkl_reshape_op",
        "//tensorflow/core/kernels:mkl_slice_op",
        "//tensorflow/core/kernels:mkl_softmax_op",
        "//tensorflow/core/kernels:mkl_transpose_op",
        "//tensorflow/core/kernels:mkl_tfconv_op",
        "//tensorflow/core/kernels:mkl_aggregate_ops",
    ]) + if_cuda([
        "//tensorflow/core/grappler/optimizers:gpu_swapping_kernels",
        "//tensorflow/core/grappler/optimizers:gpu_swapping_ops",
<<<<<<< HEAD
    ]) + if_rocm([
        "//tensorflow/core/kernels:gpu_fusion_ops",
=======
    ]) + if_nccl([
        "//tensorflow/core/kernels:nccl_kernels",
>>>>>>> caabd166
    ]),
)

cc_library(
    name = "all_kernels",
    visibility = ["//visibility:public"],
    deps = if_dynamic_kernels(
        [],
        otherwise = [":all_kernels_statically_linked"],
    ),
)

tf_gpu_library(
    name = "tensorflow_opensource",
    copts = tf_copts(),
    visibility = ["//visibility:public"],
    deps = [
        ":all_kernels",
        ":core",
        ":direct_session",
        ":example_parser_configuration",
        ":gpu_runtime",
        ":lib",
        ":ops",
    ] + tensorflow_opensource_extra_deps(),
)

cc_library(
    name = "tensorflow",
    visibility = ["//visibility:public"],
    deps = [
        ":tensorflow_opensource",
        "//tensorflow/core/platform/default/build_config:tensorflow_platform_specific",
    ],
)

# Test support library needed for higher-level (TensorFlow-specific) tests
cc_library(
    name = "testlib",
    testonly = 1,
    srcs = [
        "common_runtime/function_testlib.cc",
        "common_runtime/kernel_benchmark_testlib.cc",
        "framework/fake_input.cc",
        "framework/function_testlib.cc",
        "graph/testlib.cc",
    ],
    hdrs = [
        "common_runtime/function_testlib.h",
        "common_runtime/kernel_benchmark_testlib.h",
        "common_runtime/test_collective_executor_mgr.h",
        "framework/fake_input.h",
        "framework/function_testlib.h",
        "framework/shape_inference_testutil.h",
        "framework/tensor_testutil.h",
        "graph/testlib.h",
        # TODO(josh11b): Drop this once users are depending on
        # kernels:ops_testutil instead.
        "//tensorflow/core/kernels:ops_testutil.h",
    ],
    copts = tf_copts(),
    visibility = ["//visibility:public"],
    deps = [
        ":core_cpu",
        ":core_cpu_internal",
        ":core_cpu_lib",
        ":framework",
        ":framework_internal",
        ":lib",
        ":lib_internal",
        ":protos_all_cc",
        ":shape_inference_testutil",
        ":tensor_testutil",
        ":test",
        ":testlib_ops",
        "//tensorflow/cc:scope",
        "//tensorflow/core/kernels:ops_testutil",
        "//tensorflow/core/kernels:ops_util",
    ] + if_dynamic_kernels(
        [],
        otherwise = [
            "//tensorflow/core/kernels:cast_op",
            "//tensorflow/core/kernels:constant_op",
            "//tensorflow/core/kernels:random_ops",
        ],
    ),
)

cc_library(
    name = "testlib_ops",
    testonly = 1,
    srcs = ["common_runtime/testlib_ops.cc"],
    linkstatic = 1,  # Seems to be needed since alwayslink is broken in bazel
    deps = [
        "//tensorflow/core:framework",
        "//tensorflow/core:lib",
    ],
    alwayslink = 1,
)

# This is a link-only library to provide a DirectSession
# implementation of the Session interface.
tf_gpu_library(
    name = "direct_session",
    copts = tf_copts(),
    linkstatic = 1,
    visibility = ["//visibility:public"],
    deps = [
        ":direct_session_internal",
    ],
    alwayslink = 1,
)

# -----------------------------------------------------------------------------
# Public Android targets

# Android-specific BUILD targets
load(
    "//tensorflow:tensorflow.bzl",
    "tf_android_core_proto_headers",
    "tf_android_core_proto_sources",
)

# List of protos we want on android
filegroup(
    name = "android_proto_srcs",
    srcs = tf_android_core_proto_sources(CORE_PROTO_SRCS),
    visibility = ["//visibility:public"],
)

# Core sources for Android builds.
filegroup(
    name = "mobile_srcs_no_runtime",
    srcs = [
        ":protos_all_proto_text_srcs",
        ":error_codes_proto_text_srcs",
        "//tensorflow/core/platform/default/build_config:android_srcs",
    ] + glob(
        [
            "client/**/*.cc",
            "framework/**/*.h",
            "framework/**/*.cc",
            "lib/**/*.h",
            "lib/**/*.cc",
            "platform/**/*.h",
            "platform/**/*.cc",
            "public/**/*.h",
            "util/**/*.h",
            "util/**/*.cc",
        ],
        exclude = [
            "**/*test.*",
            "**/*testutil*",
            "**/*testlib*",
            "**/*main.cc",
            "debug/**/*",
            "framework/op_gen_*",
            "lib/jpeg/**/*",
            "lib/png/**/*",
            "lib/gif/**/*",
            "util/events_writer.*",
            "util/stats_calculator.*",
            "util/reporter.*",
            "platform/**/cuda_libdevice_path.*",
<<<<<<< HEAD
            "platform/**/rocm_rocdl_path.*",
=======
            "platform/**/logger.cc",
            "platform/**/logger.h",
>>>>>>> caabd166
            "platform/default/test_benchmark.*",
            "platform/cuda.h",
            "platform/google/**/*",
            "platform/hadoop/**/*",
            "platform/gif.h",
            "platform/jpeg.h",
            "platform/png.h",
            "platform/stream_executor.*",
            "platform/windows/**/*",
            "user_ops/**/*.cu.cc",
            "util/ctc/*.h",
            "util/ctc/*.cc",
            "util/tensor_bundle/*.h",
            "util/tensor_bundle/*.cc",
            "common_runtime/gpu/**/*",
            "common_runtime/eager/*",
            "common_runtime/gpu_device_factory.*",
        ],
    ),
    visibility = ["//visibility:public"],
)

filegroup(
    name = "mobile_srcs_only_runtime",
    srcs = [
        "//tensorflow/core/kernels:android_srcs",
        "//tensorflow/core/util/ctc:android_srcs",
        "//tensorflow/core/util/tensor_bundle:android_srcs",
    ] + glob(
        [
            "common_runtime/**/*.h",
            "common_runtime/**/*.cc",
            "graph/**/*.h",
            "graph/**/*.cc",
        ],
        exclude = [
            "**/*test.*",
            "**/*testutil*",
            "**/*testlib*",
            "**/*main.cc",
            "common_runtime/gpu/**/*",
            "common_runtime/eager/*",
            "common_runtime/gpu_device_factory.*",
            "graph/dot.*",
        ],
    ),
    visibility = ["//visibility:public"],
)

filegroup(
    name = "mobile_srcs",
    srcs = [
        ":mobile_srcs_no_runtime",
        ":mobile_srcs_only_runtime",
    ],
    visibility = ["//visibility:public"],
)

# Native library support for Android applications.  Does not contain
# operators, use :android_tensorflow_lib if you want full operator
# support.
#
# Compiles to a trivial library on non-Android to prevent irrelevant
# build errors. If not building this as part of an android_binary,
# a command such as the following must be used:
# bazel build -c opt tensorflow/core:android_tensorflow_lib \
# --crosstool_top=//external:android/crosstool \
# --cpu=armeabi-v7a \
# --host_crosstool_top=@bazel_tools//tools/cpp:toolchain
cc_library(
    name = "android_tensorflow_lib_lite",
    srcs = if_android(["//tensorflow/core:android_srcs"]),
    copts = tf_copts(android_optimization_level_override = None),
    linkopts = ["-lz"],
    tags = [
        "manual",
        "notap",
    ],
    visibility = ["//visibility:public"],
    deps = [
        ":mobile_additional_lib_deps",
        ":protos_all_cc_impl",
        ":stats_calculator_portable",
        "//third_party/eigen3",
        "@double_conversion//:double-conversion",
        "@nsync//:nsync_cpp",
        "@protobuf_archive//:protobuf",
    ],
    alwayslink = 1,
)

cc_library(
    name = "mobile_additional_lib_deps",
    deps = tf_additional_lib_deps() + [
        "@com_google_absl//absl/container:flat_hash_set",
        "@com_google_absl//absl/strings",
    ],
)

# Native library support for iOS applications.
#
# bazel  build --config=ios_x86_64 \
# //third_party/tensorflow/core:ios_tensorflow_lib
cc_library(
    name = "ios_tensorflow_lib",
    srcs = if_ios([
        ":android_op_registrations_and_gradients",
        "//tensorflow/core/kernels:android_core_ops",
        "//tensorflow/core/kernels:android_extended_ops",
    ]),
    copts = tf_copts() + ["-Os"] + ["-std=c++11"],
    visibility = ["//visibility:public"],
    deps = [
        ":ios_tensorflow_lib_lite",
        ":protos_all_cc_impl",
        "//third_party/eigen3",
        "//third_party/fft2d:fft2d_headers",
        "@fft2d",
        "@gemmlowp",
        "@protobuf_archive//:protobuf",
    ],
    alwayslink = 1,
)

cc_library(
    name = "ios_tensorflow_lib_lite",
    srcs = if_ios(["//tensorflow/core:android_srcs"]),
    copts = tf_copts() + ["-Os"] + ["-std=c++11"],
    visibility = ["//visibility:public"],
    deps = [
        ":mobile_additional_lib_deps",
        ":protos_all_cc_impl",
        ":stats_calculator_portable",
        "//third_party/eigen3",
        "@double_conversion//:double-conversion",
        "@nsync//:nsync_cpp",
        "@protobuf_archive//:protobuf",
    ],
    alwayslink = 1,
)

cc_library(
    name = "ios_tensorflow_test_lib",
    testonly = 1,
    srcs = if_ios([":android_test_srcs"]),
    copts = tf_copts() + ["-Os"],
    tags = [
        "manual",
        "notap",
    ],
    visibility = ["//visibility:public"],
    deps = [
        ":android_test_proto_lib",
        ":ios_tensorflow_lib",
        "//tensorflow/core/platform/default/build_config:gtest",
        "//third_party/eigen3",
    ],
)

# Full TensorFlow library with operator support. Use this unless reducing
# binary size (by packaging a reduced operator set) is a concern.
cc_library(
    name = "android_tensorflow_lib",
    srcs = if_android([":android_op_registrations_and_gradients"]),
    copts = tf_copts(),
    tags = [
        "manual",
        "notap",
    ],
    visibility = ["//visibility:public"],
    deps = [
        ":android_tensorflow_lib_lite",
        ":protos_all_cc_impl",
        "//tensorflow/core/kernels:android_tensorflow_kernels",
        "//third_party/eigen3",
        "@protobuf_archive//:protobuf",
    ],
    alwayslink = 1,
)

# Android library for use with the SELECTIVE_REGISTRATION feature.
# Does not contain operators. In contrast to android_tensorflow_lib_lite,
# this links in framework support for all types, relying on selective
# registration of ops to prune code size.
cc_library(
    name = "android_tensorflow_lib_selective_registration",
    srcs = if_android(["//tensorflow/core:android_srcs"]),
    copts = tf_copts(android_optimization_level_override = None) + [
        "-DSUPPORT_SELECTIVE_REGISTRATION",
    ],
    linkopts = if_android(["-lz"]),
    tags = [
        "manual",
        "notap",
    ],
    visibility = ["//visibility:public"],
    deps = [
        ":protos_all_cc_impl",
        "//third_party/eigen3",
        "@com_google_absl//absl/container:flat_hash_set",
        "@double_conversion//:double-conversion",
        "@nsync//:nsync_cpp",
        "@protobuf_archive//:protobuf",
    ],
    alwayslink = 1,
)

# Android library for use with the SELECTIVE_REGISTRATION feature with
# no proto_rtti.
cc_library(
    name = "android_tensorflow_lib_selective_registration_nortti",
    srcs = if_android(["//tensorflow/core:android_srcs"]),
    copts = tf_copts(android_optimization_level_override = None) + tf_opts_nortti_if_android() + [
        "-DSUPPORT_SELECTIVE_REGISTRATION",
    ],
    linkopts = if_android(["-lz"]),
    tags = [
        "manual",
        "notap",
    ],
    visibility = ["//visibility:public"],
    deps = [
        ":protos_all_cc_impl",
        "//third_party/eigen3",
        "@com_google_absl//absl/container:flat_hash_set",
        "@double_conversion//:double-conversion",
        "@nsync//:nsync_cpp",
        "@protobuf_archive//:protobuf",
    ],
    alwayslink = 1,
)

filegroup(
    name = "android_op_registrations_and_gradients",
    srcs = glob(
        [
            "ops/**/*.cc",
            "ops/**/*.h",
        ],
        exclude = [
            "**/*test.cc",
            "**/*testutil*",
            "**/*testlib*",
            "**/*main.cc",
        ],
    ),
    visibility = ["//visibility:public"],
)

filegroup(
    name = "android_test_srcs",
    # TODO(andrewharp/nhua):
    # make more test-related sources portable e.g. "platform/test.cc",
    srcs = [
        ":framework/fake_input.cc",
        ":framework/fake_input.h",
        ":framework/shape_inference_testutil.cc",
        ":framework/shape_inference_testutil.h",
        ":framework/tensor_testutil.cc",
        ":framework/tensor_testutil.h",
        ":platform/test.cc",
        ":platform/test.h",
        ":util/reporter.cc",
        ":util/reporter.h",
    ],
    visibility = ["//visibility:public"],
)

# This is like android_test_srcs, minus the things that are already in android_srcs.
filegroup(
    name = "android_test_srcs_no_core",
    srcs = [
        ":framework/shape_inference_testutil.cc",
        ":framework/shape_inference_testutil.h",
        ":framework/tensor_testutil.cc",
        ":framework/tensor_testutil.h",
        ":platform/test.h",
        ":util/reporter.cc",
        ":util/reporter.h",
    ],
    visibility = ["//visibility:public"],
)

# Portable library providing testing functionality for TensorFlow.
cc_library(
    name = "android_tensorflow_test_lib",
    testonly = 1,
    srcs = if_android([":android_test_srcs"]),
    hdrs = [
        "framework/fake_input.h",
        "framework/shape_inference_testutil.h",
        "framework/tensor_testutil.h",
        "util/reporter.h",
    ],
    copts = tf_copts(android_optimization_level_override = None),
    tags = [
        "manual",
        "notap",
    ],
    visibility = ["//visibility:public"],
    deps = [
        ":android_tensorflow_lib",
        ":protos_cc",
        "//tensorflow/core/platform/default/build_config:gtest",
        "//third_party/eigen3",
    ],
)

# -----------------------------------------------------------------------------
# Libraries with GPU facilities that are useful for writing kernels.
cc_library(
    name = "gpu_lib",
    srcs = [
        "common_runtime/gpu/gpu_event_mgr.cc",
    ],
    hdrs = [
        "common_runtime/gpu/gpu_event_mgr.h",
    ],
    copts = tf_copts(),
    visibility = ["//visibility:public"],
    deps = [
        ":framework",
        ":framework_internal",
        ":lib",
        ":lib_internal",
        ":protos_all_cc",
        ":stream_executor",
    ],
)

cc_library(
    name = "gpu_headers_lib",
    hdrs = [
        "common_runtime/gpu/gpu_event_mgr.h",
    ],
    visibility = ["//visibility:public"],
)

cc_library(
    name = "cuda",
    visibility = ["//visibility:public"],
    deps = [
        "//tensorflow/core/platform/default/build_config:cuda",
    ],
)

cc_library(
    name = "rocm",
    visibility = ["//visibility:public"],
    deps = [
        "//tensorflow/core/platform/default/build_config:rocm",
    ],
)

# -----------------------------------------------------------------------------
# Clif-related proto libraries.

tf_pyclif_proto_library(
    name = "example/example_pyclif",
    proto_lib = ":protos_all_cc",
    proto_srcfile = "example/example.proto",
    visibility = ["//visibility:public"],
)

tf_pyclif_proto_library(
    name = "example/feature_pyclif",
    proto_lib = ":protos_all_cc",
    proto_srcfile = "example/feature.proto",
    visibility = ["//visibility:public"],
)

tf_pyclif_proto_library(
    name = "framework/cost_graph_pyclif",
    proto_lib = ":protos_all_cc",
    proto_srcfile = "framework/cost_graph.proto",
    visibility = ["//visibility:public"],
)

tf_pyclif_proto_library(
    name = "framework/tensor_pyclif",
    proto_lib = ":protos_all_cc",
    proto_srcfile = "framework/tensor.proto",
    visibility = ["//visibility:public"],
)

tf_pyclif_proto_library(
    name = "framework/kernel_def_pyclif",
    proto_lib = ":protos_all_cc",
    proto_srcfile = "framework/kernel_def.proto",
    visibility = ["//visibility:public"],
)

tf_pyclif_proto_library(
    name = "framework/node_def_pyclif",
    proto_lib = ":protos_all_cc",
    proto_srcfile = "framework/node_def.proto",
    visibility = ["//visibility:public"],
)

tf_pyclif_proto_library(
    name = "framework/function_pyclif",
    proto_lib = ":protos_all_cc",
    proto_srcfile = "framework/function.proto",
    visibility = ["//visibility:public"],
)

tf_pyclif_proto_library(
    name = "framework/graph_pyclif",
    proto_lib = ":protos_all_cc",
    proto_srcfile = "framework/graph.proto",
    visibility = ["//visibility:public"],
)

tf_pyclif_proto_library(
    name = "framework/types_pyclif",
    proto_lib = ":protos_all_cc",
    proto_srcfile = "framework/types.proto",
    visibility = ["//visibility:public"],
)

tf_pyclif_proto_library(
    name = "protobuf/config_pyclif",
    proto_lib = ":protos_all_cc",
    proto_srcfile = "protobuf/config.proto",
    visibility = ["//visibility:public"],
)

tf_pyclif_proto_library(
    name = "protobuf/device_properties_pyclif",
    proto_lib = ":protos_all_cc",
    proto_srcfile = "protobuf/device_properties.proto",
    visibility = ["//visibility:public"],
)

tf_pyclif_proto_library(
    name = "protobuf/meta_graph_pyclif",
    proto_lib = ":protos_all_cc",
    proto_srcfile = "protobuf/meta_graph.proto",
    visibility = ["//visibility:public"],
)

tf_pyclif_proto_library(
    name = "protobuf/saved_model_pyclif",
    proto_lib = ":protos_all_cc",
    proto_srcfile = "protobuf/saved_model.proto",
    visibility = ["//visibility:public"],
)

# -----------------------------------------------------------------------------
# Internal targets

tf_proto_library_cc(
    name = "worker_proto",
    srcs = ["protobuf/worker.proto"],
    cc_api_version = 2,
    protodeps = tf_additional_all_protos() + [],
    visibility = [
        "//tensorflow:internal",
    ],
)

tf_proto_library_cc(
    name = "worker_service_proto",
    srcs = ["protobuf/worker_service.proto"],
    has_services = 1,
    cc_api_version = 2,
    cc_stubby_versions = ["2"],
    protodeps = [":worker_proto"],
    visibility = [
        "//tensorflow:internal",
    ],
)

tf_proto_library_cc(
    name = "master_proto",
    srcs = ["protobuf/master.proto"],
    cc_api_version = 2,
    protodeps = tf_additional_all_protos(),
    visibility = [
        "//tensorflow:internal",
    ],
)

tf_proto_library_cc(
    name = "master_service_proto",
    srcs = ["protobuf/master_service.proto"],
    has_services = 1,
    cc_api_version = 2,
    cc_stubby_versions = ["2"],
    protodeps = [":master_proto"],
    visibility = [
        "//tensorflow:internal",
    ],
)

tf_proto_library_cc(
    name = "eager_service_proto",
    srcs = ["protobuf/eager_service.proto"],
    has_services = 1,
    cc_api_version = 2,
    cc_stubby_versions = ["2"],
    protodeps = tf_additional_all_protos(),
    visibility = [
        "//tensorflow:internal",
    ],
)

LIB_INTERNAL_PRIVATE_HEADERS = ["framework/resource_handle.h"] + glob(
    [
        "lib/**/*.h",
        "platform/*.h",
        "platform/profile_utils/**/*.h",
    ],
    exclude = [
        "**/*test*",
        "lib/gif/**/*",
        "lib/jpeg/**/*",
        "lib/png/**/*",
        "platform/gif.h",
        "platform/jpeg.h",
        "platform/png.h",
        "platform/**/cuda.h",
        "platform/**/stream_executor.h",
    ],
)

LIB_INTERNAL_PUBLIC_HEADERS = tf_additional_lib_hdrs() + [
    "lib/core/blocking_counter.h",
    "lib/core/refcount.h",
    "lib/gtl/edit_distance.h",
    "lib/gtl/int_type.h",
    "lib/gtl/iterator_range.h",
    "lib/gtl/manual_constructor.h",
    "lib/gtl/map_util.h",
    "lib/gtl/stl_util.h",
    "lib/gtl/top_n.h",
    "lib/hash/hash.h",
    "lib/io/inputbuffer.h",
    "lib/io/iterator.h",
    "lib/io/snappy/snappy_inputbuffer.h",
    "lib/io/snappy/snappy_outputbuffer.h",
    "lib/io/zlib_compression_options.h",
    "lib/io/zlib_inputstream.h",
    "lib/io/zlib_outputbuffer.h",
    "lib/monitoring/mobile_counter.h",
    "lib/monitoring/mobile_gauge.h",
    "lib/monitoring/mobile_sampler.h",
    "lib/png/png_io.h",
    "lib/random/random.h",
    "lib/random/random_distributions.h",
    "lib/random/weighted_picker.h",
    "lib/strings/base64.h",
    "lib/strings/ordered_code.h",
    "lib/strings/proto_text_util.h",
    "lib/strings/proto_serialization.h",
    "lib/strings/scanner.h",
    "lib/wav/wav_io.h",
    "platform/demangle.h",
    "platform/denormal.h",
    "platform/host_info.h",
    "platform/platform.h",
    "platform/protobuf_internal.h",
    "platform/setround.h",
    "platform/snappy.h",
    "platform/tensor_coding.h",
    "platform/tracing.h",
    "util/env_var.h",
]

# Replicated for lib_internal and lib_internal_impl.
LIB_INTERNAL_DEFINES = (tf_additional_lib_defines() + [
                            "TF_USE_SNAPPY",
                        ] + tf_additional_verbs_lib_defines() +
                        tf_additional_mpi_lib_defines() +
                        tf_additional_gdr_lib_defines())

cc_library(
    name = "lib_internal",
    srcs = LIB_INTERNAL_PRIVATE_HEADERS,
    hdrs = LIB_INTERNAL_PUBLIC_HEADERS,
    copts = tf_copts(),
    defines = LIB_INTERNAL_DEFINES,
    linkopts = select({
        "//tensorflow:freebsd": [],
        "//tensorflow:windows": [],
        "//tensorflow:android": [],
        "//conditions:default": [
            "-ldl",
            "-lpthread",
        ],
    }),
    deps = tf_additional_lib_deps() + [
        "@com_google_absl//absl/strings",
        "//third_party/eigen3",
        "@com_google_absl//absl/base:core_headers",
        "//tensorflow/core/platform/default/build_config:platformlib",
    ] + if_static([":lib_internal_impl"]),
)

cc_library(
    name = "lib_internal_impl",
    srcs = LIB_INTERNAL_PRIVATE_HEADERS + glob(
        [
            "lib/**/*.cc",
            "platform/*.cc",
            "platform/profile_utils/**/*.cc",
        ] + [
            "framework/resource_handle.cc",
            "util/env_var.cc",
        ],
        exclude = [
            "**/*test*",
            "framework/variant.cc",
            "lib/hash/crc32c_accelerate.cc",
            "lib/gif/**/*",
            "lib/jpeg/**/*",
            "lib/png/**/*",
            "platform/**/env_time.cc",
            "platform/**/cuda_libdevice_path.cc",
            "platform/**/rocm_rocdl_path.cc",
            "platform/**/device_tracer.cc",
            "platform/**/logger.cc",
            "platform/**/logging.cc",
            "platform/**/human_readable_json.cc",
            "platform/abi.cc",
        ],
    ) + tf_additional_lib_srcs(
        exclude = [
            "**/*test*",
            "platform/**/cuda.h",
            "platform/**/cuda_libdevice_path.cc",
            "platform/**/rocm.h",
            "platform/**/rocm_rocdl_path.cc",
            "platform/**/stream_executor.h",
            "platform/**/env_time.cc",
            "platform/**/device_tracer.cc",
            "platform/**/logger.cc",
            "platform/**/logging.cc",
            "platform/**/human_readable_json.cc",
            "platform/abi.cc",
        ] +
        # Protobuf deps already included through the ":lib_proto_parsing"
        # dependency.
        tf_additional_proto_srcs(),
    ),
    hdrs = LIB_INTERNAL_PUBLIC_HEADERS,
    copts = tf_copts(),
    defines = LIB_INTERNAL_DEFINES,
    deps = tf_additional_lib_deps() + [
        ":lib_hash_crc32c_accelerate_internal",
        ":lib_proto_parsing",
        ":abi",
        ":core_stringpiece",
        "//third_party/eigen3",
        "//tensorflow/core/platform/default/build_config:platformlib",
        "@snappy",
        "@zlib_archive//:zlib",
        "@double_conversion//:double-conversion",
        "@protobuf_archive//:protobuf",
    ] + tf_protos_all_impl() + tf_protos_grappler_impl(),
)

# File compiled with extra flags to get cpu-specific acceleration.
cc_library(
    name = "lib_hash_crc32c_accelerate_internal",
    srcs = ["lib/hash/crc32c_accelerate.cc"],
    # -msse4.2 enables the use of crc32c compiler builtins.
    copts = tf_copts() + if_linux_x86_64(["-msse4.2"]),
)

cc_library(
    name = "gif_internal",
    srcs = [
        "lib/gif/gif_io.cc",
        "platform/gif.h",
    ],
    hdrs = ["lib/gif/gif_io.h"],
    copts = tf_copts(),
    linkopts = select({
        "//tensorflow:freebsd": [],
        "//tensorflow:windows": [],
        "//conditions:default": ["-ldl"],
    }),
    deps = [
        ":lib",
        ":lib_internal",
        "//tensorflow/core/platform/default/build_config:gif",
    ],
)

cc_library(
    name = "jpeg_internal",
    srcs = [
        "lib/jpeg/jpeg_handle.cc",
        "lib/jpeg/jpeg_mem.cc",
        "platform/jpeg.h",
    ],
    hdrs = [
        "lib/jpeg/jpeg_handle.h",
        "lib/jpeg/jpeg_mem.h",
    ],
    copts = tf_copts(),
    linkopts = select({
        "//tensorflow:freebsd": [],
        "//tensorflow:windows": [],
        "//conditions:default": ["-ldl"],
    }),
    deps = [
        ":lib",
        ":lib_internal",
        "//tensorflow/core/platform/default/build_config:jpeg",
    ],
)

cc_library(
    name = "png_internal",
    srcs = ["lib/png/png_io.cc"],
    hdrs = [
        "lib/bfloat16/bfloat16.h",
        "lib/core/stringpiece.h",
        "lib/png/png_io.h",
        "platform/byte_order.h",
        "platform/cpu_info.h",
        "platform/default/integral_types.h",
        "platform/default/logging.h",
        "platform/logging.h",
        "platform/macros.h",
        "platform/platform.h",
        "platform/png.h",
        "platform/types.h",
    ],
    copts = tf_copts(),
    linkopts = select({
        "//tensorflow:freebsd": [],
        "//tensorflow:windows": [],
        "//conditions:default": ["-ldl"],
    }),
    deps = [
        ":lib",
        ":lib_internal",
        "//tensorflow/core/platform/default/build_config:png",
        "@com_google_absl//absl/base",
        "@com_google_absl//absl/strings",
        "@zlib_archive//:zlib",
    ],
)

cc_library(
    name = "tflite_portable_logging",
    srcs = [],
    hdrs = [
        "lib/bfloat16/bfloat16.h",
        "platform/default/integral_types.h",
        "platform/default/logging.h",
        "platform/logging.h",
        "platform/macros.h",
        "platform/platform.h",
        "platform/types.h",
    ] + if_windows(["platform/windows/integral_types.h"]),
    copts = tf_copts(),
    linkopts = ["-ldl"],
    deps = [
        "//tensorflow/core/platform/default/build_config:logging",
    ],
)

cc_library(
    name = "android_jpeg_internal",
    srcs = if_android([
        "lib/jpeg/jpeg_handle.cc",
        "lib/jpeg/jpeg_mem.cc",
        "platform/jpeg.h",
    ]),
    hdrs = [
        "lib/bfloat16/bfloat16.h",
        "lib/core/stringpiece.h",
        "lib/jpeg/jpeg_handle.h",
        "lib/jpeg/jpeg_mem.h",
        "platform/default/dynamic_annotations.h",
        "platform/default/integral_types.h",
        "platform/default/logging.h",
        "platform/dynamic_annotations.h",
        "platform/logging.h",
        "platform/macros.h",
        "platform/mem.h",
        "platform/platform.h",
        "platform/types.h",
    ],
    copts = tf_copts(),
    linkopts = ["-ldl"],
    deps = [
        "//tensorflow/core/platform/default/build_config:jpeg",
        "//tensorflow/core/platform/default/build_config:logging",
        "@com_google_absl//absl/base:core_headers",
        "@com_google_absl//absl/strings",
    ],
)

cc_library(
    name = "android_gif_internal",
    srcs = if_android([
        "lib/gif/gif_io.cc",
        "platform/gif.h",
        "lib/strings/strcat.h",
        "lib/strings/numbers.h",
    ]),
    hdrs = [
        "lib/bfloat16/bfloat16.h",
        "lib/core/stringpiece.h",
        "lib/gif/gif_io.h",
        "lib/gtl/cleanup.h",
        "platform/default/dynamic_annotations.h",
        "platform/default/integral_types.h",
        "platform/default/logging.h",
        "platform/dynamic_annotations.h",
        "platform/logging.h",
        "platform/macros.h",
        "platform/mem.h",
        "platform/platform.h",
        "platform/types.h",
    ],
    copts = tf_copts(),
    linkopts = ["-ldl"],
    deps = [
        "//tensorflow/core/platform/default/build_config:gif",
        "//tensorflow/core/platform/default/build_config:logging",
        "@com_google_absl//absl/base:core_headers",
        "@com_google_absl//absl/strings",
    ],
)

cc_library(
    name = "android_png_internal",
    srcs = if_android([
        "lib/png/png_io.cc",
        "platform/png.h",
    ]),
    hdrs = [
        "lib/bfloat16/bfloat16.h",
        "lib/core/stringpiece.h",
        "lib/png/png_io.h",
        "platform/byte_order.h",
        "platform/cpu_info.h",
        "platform/default/integral_types.h",
        "platform/default/logging.h",
        "platform/logging.h",
        "platform/macros.h",
        "platform/platform.h",
        "platform/types.h",
    ],
    copts = tf_copts(),
    linkopts = ["-ldl"],
    deps = [
        "//tensorflow/core/platform/default/build_config:logging",
        "@com_google_absl//absl/strings",
        "@png_archive//:png",
    ],
)

tf_proto_library(
    name = "error_codes_proto",
    srcs = ERROR_CODES_PROTO_SRCS,
    cc_api_version = 2,
    default_header = True,
    provide_cc_alias = True,
)

tf_generate_proto_text_sources(
    name = "error_codes_proto_text",
    srcs = ERROR_CODES_PROTO_SRCS,
    protodeps = [],
    srcs_relative_dir = "tensorflow/core/",
    deps = [
        ":error_codes_proto_cc",
        ":lib_internal",
    ],
)

tf_proto_library(
    name = "protos_all_proto",
    srcs = COMMON_PROTO_SRCS + ADDITIONAL_CORE_PROTO_SRCS,
    cc_api_version = 2,
    default_header = True,
    protodeps = [
        ":error_codes_proto",
    ],
)

tf_generate_proto_text_sources(
    name = "protos_all_proto_text",
    srcs = COMMON_PROTO_SRCS,
    protodeps = ERROR_CODES_PROTO_SRCS,
    srcs_relative_dir = "tensorflow/core/",
    visibility = ["//visibility:public"],
    deps = [
        ":error_codes_proto_text",
        ":lib_internal",
        ":protos_all_proto_cc",
    ],
)

cc_library(
    name = "proto_text",
    hdrs = [
        ":error_codes_proto_text_hdrs",
        ":protos_all_proto_text_hdrs",
    ],
    deps = [
        ":lib",
        ":lib_internal",
        ":protos_all_cc",
    ],
)

tf_version_info_genrule()

cc_library(
    name = "version_lib",
    srcs = ["util/version_info.cc"],
    hdrs = ["public/version.h"],
    copts = tf_copts(),
)

FRAMEWORK_INTERNAL_PRIVATE_HEADERS = [
    "graph/edgeset.h",
    "graph/graph.h",
    "graph/graph_def_builder.h",
    "graph/node_builder.h",
    "graph/tensor_id.h",
] + glob(
    [
        "example/**/*.h",
        "framework/**/*.h",
        "util/**/*.h",
    ],
    exclude = [
        "**/*test*",
        "**/*main.cc",
        "example/example_parser_configuration.*",
        "util/reporter.h",
        "util/reporter.cc",
        "framework/fake_input.*",
        "framework/op_gen_lib.*",
        "framework/reader_base.*",
        "util/memmapped_file_system.*",
        "util/memmapped_file_system_writer.*",
        "util/session_message.*",
        "util/version_info.cc",
    ],
) + select({
    "//tensorflow:windows": [],
    "//conditions:default": [
        "util/memmapped_file_system.h",
        "util/memmapped_file_system_writer.h",
    ],
})

FRAMEWORK_INTERNAL_PUBLIC_HEADERS = [
    "framework/model.h",  # only needed for tests
    "framework/op_segment.h",
    "framework/rendezvous.h",  # only needed for tests
    "framework/resource_var.h",
    "framework/run_handler.h",
    "framework/run_handler_util.h",
    "framework/tensor_reference.h",
    "framework/tracking_allocator.h",  # only needed for tests
    "framework/unique_tensor_references.h",
    "framework/variant.h",
    "util/command_line_flags.h",
    "util/equal_graph_def.h",
    "util/presized_cuckoo_map.h",
    "util/tensor_slice_set.h",
    "util/tensor_slice_util.h",
]

tf_gpu_library(
    name = "framework_internal",
    srcs = FRAMEWORK_INTERNAL_PRIVATE_HEADERS,
    hdrs = FRAMEWORK_INTERNAL_PUBLIC_HEADERS,
    deps = [
        ":framework_internal_headers_lib",
        "//third_party/eigen3",
        ":lib",
    ] + if_static(
        extra_deps = [
            ":framework_internal_impl",
            "@protobuf_archive//:protobuf",
        ],
        otherwise = [
            "@protobuf_archive//:protobuf_headers",
        ],
    ),
    alwayslink = 1,
)

cc_header_only_library(
    name = "framework_internal_headers_lib",
    # Fully depend on external repositories, because identifying the headers
    # is fragile.
    extra_deps = [
        "@com_google_absl//absl/strings",
        "@com_google_absl//absl/types:span",
    ],
    deps = [
        ":lib",
        ":lib_internal",
        ":version_lib",
        "//tensorflow/core/kernels:bounds_check",
        "//tensorflow/core/platform/default/build_config:platformlib",
    ],
)

cc_header_only_library(
    name = "core_cpu_headers_lib",
    visibility = ["//visibility:public"],
    deps = [
        ":core_cpu_lib",
    ],
)

tf_gpu_library(
    name = "framework_internal_impl",
    srcs = FRAMEWORK_INTERNAL_PRIVATE_HEADERS + glob(
        [
            "example/**/*.cc",
            "framework/**/*.cc",
            "util/**/*.cc",
        ] + [
            "graph/edgeset.cc",
            "graph/graph.cc",
            "graph/graph_def_builder.cc",
            "graph/node_builder.cc",
            "graph/tensor_id.cc",
            "graph/while_context.h",
            "graph/while_context.cc",
        ],
        exclude = [
            "**/*test*",
            "**/*main.cc",
            "example/example_parser_configuration.*",
            "example/feature_util.cc",
            "util/reporter.cc",
            "framework/fake_input.*",
            "framework/op_gen_lib.*",
            "framework/reader_base.*",
            "framework/resource_handle.cc",
            "util/memmapped_file_system.*",
            "util/memmapped_file_system_writer.*",
            "util/stats_calculator.*",
            "util/version_info.cc",
            "util/env_var.cc",
        ],
    ) + select({
        "//tensorflow:windows": [],
        "//conditions:default": [
            "util/memmapped_file_system.cc",
            "util/memmapped_file_system_writer.cc",
        ],
    }),
    hdrs = FRAMEWORK_INTERNAL_PUBLIC_HEADERS,
    copts = tf_copts(),
    linkopts = select({
        "//tensorflow:freebsd": ["-lm"],
        "//tensorflow:windows": [],
        "//conditions:default": [
            "-ldl",
            "-lm",
        ],
    }),
    deps = [
        ":feature_util",
        ":lib",
        ":lib_internal",
        ":protos_all_proto_text",
        ":error_codes_proto_text",
        ":protos_all_cc",
        ":stats_calculator_portable",
        ":version_lib",
        "@com_google_absl//absl/base",
        "@com_google_absl//absl/container:flat_hash_set",
        "@com_google_absl//absl/strings",
        "//tensorflow/core/platform/default/build_config:platformlib",
        "//tensorflow/core/kernels:bounds_check",
        "//third_party/eigen3",
    ] + if_static(
        extra_deps = ["@protobuf_archive//:protobuf"],
        otherwise = ["@protobuf_archive//:protobuf_headers"],
    ) + mkl_deps(),
    alwayslink = 1,
)

cc_header_only_library(
    name = "framework_headers_lib",
    # Fully depend on external repositories, because identifying the headers
    # is fragile.
    extra_deps = [
        "@com_google_absl//absl/strings",
        "@com_google_absl//absl/types:span",
    ],
    visibility = ["//visibility:public"],
    deps = [
        ":framework",
        ":reader_base",
    ],
)

cc_header_only_library(
    name = "stream_executor_headers_lib",
    # Fully depend on external repositories, because identifying the headers
    # is fragile.
    extra_deps = [
        "@com_google_absl//absl/strings",
        "@com_google_absl//absl/types:span",
    ],
    visibility = ["//visibility:public"],
    deps = [
        ":stream_executor",
    ],
)

tf_gpu_library(
    name = "stream_executor",
    srcs = ["platform/stream_executor.h"],
    hdrs = [
        "platform/cuda.h",
        "platform/stream_executor.h",
    ],
    deps = [
        "//tensorflow/core/platform/default/build_config:stream_executor",
    ],
)

# Like stream_executor library, but compiles without --config=cuda
# and does not include any cuda dependencies.
cc_library(
    name = "stream_executor_no_cuda",
    srcs = ["platform/stream_executor.h"],
    hdrs = [
        "platform/stream_executor_no_cuda.h",
    ],
    visibility = ["//visibility:public"],
    deps = [
        "//tensorflow/core/platform/default/build_config:stream_executor_no_cuda",
    ],
)

tf_gpu_library(
    name = "cuda_device_functions",
    hdrs = ["util/cuda_device_functions.h"],
    visibility = ["//visibility:public"],
    deps = [":framework_lite"],
)

# TODO(josh11b): Is this needed, or can we just use ":protos_all_cc"?
cc_library(
    name = "protos_cc",
    visibility = ["//visibility:public"],
    deps = ["//tensorflow/core/platform/default/build_config:protos_cc"],
)

# Library containing all of the graph construction code that is
# independent of the runtime.
#
# TODO(mrry): Refactor graph_constructor.cc so that it does not depend on code
# in "common_runtime/", and then the entire "graph/" directory can be included
# in this library.
GRAPH_HDRS = [
    "graph/algorithm.h",
    "graph/colors.h",
    "graph/control_flow.h",
    "graph/costmodel.h",
    "graph/default_device.h",
    "graph/edgeset.h",
    "graph/graph.h",
    "graph/graph_constructor.h",  # NOTE(mrry): Don't include the .cc since it depends on common_runtime.
    "graph/graph_def_builder.h",
    "graph/graph_def_builder_util.h",
    "graph/graph_partition.h",
    "graph/mkl_layout_pass.h",
    "graph/mkl_tfconversion_pass.h",
    "graph/node_builder.h",
    "graph/optimizer_cse.h",
    "graph/subgraph.h",
    "graph/tensor_id.h",
    "graph/testlib.h",
    "graph/types.h",
    "graph/validate.h",
    "graph/while_context.h",
    "graph/gpu_fusion_pass.h",
]

tf_gpu_library(
    name = "graph",
    srcs = [
        "graph/algorithm.cc",
        "graph/colors.cc",
        "graph/control_flow.cc",
        "graph/costmodel.cc",
        "graph/graph_partition.cc",
        "graph/optimizer_cse.cc",
        "graph/subgraph.cc",
        "graph/validate.cc",
    ],
    hdrs = GRAPH_HDRS,
    deps = [
        ":framework",
        ":framework_internal",
        ":lib",
        ":lib_internal",
        ":proto_text",
        ":protos_all_cc",
        "//third_party/eigen3",
    ],
)

CORE_CPU_BASE_HDRS = GRAPH_HDRS + [
    "common_runtime/device.h",
    "common_runtime/device_factory.h",
    "common_runtime/device_mgr.h",
    "common_runtime/device_set.h",
    "common_runtime/eval_const_tensor.h",
    "common_runtime/graph_runner.h",
    "common_runtime/shape_refiner.h",
    "framework/versions.h",
    "common_runtime/process_function_library_runtime.h",
    "common_runtime/function.h",
]

tf_gpu_library(
    name = "core_cpu_base",
    srcs = [
        "common_runtime/eval_const_tensor.cc",
        "common_runtime/shape_refiner.cc",
        "common_runtime/shape_refiner.h",
        "framework/versions.h",
        "graph/graph_constructor.cc",  # Depends on common_runtime.
        "graph/graph_def_builder_util.cc",  # Depends on common_runtime.
        "public/session.h",
        "public/session_options.h",
        "public/version.h",
    ],
    hdrs = CORE_CPU_BASE_HDRS,
    copts = tf_copts(),
    deps = [
        ":graph",
        ":framework",
        ":framework_internal",
        ":lib",
        ":lib_internal",
        ":proto_text",
        ":protos_all_cc",
        "//third_party/eigen3",
    ] + if_static([
        ":function_ops_op_lib",
        ":functional_grad",
        ":functional_ops_op_lib",
        "//tensorflow/core/kernels:bounds_check",
        "//tensorflow/core/kernels:required",
    ]),
    alwayslink = 1,
)

CORE_CPU_LIB_HEADERS = CORE_CPU_BASE_HDRS + [
    "common_runtime/allocator_retry.h",
    "common_runtime/base_collective_executor.h",
    "common_runtime/bfc_allocator.h",
    "common_runtime/hierarchical_tree_broadcaster.h",
    "common_runtime/buf_rendezvous.h",
    "common_runtime/build_graph_options.h",
    "common_runtime/collective_executor_mgr.h",
    "common_runtime/collective_param_resolver_local.h",
    "common_runtime/collective_rma_local.h",
    "common_runtime/collective_util.h",
    "common_runtime/constant_folding.h",
    "common_runtime/copy_tensor.h",
    "common_runtime/costmodel_manager.h",
    "common_runtime/debugger_state_interface.h",
    "common_runtime/device_resolver_local.h",
    "common_runtime/dma_helper.h",
    "common_runtime/eigen_thread_pool.h",
    "common_runtime/executor.h",
    "common_runtime/executor_factory.h",
    "common_runtime/graph_optimizer.h",
    "common_runtime/local_device.h",
    "common_runtime/lower_if_op.h",
    "common_runtime/lower_if_while.h",
    "common_runtime/lower_while_op.h",
    "common_runtime/memory_types.h",
    "common_runtime/mkl_cpu_allocator.h",
    "common_runtime/optimization_registry.h",
    "common_runtime/pending_counts.h",
    "common_runtime/placer.h",
    "common_runtime/process_util.h",
    "common_runtime/profile_handler.h",
    "common_runtime/renamed_device.h",
    "common_runtime/rendezvous_mgr.h",
    "common_runtime/rendezvous_util.h",
    "common_runtime/ring_reducer.h",
    "common_runtime/scoped_allocator.h",
    "common_runtime/scoped_allocator_mgr.h",
    "common_runtime/session_factory.h",
    "common_runtime/single_threaded_cpu_device.h",
    "common_runtime/stats_publisher_interface.h",
    "common_runtime/step_stats_collector.h",
    "common_runtime/threadpool_device.h",
    "common_runtime/process_state.h",
    "common_runtime/pool_allocator.h",
    "graph/gradients.h",
    "graph/quantize_training.h",
] + if_mkl(["graph/mkl_graph_util.h"])

tf_gpu_library(
    name = "core_cpu_impl",
    srcs = [
        "common_runtime/accumulate_n_optimizer.cc",
        "common_runtime/allocator_retry.cc",
        "common_runtime/base_collective_executor.cc",
        "common_runtime/bfc_allocator.cc",
        "common_runtime/buf_rendezvous.cc",
        "common_runtime/build_graph_options.cc",
        "common_runtime/collective_executor_mgr.cc",
        "common_runtime/collective_param_resolver_local.cc",
        "common_runtime/collective_rma_local.cc",
        "common_runtime/collective_util.cc",
        "common_runtime/constant_folding.cc",
        "common_runtime/copy_tensor.cc",
        "common_runtime/costmodel_manager.cc",
        "common_runtime/debugger_state_interface.cc",
        "common_runtime/device.cc",
        "common_runtime/device_factory.cc",
        "common_runtime/device_mgr.cc",
        "common_runtime/device_resolver_local.cc",
        "common_runtime/device_set.cc",
        "common_runtime/executor.cc",
        "common_runtime/executor_factory.cc",
        "common_runtime/function.cc",
        "common_runtime/graph_optimizer.cc",
        "common_runtime/graph_runner.cc",
        "common_runtime/hierarchical_tree_broadcaster.cc",
        "common_runtime/local_device.cc",
        "common_runtime/lower_if_op.cc",
        "common_runtime/lower_if_while.cc",
        "common_runtime/lower_while_op.cc",
        "common_runtime/memory_types.cc",
        "common_runtime/mkl_cpu_allocator.cc",
        "common_runtime/optimization_registry.cc",
        "common_runtime/parallel_concat_optimizer.cc",
        "common_runtime/placer.cc",
        "common_runtime/pool_allocator.cc",
        "common_runtime/process_function_library_runtime.cc",
        "common_runtime/process_state.cc",
        "common_runtime/process_util.cc",
        "common_runtime/renamed_device.cc",
        "common_runtime/rendezvous_mgr.cc",
        "common_runtime/rendezvous_util.cc",
        "common_runtime/ring_reducer.cc",
        "common_runtime/scoped_allocator.cc",
        "common_runtime/scoped_allocator_mgr.cc",
        "common_runtime/session.cc",
        "common_runtime/session_factory.cc",
        "common_runtime/session_options.cc",
        "common_runtime/session_state.cc",
        "common_runtime/stats_publisher_interface.cc",
        "common_runtime/step_stats_collector.cc",
        "common_runtime/threadpool_device.cc",
        "common_runtime/threadpool_device_factory.cc",
        "graph/gradients.cc",
        "graph/mkl_layout_pass.cc",
        "graph/mkl_tfconversion_pass.cc",
        "graph/quantize_training.cc",
        "graph/gpu_fusion_pass.cc",
        "public/session.h",
        "public/session_options.h",
        "public/version.h",
    ],
    hdrs = CORE_CPU_LIB_HEADERS,
    copts = tf_copts(),
    deps = [
        ":graph",
        ":framework",
        ":framework_internal",
        ":lib",
        ":lib_internal",
        ":proto_text",
        ":protos_all_cc",
        "@com_google_absl//absl/memory",
        "//third_party/eigen3",
        "//tensorflow/core/grappler:grappler_item",
    ] + mkl_deps(),
    alwayslink = 1,
)

tf_gpu_library(
    name = "core_cpu_lib",
    hdrs = CORE_CPU_LIB_HEADERS,
    deps = [
        ":core_cpu_base",
        ":proto_text",
        "//tensorflow/core/grappler:grappler_item",
    ] + if_static([":core_cpu_impl"]) + tf_protos_all() + tf_protos_grappler(),
)

tf_gpu_library(
    name = "core_cpu_internal",
    srcs = [
        "common_runtime/graph_execution_state.cc",
    ],
    hdrs = [
        "common_runtime/graph_execution_state.h",
    ] + CORE_CPU_LIB_HEADERS,
    copts = tf_copts(),
    deps = [
        ":framework",
        ":graph",
        ":lib",
        ":proto_text",
        ":protos_all_cc",
        "//tensorflow/core/grappler:grappler_item",
        "//tensorflow/core/grappler/clusters:utils",
        "//tensorflow/core/grappler/clusters:virtual_cluster",
        "//tensorflow/core/grappler/optimizers:meta_optimizer",
        "//third_party/eigen3",
    ] + mkl_deps() + tf_additional_core_deps() + if_static([
        ":core_cpu_impl",
        ":function_ops_op_lib",
        ":functional_grad",
        ":functional_ops_op_lib",
        "//tensorflow/core/kernels:required",
    ]),
    alwayslink = 1,
)

cc_library(
    name = "regexp_internal",
    hdrs = [
        "platform/regexp.h",
    ],
    visibility = [
        "//tensorflow/compiler:__subpackages__",
        "//tensorflow/core/kernels:__subpackages__",
        "//tensorflow/core/profiler:__subpackages__",
    ],
    deps = [":lib_internal"],
)

<<<<<<< HEAD
tf_gpu_library(
=======
tf_cuda_library(
    name = "metrics",
    srcs = ["common_runtime/metrics.cc"],
    hdrs = ["common_runtime/metrics.h"],
    deps = [
        ":lib",
    ],
)

tf_cuda_library(
>>>>>>> caabd166
    name = "direct_session_internal",
    srcs = ["common_runtime/direct_session.cc"],
    hdrs = [
        "common_runtime/direct_session.h",
        "util/env_var.h",
    ],
    copts = tf_copts(),
    deps = [
        ":core_cpu_internal",
        ":device_tracer",
        ":framework",
        ":framework_internal",
        ":graph",
        ":lib",
        ":lib_internal",
        ":metrics",
        ":proto_text",
        ":protos_all_cc",
        "//tensorflow/core/debug:debug_graph_utils",
        "//tensorflow/core/kernels:function_ops",
    ],
    alwayslink = 1,
)

cc_library(
    name = "example_parser_configuration",
    srcs = ["example/example_parser_configuration.cc"],
    hdrs = ["example/example_parser_configuration.h"],
    copts = tf_copts(),
    linkstatic = 1,
    visibility = ["//visibility:public"],
    deps = [
        ":core_cpu",
        ":core_cpu_internal",
        ":framework",
        ":lib",
        ":lib_internal",
        ":proto_text",
        ":protos_all_cc",
    ],
    alwayslink = 1,
)

tf_gpu_library(
    name = "device_tracer",
    srcs = tf_additional_device_tracer_srcs(),
    hdrs = [
        "platform/device_tracer.h",
    ],
    copts = tf_copts(),
    cuda_deps = if_cuda_is_configured(tf_additional_cupti_wrapper_deps() + tf_additional_device_tracer_cuda_deps()),
    visibility = [
        "//tensorflow:internal",
    ],
    deps = [
        ":core_cpu_internal",
        ":lib",
        ":protos_all_cc",
    ] + tf_additional_device_tracer_deps(),
)

tf_proto_library_cc(
    name = "replay_log_proto",
    srcs = ["protobuf/replay_log.proto"],
    cc_api_version = 2,
    protodeps = [
        ":master_proto",
    ] + tf_additional_all_protos(),
    visibility = [
        "//tensorflow:internal",
    ],
)

cc_library(
    name = "gpu_id",
    hdrs = [
        "common_runtime/gpu/gpu_id.h",
        "common_runtime/gpu/gpu_id_manager.h",
    ],
    deps = [
        ":lib",
    ] + if_static([
        ":gpu_id_impl",
    ]),
)

cc_library(
    name = "gpu_id_impl",
    srcs = ["common_runtime/gpu/gpu_id_manager.cc"],
    hdrs = [
        "common_runtime/gpu/gpu_id.h",
        "common_runtime/gpu/gpu_id_manager.h",
    ],
    deps = [
        ":lib",
    ],
)

GPU_RUNTIME_HEADERS = [
    "common_runtime/gpu/gpu_host_allocator.h",
    "common_runtime/gpu/gpu_bfc_allocator.h",
    "common_runtime/gpu/gpu_cudamalloc_allocator.h",
    "common_runtime/gpu/gpu_debug_allocator.h",
    "common_runtime/gpu/gpu_device.h",
    "common_runtime/gpu/gpu_id.h",
    "common_runtime/gpu/gpu_id_manager.h",
    "common_runtime/gpu/gpu_id_utils.h",
    "common_runtime/gpu/gpu_init.h",
    "common_runtime/gpu/gpu_managed_allocator.h",
    "common_runtime/gpu/gpu_process_state.h",
    "common_runtime/gpu/gpu_stream_util.h",
    "common_runtime/gpu/gpu_util.h",
    "common_runtime/gpu_device_context.h",
]

tf_gpu_library(
    name = "gpu_runtime_impl",
    srcs = [
        "common_runtime/gpu/gpu_bfc_allocator.cc",
        "common_runtime/gpu/gpu_cudamalloc_allocator.cc",
        "common_runtime/gpu/gpu_debug_allocator.cc",
        "common_runtime/gpu/gpu_device.cc",
        "common_runtime/gpu/gpu_device_factory.cc",
        "common_runtime/gpu/gpu_managed_allocator.cc",
        "common_runtime/gpu/gpu_process_state.cc",
        "common_runtime/gpu/gpu_stream_util.cc",
        "common_runtime/gpu/gpu_util.cc",
        "common_runtime/gpu/gpu_util_platform_specific.cc",
    ],
    hdrs = GPU_RUNTIME_HEADERS,
    copts = tf_copts(),
    deps = [
        ":core_cpu_impl",
        ":core_cpu_lib",
        ":framework",
        ":framework_internal",
        ":gpu_id_impl",
        ":gpu_init_impl",
        ":gpu_lib",
        ":graph",
        ":lib",
        ":lib_internal",
        ":protos_all_cc",
        ":stream_executor",
        "//third_party/eigen3",
    ],
    alwayslink = 1,
)

tf_gpu_library(
    name = "gpu_runtime",
    hdrs = GPU_RUNTIME_HEADERS,
    linkstatic = 1,
    deps = [
        ":core_cpu_lib",
        ":framework",
        ":framework_internal",
        ":lib",
        ":lib_internal",
        ":protos_all_cc",
        ":stream_executor",
        "//third_party/eigen3",
    ] + if_static([":gpu_runtime_impl"]),
)

tf_gpu_library(
    name = "gpu_init",
    hdrs = [
        "common_runtime/gpu/gpu_init.h",
    ],
    deps = [
        ":framework",
        ":framework_internal",
        ":lib",
        ":lib_internal",
        ":stream_executor",
    ] + if_static(
        [":gpu_init_impl"],
    ),
)

tf_gpu_library(
    name = "gpu_init_impl",
    srcs = [
        "common_runtime/gpu/gpu_init.cc",
    ],
    hdrs = [
        "common_runtime/gpu/gpu_init.h",
    ],
    copts = tf_copts(),
    linkstatic = 1,
    deps = [
        ":framework",
        ":framework_internal",
        ":lib",
        ":lib_internal",
        ":stream_executor",
    ],
    alwayslink = 1,
)

cc_library(
    name = "sycl_runtime",
    srcs = if_not_windows([
        "common_runtime/sycl/sycl_allocator.cc",
        "common_runtime/sycl/sycl_device.cc",
        "common_runtime/sycl/sycl_device_context.cc",
        "common_runtime/sycl/sycl_device_factory.cc",
    ]),
    hdrs = if_not_windows([
        "common_runtime/sycl/sycl_allocator.h",
        "common_runtime/sycl/sycl_device.h",
        "common_runtime/sycl/sycl_util.h",
        "common_runtime/sycl/sycl_device_context.h",
    ]),
    copts = tf_copts(),
    linkstatic = 0,
    deps = [
        ":core_cpu",
        ":core_cpu_internal",
        ":framework",
        ":framework_internal",
        ":lib",
        ":lib_internal",
        ":proto_text",
        "//third_party/eigen3",
        "@local_config_sycl//sycl",
    ],
    alwayslink = 0,
)

# -----------------------------------------------------------------------------
# Tests

cc_library(
    name = "lib_test_internal",
    testonly = 1,
    hdrs = [
        "lib/gtl/manual_constructor.h",
        "lib/io/block.h",
        "lib/io/block_builder.h",
        "lib/io/format.h",
        "lib/random/philox_random_test_utils.h",
    ],
    deps = [
        ":lib",
        ":lib_internal",
    ],
)

cc_library(
    name = "tensor_testutil",
    testonly = 1,
    srcs = ["framework/tensor_testutil.cc"],
    hdrs = ["framework/tensor_testutil.h"],
    copts = tf_copts(),
    deps = [
        ":framework",
        ":lib",
        ":test",
    ],
)

cc_library(
    name = "shape_inference_testutil",
    testonly = 1,
    srcs = ["framework/shape_inference_testutil.cc"],
    hdrs = ["framework/shape_inference_testutil.h"],
    copts = tf_copts(),
    deps = [
        ":framework",
        ":lib",
        ":lib_internal",
        ":protos_all_cc",
    ],
)

# Main program for tests
cc_library(
    name = "test_main",
    testonly = 1,
    srcs = ["platform/test_main.cc"],
    copts = tf_copts(),
    linkopts = select({
        "//tensorflow:windows": [],
        "//conditions:default": ["-lm"],
    }),
    visibility = ["//tensorflow:internal"],
    deps = [
        ":lib",
        ":lib_internal",
        ":test",  # buildcleaner: keep
        "//tensorflow/core/platform/default/build_config:test_main",
    ],
    alwayslink = 1,
)

# This is the lite version of a main() for tests. It does not include any
# support for reporting benchmark results when running on TPUs.
cc_library(
    name = "test_lite_main",
    testonly = 1,
    srcs = ["platform/test_main.cc"],
    copts = tf_copts(),
    deps = [
        # TODO(ahentz): we don't want to depend on "lib" here. It used to be
        # that "core_stringpiece" was enough but that recently changed and
        # we now need at least "str_util".
        ":lib",
        ":lib_platform",
        ":stacktrace_handler",
        ":test_lite",
        "//tensorflow/core/platform/default/build_config:test_lite_main",
    ],
    alwayslink = 1,
)

tf_cc_tests(
    name = "low_level_library_tests",
    size = "small",
    srcs = [
        "lib/core/arena_test.cc",
        "lib/core/bitmap_test.cc",
        "lib/core/blocking_counter_test.cc",
        "lib/core/coding_test.cc",
        "lib/core/notification_test.cc",
        "lib/core/refcount_test.cc",
        "lib/core/status_test.cc",
        "lib/core/stringpiece_test.cc",
        "lib/core/threadpool_test.cc",
        "lib/gtl/cleanup_test.cc",
        "lib/gtl/compactptrset_test.cc",
        "lib/gtl/edit_distance_test.cc",
        "lib/gtl/flatmap_test.cc",
        "lib/gtl/flatset_test.cc",
        "lib/gtl/int_type_test.cc",
        "lib/gtl/iterator_range_test.cc",
        "lib/gtl/manual_constructor_test.cc",
        "lib/gtl/map_util_test.cc",
        "lib/gtl/top_n_test.cc",
        "lib/hash/crc32c_test.cc",
        "lib/hash/hash_test.cc",
        "lib/histogram/histogram_test.cc",
        "lib/io/buffered_inputstream_test.cc",
        "lib/io/inputbuffer_test.cc",
        "lib/io/inputstream_interface_test.cc",
        "lib/io/path_test.cc",
        "lib/io/random_inputstream_test.cc",
        "lib/io/record_reader_writer_test.cc",
        "lib/io/recordio_test.cc",
        "lib/io/snappy/snappy_buffers_test.cc",
        "lib/io/table_test.cc",
        "lib/io/zlib_buffers_test.cc",
        "lib/math/math_util_test.cc",
        "lib/monitoring/collection_registry_test.cc",
        "lib/monitoring/counter_test.cc",
        "lib/monitoring/gauge_test.cc",
        "lib/monitoring/metric_def_test.cc",
        "lib/monitoring/sampler_test.cc",
        "lib/random/distribution_sampler_test.cc",
        "lib/random/philox_random_test.cc",
        "lib/random/random_test.cc",
        "lib/random/simple_philox_test.cc",
        "lib/strings/base64_test.cc",
        "lib/strings/numbers_test.cc",
        "lib/strings/scanner_test.cc",
        "lib/strings/str_util_test.cc",
        "lib/strings/strcat_test.cc",
        "lib/strings/stringprintf_test.cc",
        "lib/wav/wav_io_test.cc",
        "platform/fingerprint_test.cc",
        "platform/integral_types_test.cc",
        "platform/logging_test.cc",
        "platform/mutex_test.cc",
        "platform/net_test.cc",
        "platform/port_test.cc",
        "platform/profile_utils/cpu_utils_test.cc",
        "platform/stacktrace_handler_test.cc",
        "platform/subprocess_test.cc",
        "platform/vmodule_benchmark_test.cc",
    ],
    deps = [
        ":lib",
        ":lib_internal",
        ":lib_test_internal",
        ":protos_all_cc",
        ":test",
        ":test_main",
        "//third_party/eigen3",
        "@zlib_archive//:zlib",
    ],
)

tf_cc_test(
    name = "vmodule_test",
    srcs = ["platform/vmodule_test.cc"],
    tags = ["optonly"],
    deps = [
        ":lib",
        ":lib_internal",
        ":lib_test_internal",
        ":protos_all_cc",
        ":test",
        "//third_party/eigen3",
    ],
)

tf_cc_test(
    name = "lib_random_random_distributions_test",
    srcs = ["lib/random/random_distributions_test.cc"],
    tags = ["optonly"],
    deps = [
        ":lib",
        ":lib_internal",
        ":lib_test_internal",
        ":protos_all_cc",
        ":test",
        ":test_main",
        "//third_party/eigen3",
    ],
)

tf_cc_test(
    name = "platform_strings_test",
    size = "small",
    srcs = ["platform/platform_strings_test.cc"],
    deps = [
        ":lib",
        ":platform_strings",
    ],
)

tf_cc_test(
    name = "platform_env_test",
    size = "small",
    srcs = ["platform/env_test.cc"],
    deps = [
        ":lib",
        ":lib_internal",
        ":lib_test_internal",
        ":protos_all_cc",
        ":test",
        ":test_main",
        "//third_party/eigen3",
    ],
)

tf_cc_test(
    name = "platform_abi_test",
    size = "small",
    srcs = ["platform/abi_test.cc"],
    deps = [
        ":framework",
        ":lib",
        ":lib_internal",
        ":lib_test_internal",
        ":protos_all_cc",
        ":test",
        ":test_main",
        "//third_party/eigen3",
    ],
)

tf_cc_test(
    name = "platform_numa_test",
    size = "small",
    srcs = ["platform/numa_test.cc"],
    tags = [
        # This test will not pass unless it has access to all NUMA nodes
        # on the executing machine.
        "manual",
        "notap",
    ],
    deps = [
        ":framework",
        ":lib",
        ":lib_internal",
        ":lib_test_internal",
        ":protos_all_cc",
        ":test",
        ":test_main",
        "//third_party/eigen3",
    ],
)

tf_cc_test(
    name = "platform_setround_test",
    size = "small",
    srcs = ["platform/setround_test.cc"],
    tags = [
        "noasan",
        "noclang",
        "nomsan",
        "notsan",
    ],
    deps = [
        ":lib",
        ":lib_internal",
        ":lib_test_internal",
        ":test",
        ":test_main",
    ],
)

tf_cc_test(
    name = "platform_file_system_test",
    size = "small",
    srcs = ["platform/file_system_test.cc"],
    deps = [
        ":lib",
        ":lib_internal",
        ":lib_test_internal",
        ":protos_all_cc",
        ":test",
        ":test_main",
    ],
)

tf_cc_test(
    name = "util_overflow_test",
    size = "small",
    srcs = ["util/overflow_test.cc"],
    deps = [
        ":framework_lite",
        ":overflow",
        ":test",
        ":test_main",
    ],
)

tf_cc_test(
    name = "exec_on_stall_test",
    size = "small",
    srcs = ["util/exec_on_stall_test.cc"],
    deps = [
        ":exec_on_stall",
        ":framework_lite",
        ":test",
        ":test_main",
    ],
)

tf_cc_test(
    name = "lib_jpeg_jpeg_mem_unittest",
    srcs = ["lib/jpeg/jpeg_mem_unittest.cc"],
    data = glob(["lib/jpeg/testdata/*.jpg"]),
    deps = [
        ":jpeg_internal",
        ":lib",
        ":lib_internal",
        ":test",
        ":test_main",
        "@com_google_absl//absl/base",
    ],
)

tf_cc_test(
    name = "lib_strings_ordered_code_test",
    srcs = ["lib/strings/ordered_code_test.cc"],
    extra_copts = ["$(STACK_FRAME_UNLIMITED)"],  # Tests initialize large vectors
    deps = [
        ":lib",
        ":lib_internal",
        ":test",
        ":test_main",
    ],
)

tf_cc_test(
    name = "lib_random_weighted_picker_test",
    size = "medium",
    srcs = ["lib/random/weighted_picker_test.cc"],
    deps = [
        ":lib",
        ":lib_internal",
        ":test",
        ":test_main",
    ],
)

tf_cc_test(
    name = "framework_op_gen_lib_test",
    size = "small",
    srcs = ["framework/op_gen_lib_test.cc"],
    deps = [
        ":op_gen_lib",
        ":protos_all_cc",
        ":test",
        ":test_main",
    ],
)

tf_cc_test(
    name = "quantize_training_test",
    srcs = ["graph/quantize_training_test.cc"],
    deps = [
        ":all_kernels",
        ":core",
        ":core_cpu",
        ":core_cpu_internal",
        ":direct_session_internal",
        ":framework",
        ":framework_internal",
        ":lib",
        ":lib_internal",
        ":ops",
        ":protos_all_cc",
        ":protos_test_cc",
        ":test",
        ":test_main",
        ":testlib",
    ],
)

tf_cc_tests(
    name = "higher_level_tests",
    size = "small",
    srcs = [
        "common_runtime/buf_rendezvous_test.cc",
        "common_runtime/collective_executor_mgr_test.cc",
        "common_runtime/collective_param_resolver_local_test.cc",
        "common_runtime/collective_rma_local_test.cc",
        "common_runtime/device_resolver_local_test.cc",
        "common_runtime/device_set_test.cc",
        "common_runtime/optimization_registry_test.cc",
        "common_runtime/pending_counts_test.cc",
        "common_runtime/placer_test.cc",
        "common_runtime/session_test.cc",
        "example/feature_util_test.cc",
        "framework/allocator_test.cc",
        "framework/attr_value_util_test.cc",
        "framework/bfloat16_test.cc",
        "framework/cancellation_test.cc",
        "framework/common_shape_fns_test.cc",
        "framework/device_base_test.cc",
        "framework/function_test.cc",
        "framework/graph_def_util_test.cc",
        "framework/graph_to_functiondef_test.cc",
        "framework/kernel_def_builder_test.cc",
        "framework/kernel_def_util_test.cc",
        "framework/memory_types_test.cc",
        "framework/model_test.cc",
        "framework/node_def_builder_test.cc",
        "framework/node_def_util_test.cc",
        "framework/op_compatibility_test.cc",
        "framework/op_def_builder_test.cc",
        "framework/op_def_util_test.cc",
        "framework/op_kernel_test.cc",
        "framework/op_registration_test.cc",
        "framework/partial_tensor_shape_test.cc",
        "framework/rendezvous_test.cc",
        "framework/resource_mgr_test.cc",
        "framework/resource_op_kernel_test.cc",
        "framework/shape_inference_test.cc",
        "framework/shape_inference_testutil_test.cc",
        "framework/tensor_shape_test.cc",
        "framework/tensor_slice_test.cc",
        "framework/tensor_test.cc",
        "framework/tensor_testutil_test.cc",
        "framework/tensor_util_test.cc",
        "framework/tracking_allocator_test.cc",
        "framework/types_test.cc",
        "framework/unique_tensor_references_test.cc",
        "framework/variant_op_registry_test.cc",
        "framework/variant_test.cc",
        "graph/algorithm_test.cc",
        "graph/control_flow_test.cc",
        "graph/edgeset_test.cc",
        "graph/graph_def_builder_test.cc",
        "graph/graph_partition_test.cc",
        "graph/graph_test.cc",
        "graph/node_builder_test.cc",
        "graph/optimizer_cse_test.cc",
        "graph/subgraph_test.cc",
        "graph/tensor_id_test.cc",
        "graph/validate_test.cc",
        "util/bcast_test.cc",
        "util/command_line_flags_test.cc",
        "util/device_name_utils_test.cc",
        "util/dump_graph_test.cc",
        "util/equal_graph_def_test.cc",
        "util/events_writer_test.cc",
        "util/example_proto_fast_parsing_test.cc",
        "util/example_proto_helper_test.cc",
        "util/memmapped_file_system_test.cc",
        "util/presized_cuckoo_map_test.cc",
        "util/reffed_status_callback_test.cc",
        "util/reporter_test.cc",
        "util/saved_tensor_slice_util_test.cc",
        "util/semver_test.cc",
        "util/sparse/sparse_tensor_test.cc",
        "util/stat_summarizer_test.cc",
        "util/tensor_format_test.cc",
        "util/tensor_slice_reader_test.cc",
        "util/tensor_slice_set_test.cc",
        "util/tensor_slice_util_test.cc",
        "util/tensor_slice_writer_test.cc",
        "util/work_sharder_test.cc",
    ],
    linkopts = select({
        "//tensorflow:darwin": ["-headerpad_max_install_names"],
        "//conditions:default": [],
    }),
    linkstatic = tf_kernel_tests_linkstatic(),
    deps = [
        ":core",
        ":core_cpu",
        ":core_cpu_internal",
        ":direct_session_internal",
        ":framework",
        ":framework_internal",
        ":lib",
        ":lib_internal",
        ":ops",
        ":protos_all_cc",
        ":protos_test_cc",
        ":test",
        ":test_main",
        ":testlib",
        "//tensorflow/cc:cc_ops",
        "//tensorflow/cc:cc_ops_internal",
        "//tensorflow/cc:function_ops",
        "//tensorflow/cc:ops",
        "//tensorflow/cc:scope",
        "//tensorflow/cc:sendrecv_ops",
        "//tensorflow/cc:while_loop",
        "//tensorflow/core/kernels:ops_util",
        "//third_party/eigen3",
        "@com_google_absl//absl/base",
    ],
)

tf_cc_tests(
    name = "higher_level_tests_needing_kernels",
    size = "small",
    srcs = [
        "graph/graph_constructor_test.cc",
    ],
    linkopts = select({
        "//tensorflow:darwin": ["-headerpad_max_install_names"],
        "//conditions:default": [],
    }),
    linkstatic = tf_kernel_tests_linkstatic(),
    deps = [
        ":all_kernels",
        ":core",
        ":core_cpu",
        ":core_cpu_internal",
        ":direct_session_internal",
        ":framework",
        ":framework_internal",
        ":lib",
        ":lib_internal",
        ":ops",
        ":protos_all_cc",
        ":protos_test_cc",
        ":test",
        ":test_main",
        ":testlib",
        "//tensorflow/cc:cc_ops",
        "//tensorflow/cc:cc_ops_internal",
        "//tensorflow/cc:scope",
        "//tensorflow/cc:sendrecv_ops",
        "//tensorflow/core/kernels:ops_util",
        "//third_party/eigen3",
    ],
)

tf_cc_test(
    name = "cudnn_rnn_ops_test_cc",
    size = "small",
    srcs = [
        "ops/cudnn_rnn_ops_test.cc",
    ],
    deps = [
        ":cudnn_rnn_ops",
        "//tensorflow/core",
        "//tensorflow/core:framework",
        "//tensorflow/core:lib",
        "//tensorflow/core:test",
        "//tensorflow/core:test_main",
        "//tensorflow/core:testlib",
    ],
)

tf_cc_tests_gpu(
    name = "ring_reducer_test",
    size = "medium",
    srcs = [
        "common_runtime/ring_reducer_test.cc",
    ],
    linkstatic = tf_kernel_tests_linkstatic(),
    tags = tf_gpu_tests_tags(),
    deps = [
        ":all_kernels",
        ":core",
        ":core_cpu",
        ":core_cpu_internal",
        ":direct_session_internal",
        ":framework",
        ":framework_internal",
        ":gpu_runtime",
        ":lib",
        ":lib_internal",
        ":ops",
        ":protos_all_cc",
        ":protos_test_cc",
        ":test",
        ":test_main",
        ":testlib",
        "@com_google_absl//absl/memory",
    ],
)

tf_cc_tests_gpu(
    name = "hierarchical_tree_broadcaster_test",
    size = "medium",
    srcs = [
        "common_runtime/hierarchical_tree_broadcaster_test.cc",
    ],
    linkstatic = tf_kernel_tests_linkstatic(),
    tags = tf_gpu_tests_tags(),
    deps = [
        ":all_kernels",
        ":core",
        ":core_cpu",
        ":core_cpu_internal",
        ":direct_session_internal",
        ":framework",
        ":framework_internal",
        ":gpu_runtime",
        ":lib",
        ":lib_internal",
        ":ops",
        ":protos_all_cc",
        ":protos_test_cc",
        ":test",
        ":test_main",
        ":testlib",
        "@com_google_absl//absl/memory",
    ],
)

tf_cc_test_mkl(
    name = "mkl_runtime_tests",
    size = "small",
    srcs = [
        "common_runtime/mkl_cpu_allocator_test.cc",
        "common_runtime/mkl_threadpool_device_test.cc",
    ],
    linkstatic = 1,
    deps = [
        ":core",
        ":core_cpu",
        ":core_cpu_internal",
        ":framework",
        ":framework_internal",
        ":lib",
        ":test",
        ":test_main",
        ":testlib",
    ],
)

tf_cc_test_mkl(
    name = "mkl_related_tests",
    size = "small",
    srcs = [
        "graph/mkl_layout_pass_test.cc",
        "graph/mkl_tfconversion_pass_test.cc",
        "util/mkl_util_test.cc",
    ],
    linkstatic = 1,
    deps = [
        ":core",
        ":core_cpu",
        ":core_cpu_internal",
        ":direct_session_internal",
        ":framework",
        ":framework_internal",
        ":lib",
        ":lib_internal",
        ":ops",
        ":protos_all_cc",
        ":test",
        ":test_main",
        ":testlib",
        "//tensorflow/cc:cc_ops",
        "//tensorflow/cc:scope",
        "//tensorflow/cc:sendrecv_ops",
        "//tensorflow/core/kernels:ops_util",
        "//third_party/eigen3",
    ] + if_mkl([
        "//tensorflow/core/kernels:mkl_aggregate_ops",
        "//tensorflow/core/kernels:mkl_concat_op",
        "//tensorflow/core/kernels:mkl_conv_op",
        "//tensorflow/core/kernels:mkl_cwise_ops_common",
        "//tensorflow/core/kernels:mkl_fused_batch_norm_op",
        "//tensorflow/core/kernels:mkl_identity_op",
        "//tensorflow/core/kernels:mkl_input_conversion_op",
        "//tensorflow/core/kernels:mkl_lrn_op",
        "//tensorflow/core/kernels:mkl_pooling_ops",
        "//tensorflow/core/kernels:mkl_relu_op",
        "//tensorflow/core/kernels:mkl_reshape_op",
        "//tensorflow/core/kernels:mkl_slice_op",
        "//tensorflow/core/kernels:mkl_softmax_op",
        "//tensorflow/core/kernels:mkl_tfconv_op",
    ]),
)

tf_cc_tests_gpu(
    name = "gpu_device_on_non_gpu_machine_test",
    size = "small",
    srcs = ["common_runtime/gpu/gpu_device_on_non_gpu_machine_test.cc"],
    linkstatic = tf_kernel_tests_linkstatic(),
    deps = [
        ":gpu_headers_lib",
        ":gpu_id",
        ":gpu_runtime",
        ":test",
    ],
)

tf_cc_tests_gpu(
    name = "gpu_related_tests",
    size = "small",
    srcs = glob(["user_ops/**/*_test.cc"]) + [
        "common_runtime/gpu/gpu_bfc_allocator_test.cc",
        "common_runtime/gpu/gpu_device_test.cc",
        "common_runtime/gpu/gpu_id_manager_test.cc",
        "common_runtime/gpu/pool_allocator_test.cc",
    ],
    linkstatic = tf_kernel_tests_linkstatic(),
    tags = tf_gpu_tests_tags(),
    deps = [
        ":core_cpu",
        ":core_cpu_internal",
        ":direct_session",
        ":framework",
        ":framework_internal",
        ":gpu_id",
        ":gpu_runtime",
        ":lib",
        ":lib_internal",
        ":protos_all_cc",
        ":test",
        ":test_main",
        ":testlib",
        "//tensorflow/cc:cc_ops",
        "//tensorflow/core/kernels:ops_util",
    ],
)

tf_cc_test_gpu(
    name = "gpu_event_mgr_test",
    srcs = ["common_runtime/gpu/gpu_event_mgr_test.cc"],
    linkstatic = tf_kernel_tests_linkstatic(),
    tags = tf_gpu_tests_tags(),
    deps = [
        ":framework",
        ":framework_internal",
        ":lib",
        ":lib_internal",
        ":protos_all_cc",
        ":test",
        ":test_main",
        ":testlib",
    ],
)

tf_gpu_cc_test(
    name = "gpu_device_unified_memory_test",
    size = "small",
    srcs = [
        "common_runtime/gpu/gpu_device_test.cc",
    ],
    linkstatic = tf_kernel_tests_linkstatic(),
    # Runs test on a Guitar cluster that uses P100s to test unified memory
    # allocations.
    tags = tf_gpu_tests_tags() + [
        "guitar",
        "multi_gpu",
    ],
    deps = [
        ":core_cpu",
        ":core_cpu_internal",
        ":direct_session",
        ":framework",
        ":framework_internal",
        ":gpu_id",
        ":lib",
        ":lib_internal",
        ":protos_all_cc",
        ":test",
        ":test_main",
        ":testlib",
        "//tensorflow/cc:cc_ops",
        "//tensorflow/core/kernels:ops_util",
    ],
)

tf_cc_test_gpu(
    name = "cuda_libdevice_path_test",
    size = "small",
    srcs = ["platform/cuda_libdevice_path_test.cc"],
    linkstatic = tf_kernel_tests_linkstatic(),
    tags = tf_gpu_tests_tags(),
    deps = [
        ":cuda_libdevice_path",
        ":lib",
        ":test",
        ":test_main",
    ],
)

tf_cc_test_gpu(
    name = "rocm_rocdl_path_test",
    size = "small",
    srcs = ["platform/rocm_rocdl_path_test.cc"],
    linkstatic = tf_kernel_tests_linkstatic(),
    tags = tf_gpu_tests_tags(),
    deps = [
        ":rocm_rocdl_path",
        ":lib",
        ":test",
        ":test_main",
    ],
)

tf_gpu_only_cc_test(
    name = "util_gpu_kernel_helper_test",
    srcs = [
        "util/gpu_kernel_helper_test.cu.cc",
    ],
    deps = [
        ":test",
        ":test_main",
        "//third_party/eigen3",
    ] + mkl_deps(),
)

tf_cc_test_gpu(
    name = "memory_types_test",
    size = "small",
    srcs = ["common_runtime/memory_types_test.cc"],
    linkstatic = tf_kernel_tests_linkstatic(),
    tags = tf_gpu_tests_tags(),
    deps = [
        ":core",
        ":core_cpu",
        ":core_cpu_internal",
        ":framework",
        ":framework_internal",
        ":gpu_runtime",
        ":lib",
        ":lib_internal",
        ":ops",
        ":protos_all_cc",
        ":test",
        ":test_main",
        ":testlib",
        "//tensorflow/cc:cc_ops",
        "//tensorflow/core/kernels:cast_op",
        "//third_party/eigen3",
    ],
)

tf_cc_test_gpu(
    name = "variant_op_copy_test",
    size = "small",
    srcs = ["framework/variant_op_copy_test.cc"],
    linkstatic = tf_kernel_tests_linkstatic(),
    tags = tf_gpu_tests_tags(),
    deps = [
        ":core",
        ":core_cpu",
        ":core_cpu_internal",
        ":direct_session",
        ":framework",
        ":framework_internal",
        ":gpu_runtime",
        ":lib",
        ":lib_internal",
        ":protos_all_cc",
        ":test",
        ":test_main",
        ":testlib",
        "//tensorflow/cc:cc_ops",
        "//tensorflow/cc:client_session",
        "//tensorflow/cc:ops",
        "//tensorflow/cc:scope",
        "//tensorflow/core/kernels:array",
        "//third_party/eigen3",
    ],
)

tf_cc_test(
    name = "common_runtime_constant_folding_test",
    size = "small",
    srcs = ["common_runtime/constant_folding_test.cc"],
    linkstatic = tf_kernel_tests_linkstatic(),
    tags = tf_gpu_tests_tags(),
    deps = [
        ":core",
        ":core_cpu",
        ":core_cpu_internal",
        ":direct_session_internal",
        ":framework",
        ":framework_internal",
        ":gpu_runtime",
        ":lib",
        ":lib_internal",
        ":ops",
        ":protos_all_cc",
        ":test",
        ":test_main",
        ":testlib",
        "//tensorflow/cc:cc_ops",
        "//tensorflow/cc:cc_ops_internal",
        "//tensorflow/cc:sendrecv_ops",
        "//tensorflow/core/kernels:bcast_ops",
        "//tensorflow/core/kernels:cast_op",
        "//tensorflow/core/kernels:concat_op",
        "//tensorflow/core/kernels:cwise_op",
        "//tensorflow/core/kernels:identity_op",
        "//tensorflow/core/kernels:immutable_constant_op",
        "//tensorflow/core/kernels:matmul_op",
        "//tensorflow/core/kernels:topk_op",
        "//third_party/eigen3",
    ],
)

tf_cc_test(
    name = "common_runtime_shape_refiner_test",
    size = "small",
    srcs = [
        "common_runtime/shape_refiner_test.cc",
    ],
    linkstatic = tf_kernel_tests_linkstatic(),
    deps = [
        ":core",
        ":core_cpu",
        ":core_cpu_internal",
        ":framework",
        ":framework_internal",
        ":lib",
        ":lib_internal",
        ":ops",
        ":protos_all_cc",
        ":test",
        ":test_main",
        ":testlib",
        "//tensorflow/cc:cc_ops",
        "//tensorflow/cc:resource_variable_ops",
        "//tensorflow/cc:scope",
        "//tensorflow/core/kernels:array",
        "//tensorflow/core/kernels:math",
        "//tensorflow/core/kernels:resource_variable_ops",
        "//third_party/eigen3",
    ],
)

tf_cc_test(
    name = "common_runtime_process_function_library_runtime_test",
    size = "small",
    srcs = ["common_runtime/process_function_library_runtime_test.cc"],
    linkstatic = tf_kernel_tests_linkstatic(),
    deps = [
        ":core_cpu",
        ":core_cpu_internal",
        ":framework",
        ":lib",
        ":test",
        ":test_main",
        ":testlib",
        "//tensorflow/cc:function_ops",
        "//tensorflow/core/kernels:cast_op",
        "//tensorflow/core/kernels:cwise_op",
        "//tensorflow/core/kernels:function_ops",
    ],
)

tf_cc_test(
    name = "common_runtime_process_util_test",
    size = "small",
    srcs = ["common_runtime/process_util_test.cc"],
    linkstatic = tf_kernel_tests_linkstatic(),
    deps = [
        ":core_cpu_internal",
        ":test",
        ":test_main",
    ],
)

tf_cc_test(
    name = "common_runtime_rendezvous_util_test",
    size = "small",
    srcs = ["common_runtime/rendezvous_util_test.cc"],
    linkstatic = tf_kernel_tests_linkstatic(),
    deps = [
        ":core_cpu_internal",
        ":lib",
        ":test",
        ":test_main",
    ],
)

tf_cc_test(
    name = "framework_run_handler_util_test",
    size = "small",
    srcs = ["framework/run_handler_util_test.cc"],
    linkstatic = tf_kernel_tests_linkstatic(),
    deps = [
        ":framework_internal",
        ":lib",
        ":test",
        ":test_main",
    ],
)

tf_gpu_cc_test(
    name = "common_runtime_direct_session_test",
    size = "small",
    srcs = ["common_runtime/direct_session_test.cc"],
    args = [] + if_cuda(["--heap_check=local"]),  # The GPU tracer leaks memory
    linkstatic = tf_kernel_tests_linkstatic(),
    deps = [
        ":core_cpu",
        ":core_cpu_internal",
        ":direct_session_internal",
        ":framework",
        ":framework_internal",
        ":lib",
        ":lib_internal",
        ":ops",
        ":protos_all_cc",
        ":test",
        ":test_main",
        ":testlib",
        "//third_party/eigen3",
        "//tensorflow/cc:cc_ops",
        "//tensorflow/core/kernels:collective_ops",
        "//tensorflow/core/kernels:control_flow_ops",
        "//tensorflow/core/kernels:cwise_op",
        "//tensorflow/core/kernels:dense_update_ops",
        "//tensorflow/core/kernels:fifo_queue_op",
        "//tensorflow/core/kernels:function_ops",
        "//tensorflow/core/kernels:identity_n_op",
        "//tensorflow/core/kernels:identity_op",
        "//tensorflow/core/kernels:matmul_op",
        "//tensorflow/core/kernels:ops_util",
        "//tensorflow/core/kernels:queue_ops",
        "//tensorflow/core/kernels:session_ops",
        "//tensorflow/core/kernels:variable_ops",
    ] + if_cuda([":cuda"]),
)

# This is identical to :common_runtime_direct_session_test with the addition of
# a dependency on alwayslink target //third_party/tensorflow/core/debug, which
# enables support for TensorFlow Debugger (tfdbg).
tf_cc_test(
    name = "common_runtime_direct_session_with_debug_test",
    size = "small",
    srcs = ["common_runtime/direct_session_test.cc"],
    linkstatic = tf_kernel_tests_linkstatic(),
    deps = [
        ":core",
        ":core_cpu",
        ":core_cpu_internal",
        ":direct_session_internal",
        ":framework",
        ":framework_internal",
        ":lib",
        ":lib_internal",
        ":ops",
        ":protos_all_cc",
        ":test",
        ":test_main",
        ":testlib",
        "//third_party/eigen3",
        "//tensorflow/cc:cc_ops",
        # Link with support for TensorFlow Debugger (tfdbg).
        "//tensorflow/core/debug",
        "//tensorflow/core/kernels:collective_ops",
        "//tensorflow/core/kernels:control_flow_ops",
        "//tensorflow/core/kernels:cwise_op",
        "//tensorflow/core/kernels:dense_update_ops",
        "//tensorflow/core/kernels:fifo_queue_op",
        "//tensorflow/core/kernels:function_ops",
        "//tensorflow/core/kernels:identity_op",
        "//tensorflow/core/kernels:identity_n_op",
        "//tensorflow/core/kernels:matmul_op",
        "//tensorflow/core/kernels:ops_util",
        "//tensorflow/core/kernels:queue_ops",
        "//tensorflow/core/kernels:session_ops",
        "//tensorflow/core/kernels:variable_ops",
    ],
)

tf_cc_test(
    name = "common_runtime_direct_session_with_tracking_alloc_test",
    size = "small",
    srcs = ["common_runtime/direct_session_with_tracking_alloc_test.cc"],
    args = ["--heap_check=local"],  # The GPU tracer leaks memory
    linkstatic = tf_kernel_tests_linkstatic(),
    tags = ["no_gpu"],
    deps = [
        ":core",
        ":core_cpu",
        ":core_cpu_internal",
        ":direct_session_internal",
        ":framework",
        ":framework_internal",
        ":lib",
        ":lib_internal",
        ":ops",
        ":protos_all_cc",
        ":test",
        ":test_main",
        ":testlib",
        "//tensorflow/cc:cc_ops",
        "//tensorflow/core/kernels:cwise_op",
        "//tensorflow/core/kernels:dense_update_ops",
        "//tensorflow/core/kernels:fifo_queue_op",
        "//tensorflow/core/kernels:identity_op",
        "//tensorflow/core/kernels:matmul_op",
        "//tensorflow/core/kernels:ops_util",
        "//tensorflow/core/kernels:queue_ops",
        "//tensorflow/core/kernels:variable_ops",
        "//third_party/eigen3",
    ],
)

tf_cc_test(
    name = "common_runtime_graph_runner_test",
    size = "small",
    srcs = ["common_runtime/graph_runner_test.cc"],
    linkstatic = tf_kernel_tests_linkstatic(),
    deps = [
        ":array_ops_op_lib",
        ":core",
        ":core_cpu",
        ":core_cpu_internal",
        ":direct_session_internal",
        ":framework",
        ":framework_internal",
        ":lib",
        ":lib_internal",
        ":ops",
        ":protos_all_cc",
        ":test",
        ":test_main",
        ":testlib",
        "//tensorflow/cc:cc_ops",
        "//tensorflow/cc:scope",
        "//tensorflow/core/kernels:cwise_op",
        "//third_party/eigen3",
    ],
)

tf_cc_test(
    name = "common_runtime_executor_test",
    size = "small",
    srcs = ["common_runtime/executor_test.cc"],
    linkstatic = tf_kernel_tests_linkstatic(),
    deps = [
        ":core",
        ":core_cpu",
        ":core_cpu_internal",
        ":framework",
        ":framework_internal",
        ":lib",
        ":lib_internal",
        ":protos_all_cc",
        ":test",
        ":test_main",
        ":testlib",
        "//tensorflow/core/kernels:array",
        "//tensorflow/core/kernels:control_flow_ops",
        "//tensorflow/core/kernels:math",
        "//tensorflow/core/kernels:random_ops",
        "//tensorflow/core/kernels:state",
    ],
)

tf_cc_test(
    name = "common_runtime_function_test",
    size = "small",
    srcs = ["common_runtime/function_test.cc"],
    linkstatic = tf_kernel_tests_linkstatic(),
    tags = [
        "manual",
        "no_oss",
    ],
    deps = [
        ":core",
        ":core_cpu",
        ":core_cpu_internal",
        ":direct_session_internal",
        ":framework",
        ":framework_internal",
        ":lib",
        ":lib_internal",
        ":ops",
        ":protos_all_cc",
        ":test",
        ":test_main",
        ":testlib",
        "//tensorflow/cc:cc_ops",
        "//tensorflow/cc:cc_ops_internal",
        "//tensorflow/cc:function_ops",
        "//tensorflow/cc:functional_ops",
        "//tensorflow/cc:sendrecv_ops",
        "//tensorflow/core/kernels:cast_op",
        "//tensorflow/core/kernels:cwise_op",
        "//tensorflow/core/kernels:function_ops",
        "//tensorflow/core/kernels:matmul_op",
        "//tensorflow/core/kernels:partitioned_function_ops",
        "//tensorflow/core/kernels:random_ops",
        "//tensorflow/core/kernels:shape_ops",
        "//third_party/eigen3",
        "@com_google_absl//absl/memory",
        "@com_google_absl//absl/strings",
    ],
)

tf_cc_test(
    name = "common_runtime_function_threadpool_test",
    size = "small",
    srcs = ["common_runtime/function_threadpool_test.cc"],
    linkstatic = tf_kernel_tests_linkstatic(),
    deps = [
        ":core",
        ":core_cpu",
        ":core_cpu_internal",
        ":direct_session_internal",
        ":framework",
        ":framework_internal",
        ":lib",
        ":lib_internal",
        ":ops",
        ":protos_all_cc",
        ":test",
        ":test_main",
        ":testlib",
        "//tensorflow/cc:cc_ops",
        "//tensorflow/cc:cc_ops_internal",
        "//tensorflow/cc:function_ops",
        "//tensorflow/cc:functional_ops",
        "//tensorflow/core/kernels:cast_op",
        "//tensorflow/core/kernels:cwise_op",
        "//tensorflow/core/kernels:function_ops",
        "//tensorflow/core/kernels:matmul_op",
        "//tensorflow/core/kernels:random_ops",
        "//tensorflow/core/kernels:shape_ops",
        "//third_party/eigen3",
    ],
)

tf_cc_test(
    name = "common_runtime_scoped_allocator_mgr_test",
    size = "small",
    srcs = ["common_runtime/scoped_allocator_mgr_test.cc"],
    linkstatic = tf_kernel_tests_linkstatic(),
    deps = [
        ":core_cpu",
        ":core_cpu_internal",
        ":framework",
        ":lib",
        ":test",
        ":test_main",
    ],
)

tf_cc_test_gpu(
    name = "gpu_allocator_retry_test",
    size = "medium",
    srcs = ["common_runtime/gpu/gpu_allocator_retry_test.cc"],
    linkstatic = tf_kernel_tests_linkstatic(),
    tags = tf_gpu_tests_tags(),
    deps = [
        ":core_cpu",
        ":core_cpu_internal",
        ":direct_session",
        ":framework",
        ":framework_internal",
        ":gpu_runtime",
        ":lib",
        ":lib_internal",
        ":protos_all_cc",
        ":test",
        ":test_main",
        ":testlib",
        "//tensorflow/cc:cc_ops",
    ],
)

tf_cc_test_gpu(
    name = "gpu_debug_allocator_test",
    size = "medium",
    srcs = ["common_runtime/gpu/gpu_debug_allocator_test.cc"],
    args = ["\"--gtest_death_test_style=threadsafe\""],
    linkstatic = tf_kernel_tests_linkstatic(),
    tags = tf_gpu_tests_tags(),
    deps = [
        ":core_cpu",
        ":core_cpu_internal",
        ":direct_session",
        ":framework",
        ":framework_internal",
        ":gpu_id",
        ":gpu_runtime",
        ":lib",
        ":lib_internal",
        ":protos_all_cc",
        ":test",
        ":test_main",
        ":testlib",
        "//tensorflow/cc:cc_ops",
        "//tensorflow/core/kernels:ops_util",
    ],
)

tf_cc_test_gpu(
    name = "gpu_stream_util_test",
    size = "small",
    srcs = ["common_runtime/gpu/gpu_stream_util_test.cc"],
    linkstatic = tf_kernel_tests_linkstatic(),
    tags = tf_gpu_tests_tags() + ["nomac"],
    deps = [
        ":core_cpu",
        ":core_cpu_internal",
        ":direct_session",
        ":framework",
        ":framework_internal",
        ":gpu_runtime",
        ":lib",
        ":lib_internal",
        ":protos_all_cc",
        ":test",
        ":test_main",
        ":testlib",
        "//tensorflow/cc:cc_ops",
        "//tensorflow/cc:sendrecv_ops",
        "//tensorflow/core/kernels:matmul_op",
        "//tensorflow/core/kernels:ops_util",
    ],
)

tf_cc_test(
    name = "framework_op_segment_test",
    size = "small",
    srcs = ["framework/op_segment_test.cc"],
    linkstatic = tf_kernel_tests_linkstatic(),
    deps = [
        ":core",
        ":core_cpu",
        ":core_cpu_internal",
        ":direct_session_internal",
        ":framework",
        ":framework_internal",
        ":lib",
        ":lib_internal",
        ":ops",
        ":protos_all_cc",
        ":test",
        ":test_main",
        ":testlib",
        "//tensorflow/cc:cc_ops",
        "//tensorflow/core/kernels:cwise_op",
        "//tensorflow/core/kernels:ops_util",
        "//third_party/eigen3",
    ],
)

tf_cc_test(
    name = "ops_array_grad_test",
    size = "small",
    srcs = ["ops/array_grad_test.cc"],
    linkstatic = tf_kernel_tests_linkstatic(),
    deps = [
        ":core",
        ":core_cpu",
        ":core_cpu_internal",
        ":direct_session_internal",
        ":framework",
        ":framework_internal",
        ":lib",
        ":lib_internal",
        ":ops",
        ":protos_all_cc",
        ":test",
        ":test_main",
        ":testlib",
        "//tensorflow/cc:cc_ops",
        "//tensorflow/core/kernels:array",
        "//tensorflow/core/kernels:cwise_op",
        "//tensorflow/core/kernels:function_ops",
        "//third_party/eigen3",
    ],
)

tf_cc_test(
    name = "ops_math_grad_test",
    size = "small",
    srcs = ["ops/math_grad_test.cc"],
    linkstatic = tf_kernel_tests_linkstatic(),
    tags = ["no_gpu"],
    deps = [
        ":core",
        ":core_cpu",
        ":core_cpu_internal",
        ":direct_session_internal",
        ":framework",
        ":framework_internal",
        ":lib",
        ":lib_internal",
        ":ops",
        ":protos_all_cc",
        ":test",
        ":test_main",
        ":testlib",
        "//tensorflow/cc:cc_ops",
        "//tensorflow/core/kernels:array",
        "//tensorflow/core/kernels:data_flow",
        "//tensorflow/core/kernels:function_ops",
        "//tensorflow/core/kernels:math",
        "//third_party/eigen3",
    ],
)

tf_cc_test(
    name = "ops_remote_fused_graph_ops_test",
    size = "small",
    srcs = ["ops/remote_fused_graph_ops_test.cc"],
    linkstatic = tf_kernel_tests_linkstatic(),
    deps = [
        ":core",
        ":core_cpu",
        ":core_cpu_internal",
        ":framework",
        ":framework_internal",
        ":lib",
        ":lib_internal",
        ":ops",
        ":protos_all_cc",
        ":test",
        ":test_main",
        ":testlib",
        "//tensorflow/core/kernels:remote_fused_graph_ops",
    ],
)

tf_cc_tests(
    name = "ops_tests",
    size = "small",
    srcs = [
        "ops/array_ops_test.cc",
        "ops/candidate_sampling_ops_test.cc",
        "ops/control_flow_ops_test.cc",
        "ops/ctc_ops_test.cc",
        "ops/data_flow_ops_test.cc",
        "ops/functional_ops_test.cc",
        "ops/image_ops_test.cc",
        "ops/io_ops_test.cc",
        "ops/linalg_ops_test.cc",
        "ops/math_ops_test.cc",
        "ops/nn_ops_test.cc",
        "ops/parsing_ops_test.cc",
        "ops/random_ops_test.cc",
        "ops/set_ops_test.cc",
        "ops/shape_function_test.cc",
        "ops/sparse_ops_test.cc",
        "ops/spectral_ops_test.cc",
        "ops/state_ops_test.cc",
        "ops/string_ops_test.cc",
        "ops/training_ops_test.cc",
    ],
    linkstatic = tf_kernel_tests_linkstatic(),
    deps = [
        ":core",
        ":core_cpu",
        ":core_cpu_internal",
        ":framework",
        ":framework_internal",
        ":lib",
        ":lib_internal",
        ":ops",
        ":protos_all_cc",
        ":test",
        ":test_main",
        ":testlib",
        "//tensorflow/cc:cc_ops",
        "//third_party/eigen3",
    ],
)

tf_cc_test(
    name = "example_example_parser_configuration_test",
    size = "small",
    srcs = ["example/example_parser_configuration_test.cc"],
    data = [":example_parser_configuration_testdata"],
    deps = [
        ":core_cpu",
        ":core_cpu_internal",
        ":direct_session_internal",
        ":example_parser_configuration",
        ":framework",
        ":framework_internal",
        ":lib",
        ":lib_internal",
        ":ops",
        ":protos_all_cc",
        ":test",
        ":test_main",
        ":testlib",
        "//tensorflow/cc:cc_ops",
        "//tensorflow/core/kernels:example_parsing_ops",
    ],
)

tf_cc_test_gpu(
    name = "device_tracer_test",
    size = "small",
    srcs = ["platform/device_tracer_test.cc"],
    args =
        ["--heap_check=local"] + tf_additional_device_tracer_test_flags(),
    linkstatic = tf_kernel_tests_linkstatic(),
    tags = tf_gpu_tests_tags() + ["nomac"],
    deps = [
        ":all_kernels",
        ":core_cpu",
        ":core_cpu_internal",
        ":device_tracer",
        ":direct_session",
        ":direct_session_internal",
        ":framework",
        ":framework_internal",
        ":gpu_runtime",
        ":lib",
        ":lib_internal",
        ":protos_all_cc",
        ":test",
        ":test_main",
        ":testlib",
        "//tensorflow/cc:cc_ops",
        "//tensorflow/core/kernels:ops_util",
    ],
)

tf_cc_tests(
    name = "common_runtime_lower_if_op_test",
    size = "small",
    srcs = ["common_runtime/lower_if_op_test.cc"],
    deps = [
        ":all_kernels",
        ":core_cpu",
        ":core_cpu_internal",
        ":direct_session",
        ":framework",
        ":framework_internal",
        ":lib",
        ":test",
        ":test_main",
        ":testlib",
        "//tensorflow/cc:cc_ops",
        "//tensorflow/cc:cc_ops_internal",
        "//tensorflow/cc:client_session",
        "//tensorflow/cc:function_ops",
        "//tensorflow/cc:ops",
    ],
)

tf_cc_tests(
    name = "common_runtime_lower_while_op_test",
    size = "small",
    srcs = ["common_runtime/lower_while_op_test.cc"],
    deps = [
        ":all_kernels",
        ":core_cpu",
        ":core_cpu_internal",
        ":direct_session",
        ":framework",
        ":framework_internal",
        ":lib",
        ":test",
        ":test_main",
        ":testlib",
        "//tensorflow/cc:cc_ops",
        "//tensorflow/cc:cc_ops_internal",
        "//tensorflow/cc:client_session",
        "//tensorflow/cc:function_ops",
        "//tensorflow/cc:ops",
    ],
)

tf_cc_tests(
    name = "common_runtime_lower_if_while_test",
    size = "small",
    srcs = ["common_runtime/lower_if_while_test.cc"],
    deps = [
        ":all_kernels",
        ":core_cpu",
        ":core_cpu_internal",
        ":direct_session",
        ":framework",
        ":framework_internal",
        ":lib",
        ":test",
        ":test_main",
        ":testlib",
        "//tensorflow/cc:cc_ops",
        "//tensorflow/cc:cc_ops_internal",
        "//tensorflow/cc:client_session",
        "//tensorflow/cc:function_ops",
        "//tensorflow/cc:ops",
    ],
)

# Test data
filegroup(
    name = "image_testdata",
    srcs = [
        # PNG data
        "lib/png/testdata/lena_gray.png",
        "lib/png/testdata/lena_rgba.png",
        "lib/png/testdata/lena_palette.png",
        "lib/png/testdata/lena_palette_trns.png",
        # JPEG data
        "lib/jpeg/testdata/jpeg_merge_test1.jpg",
        "lib/jpeg/testdata/jpeg_merge_test1_cmyk.jpg",
        # JPEG data for jpeg benchmark.
        "lib/jpeg/testdata/small.jpg",
        "lib/jpeg/testdata/medium.jpg",
        # Corrupted JPEG files for tests
        "lib/jpeg/testdata/bad_huffman.jpg",
        "lib/jpeg/testdata/corrupt.jpg",
        # -- hand-edited variant: stops at line 0
        "lib/jpeg/testdata/corrupt34_2.jpg",
        # -- hand-edited variant: stops at line 4
        "lib/jpeg/testdata/corrupt34_3.jpg",
        # -- hand-edited variant: stops after a restart marker
        "lib/jpeg/testdata/corrupt34_4.jpg",
        # GIF data
        "lib/gif/testdata/lena.gif",
        "lib/gif/testdata/scan.gif",
        # GIF data with optimization
        "lib/gif/testdata/optimized.gif",
        # BMP data
        "lib/bmp/testdata/lena.bmp",
        # SSIM, PSNR data
        "lib/ssim/testdata/checkerboard1.png",
        "lib/ssim/testdata/checkerboard2.png",
        "lib/ssim/testdata/checkerboard3.png",
        "lib/psnr/testdata/cat_q20.jpg",
        "lib/psnr/testdata/cat_q72.jpg",
        "lib/psnr/testdata/cat_q95.jpg",
    ],
    visibility = ["//visibility:public"],
)

filegroup(
    name = "lmdb_testdata",
    testonly = 1,
    srcs = [
        # A simple key-value store:
        #   0 : 'a'
        #   1 : 'b'
        #    ...
        #   9 : 'j'
        "lib/lmdb/testdata/data.mdb",
    ],
    visibility = ["//visibility:public"],
)

filegroup(
    name = "example_parser_configuration_testdata",
    srcs = [
        "example/testdata/parse_example_graph_def.pbtxt",
    ],
)

cc_library(
    name = "cuda_libdevice_path",
    srcs = ["platform/cuda_libdevice_path.cc"] + tf_additional_libdevice_srcs(),
    hdrs = ["platform/cuda_libdevice_path.h"],
    copts = tf_copts(),
    data = tf_additional_libdevice_data(),
    visibility = ["//visibility:public"],
    deps = [
        ":lib",
    ] + tf_additional_libdevice_deps(),
)

cc_library(
    name = "rocm_rocdl_path",
    srcs = ["platform/rocm_rocdl_path.cc"] + tf_additional_rocdl_srcs(),
    hdrs = ["platform/rocm_rocdl_path.h"],
    copts = tf_copts(),
    data = tf_additional_rocdl_data(),
    visibility = ["//visibility:public"],
    deps = [
        ":lib",
    ] + tf_additional_rocdl_deps(),
)

transitive_hdrs(
    name = "headers",
    visibility = ["//tensorflow:__subpackages__"],
    deps = [
        "//tensorflow/core:core_cpu",
        "//tensorflow/core:framework",
        "//tensorflow/core:lib",
        "//tensorflow/core:platform_strings",
        "//tensorflow/core:protos_all_cc",
        "//tensorflow/core:stream_executor",
    ],
)

# -----------------------------------------------------------------------------
# Google-internal targets go here (must be at the end).

alias(
    name = "android_srcs_no_runtime",
    actual = ":mobile_srcs_no_runtime",
    visibility = ["//visibility:public"],
)

alias(
    name = "android_srcs_only_runtime",
    actual = ":mobile_srcs_only_runtime",
    visibility = ["//visibility:public"],
)

alias(
    name = "android_srcs",
    actual = ":mobile_srcs",
    visibility = ["//visibility:public"],
)<|MERGE_RESOLUTION|>--- conflicted
+++ resolved
@@ -95,14 +95,9 @@
 load("//tensorflow:tensorflow.bzl", "tf_cc_tests_gpu")
 load("//tensorflow:tensorflow.bzl", "tf_gpu_cc_test")
 load("//tensorflow:tensorflow.bzl", "tf_version_info_genrule")
-<<<<<<< HEAD
-load("//tensorflow:tensorflow.bzl", "if_not_tx2_llvm_or_windows_cuda")
-load("//tensorflow:tensorflow.bzl", "tf_gpu_only_cc_test")
-=======
 load("//tensorflow:tensorflow.bzl", "if_nccl")
 load("//tensorflow:tensorflow.bzl", "tensorflow_opensource_extra_deps")
-load("//tensorflow:tensorflow.bzl", "tf_cuda_only_cc_test")
->>>>>>> caabd166
+load("//tensorflow:tensorflow.bzl", "tf_gpu_only_cc_test")
 
 # For platform specific build config
 load(
@@ -1459,13 +1454,10 @@
     ]) + if_cuda([
         "//tensorflow/core/grappler/optimizers:gpu_swapping_kernels",
         "//tensorflow/core/grappler/optimizers:gpu_swapping_ops",
-<<<<<<< HEAD
     ]) + if_rocm([
         "//tensorflow/core/kernels:gpu_fusion_ops",
-=======
     ]) + if_nccl([
         "//tensorflow/core/kernels:nccl_kernels",
->>>>>>> caabd166
     ]),
 )
 
@@ -1630,12 +1622,9 @@
             "util/stats_calculator.*",
             "util/reporter.*",
             "platform/**/cuda_libdevice_path.*",
-<<<<<<< HEAD
             "platform/**/rocm_rocdl_path.*",
-=======
             "platform/**/logger.cc",
             "platform/**/logger.h",
->>>>>>> caabd166
             "platform/default/test_benchmark.*",
             "platform/cuda.h",
             "platform/google/**/*",
@@ -3081,10 +3070,7 @@
     deps = [":lib_internal"],
 )
 
-<<<<<<< HEAD
 tf_gpu_library(
-=======
-tf_cuda_library(
     name = "metrics",
     srcs = ["common_runtime/metrics.cc"],
     hdrs = ["common_runtime/metrics.h"],
@@ -3093,8 +3079,7 @@
     ],
 )
 
-tf_cuda_library(
->>>>>>> caabd166
+tf_gpu_library(
     name = "direct_session_internal",
     srcs = ["common_runtime/direct_session.cc"],
     hdrs = [
