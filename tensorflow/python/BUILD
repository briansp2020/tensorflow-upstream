#
# Public targets:
#  ":platform" - Low-level and platform-specific Python code.

load("//tensorflow:tensorflow.bzl", "py_strict_library")
load("//tensorflow:tensorflow.bzl", "cc_header_only_library", "if_mlir", "if_not_windows", "if_xla_available", "py_test", "py_tests", "tf_cc_shared_object", "tf_cc_test", "tf_cuda_library", "tf_enable_mlir_bridge", "tf_gen_op_wrapper_py")

# buildifier: disable=same-origin-load
load("//tensorflow:tensorflow.bzl", "get_compatible_with_cloud")

# buildifier: disable=same-origin-load
load("//tensorflow:tensorflow.bzl", "get_compatible_with_portable")

# buildifier: disable=same-origin-load
load("//tensorflow:tensorflow.bzl", "tf_monitoring_python_deps")

# buildifier: disable=same-origin-load
load("//tensorflow:tensorflow.bzl", "tf_python_pybind_extension")

# buildifier: disable=same-origin-load
load("//tensorflow:tensorflow.bzl", "pybind_extension")

# buildifier: disable=same-origin-load
load("//tensorflow:tensorflow.bzl", "pywrap_tensorflow_macro")

# buildifier: disable=same-origin-load
load("//tensorflow:tensorflow.bzl", "cuda_py_test")

# buildifier: disable=same-origin-load
load("//tensorflow:tensorflow.bzl", "cuda_py_tests")

# buildifier: disable=same-origin-load
load("//tensorflow:tensorflow.bzl", "tf_external_workspace_visible")

# buildifier: disable=same-origin-load
load("//tensorflow:tensorflow.bzl", "tf_pybind_cc_library_wrapper")

# buildifier: disable=same-origin-load
load("//tensorflow:tensorflow.bzl", "tf_py_test")

# buildifier: disable=same-origin-load
load("//tensorflow:tensorflow.bzl", "tf_py_build_info_genrule")
load("//tensorflow/core/platform:build_config.bzl", "pyx_library", "tf_additional_all_protos", "tf_additional_lib_deps", "tf_proto_library", "tf_protos_grappler")  # @unused
load("//tensorflow/core/platform:build_config_root.bzl", "if_static", "tf_additional_plugin_deps", "tf_additional_profiler_deps", "tf_additional_xla_deps_py")
load("//tensorflow/python:build_defs.bzl", "tf_gen_op_wrapper_private_py")
load(
    "//third_party/ngraph:build_defs.bzl",
    "if_ngraph",
)

# TODO(mdan): Break into per-directory files.

visibility = [
    "//engedu/ml/tf_from_scratch:__pkg__",
    "//third_party/cloud_tpu/convergence_tools:__subpackages__",
    "//third_party/mlperf:__subpackages__",
    "//tensorflow:internal",
    "//tensorflow/lite/toco/python:__pkg__",
    "//tensorflow_models:__subpackages__",
    "//tensorflow_model_optimization:__subpackages__",
    "//third_party/py/cleverhans:__subpackages__",
    "//third_party/py/reverb:__subpackages__",
    "//third_party/py/neural_structured_learning:__subpackages__",
    "//third_party/py/tensorflow_examples:__subpackages__",
    "//third_party/py/tf_agents:__subpackages__",  # For benchmarks.
    "//third_party/py/tf_slim:__subpackages__",
    "//third_party/py/tensorflow_docs:__subpackages__",
    "//third_party/py/keras:__subpackages__",
]

package(
    default_visibility = visibility,
    licenses = ["notice"],  # Apache 2.0
)

# Description:

py_library(
    name = "python",
    srcs = ["__init__.py"],
    srcs_version = "PY2AND3",
    visibility = [
        "//tensorflow:__pkg__",
        "//tensorflow/compiler/aot/tests:__pkg__",  # TODO(b/34059704): remove when fixed
        "//tensorflow/lite/toco/python:__pkg__",  # TODO(b/34059704): remove when fixed
        "//tensorflow/python/debug:__pkg__",  # TODO(b/34059704): remove when fixed
        "//tensorflow/python/tools:__pkg__",  # TODO(b/34059704): remove when fixed
        "//tensorflow/tools/quantization:__pkg__",  # TODO(b/34059704): remove when fixed
    ],
    deps = [
        ":no_contrib",
        "//tensorflow/python/estimator:estimator_py",
        "//tensorflow/python/tpu:tpu_estimator",
    ],
)

py_library(
    name = "keras_lib",
    srcs_version = "PY2AND3",
    visibility = [
        "//tensorflow:__pkg__",
        "//tensorflow:internal",
        "//tensorflow/python/estimator:__subpackages__",
        "//tensorflow/python/keras:__subpackages__",
        "//tensorflow/python/tools:__pkg__",
        "//tensorflow/python/tools/api/generator:__pkg__",
        "//tensorflow/tools/api/tests:__pkg__",
        "//tensorflow/tools/compatibility/update:__pkg__",
        "//tensorflow_estimator:__subpackages__",
        "//third_party/py/tensorflow_privacy:__subpackages__",  # TODO(b/163395075): remove when fixed
    ],
    deps = [
        ":layers",
        ":rnn",
        "//tensorflow/python/feature_column:feature_column_py",
        "//tensorflow/python/keras",
    ],
)

py_library(
    name = "no_contrib",
    srcs = ["__init__.py"],
    srcs_version = "PY2AND3",
    visibility = [
        "//tensorflow:__pkg__",
        "//tensorflow/python/estimator:__subpackages__",
        "//tensorflow/python/keras:__subpackages__",
        "//tensorflow/python/tools:__pkg__",
        "//tensorflow/python/tools/api/generator:__pkg__",
        "//tensorflow/tools/api/tests:__pkg__",
        "//tensorflow/tools/compatibility/update:__pkg__",
        "//third_party/py/keras:__subpackages__",
        "//third_party/py/tensorflow_core:__subpackages__",
    ],
    deps = [
        ":_pywrap_checkpoint_reader",
        ":_pywrap_events_writer",
        ":_pywrap_kernel_registry",
        ":_pywrap_py_exception_registry",
        ":_pywrap_python_op_gen",
        ":_pywrap_quantize_training",
        ":_pywrap_stacktrace_handler",
        ":_pywrap_stat_summarizer",
        ":_pywrap_tfprof",
        ":_pywrap_transform_graph",
        ":_pywrap_util_port",
        ":_pywrap_utils",
        ":array_ops",
        ":audio_ops_gen",
        ":bincount_ops",
        ":bitwise_ops",
        ":boosted_trees_ops",
        ":check_ops",
        ":client",
        ":client_testlib",
        ":clustering_ops",
        ":collective_ops",
        ":cond_v2",
        ":config",
        ":confusion_matrix",
        ":control_flow_ops",
        ":cudnn_rnn_ops_gen",
        ":distributed_framework_test_lib",
        ":errors",
        ":framework",
        ":framework_combinations",
        ":framework_for_generated_wrappers",
        ":functional_ops",
        ":gradient_checker",
        ":gradient_checker_v2",
        ":graph_util",
        ":histogram_ops",
        ":image_ops",
        ":initializers_ns",
        ":io_ops",
        ":keras_lib",
        ":kernels",
        ":lib",
        ":list_ops",
        ":manip_ops",
        ":map_fn",
        ":map_ops",
        ":math_ops",
        ":metrics",
        ":nccl_ops",
        ":nn",
        ":ops",
        ":platform",
        ":proto_ops",
        ":pywrap_tensorflow",
        ":pywrap_tf_session",
        ":pywrap_tfe",
        ":rnn_ops_gen",
        ":script_ops",
        ":sendrecv_ops_gen",
        ":session_ops",
        ":sets",
        ":sparse_ops",
        ":standard_ops",
        ":state_ops",
        ":string_ops",
        ":subscribe",
        ":summary",
        ":tensor_array_ops",
        ":tensor_forest_ops",
        ":test_ops",  # TODO: Break testing code out into separate rule.
        ":tf_cluster",
        ":tf_item",
        ":tf_optimizer",
        ":training",
        ":util",
        ":weights_broadcast_ops",
        ":while_v2",
        "//tensorflow/core:protos_all_py",
        "//tensorflow/lite/python:lite",
        "//tensorflow/python/compat",
        "//tensorflow/python/compat:v2_compat",
        "//tensorflow/python/compiler",
        "//tensorflow/python/data",
        "//tensorflow/python/debug:debug_py",
        "//tensorflow/python/distribute",
        "//tensorflow/python/distribute:combinations",  # For tf.__internal__ API.
        "//tensorflow/python/distribute:distribute_config",
        "//tensorflow/python/distribute:estimator_training",
        "//tensorflow/python/distribute:strategy_combinations",  # For tf.__internal__,
        "//tensorflow/python/dlpack",
        "//tensorflow/python/eager:def_function",
        "//tensorflow/python/eager:monitoring",
        "//tensorflow/python/eager:profiler",
        "//tensorflow/python/eager:profiler_client",
        "//tensorflow/python/eager:remote",
        "//tensorflow/python/module",
        "//tensorflow/python/ops/distributions",
        "//tensorflow/python/ops/linalg",
        "//tensorflow/python/ops/linalg/sparse",
        "//tensorflow/python/ops/losses",
        "//tensorflow/python/ops/numpy_ops:numpy",
        "//tensorflow/python/ops/parallel_for",
        "//tensorflow/python/ops/ragged",
        "//tensorflow/python/ops/signal",
        "//tensorflow/python/profiler",
        "//tensorflow/python/profiler:profiler_client",
        "//tensorflow/python/profiler:profiler_v2",
        "//tensorflow/python/profiler:trace",
        "//tensorflow/python/saved_model",
        "//tensorflow/python/tools:module_util",
        "//tensorflow/python/tools/api/generator:create_python_api",
        "//tensorflow/python/tpu:tpu_noestimator",
        "//tensorflow/python/training:saver_test_utils",
        "//tensorflow/python/types",
        "//third_party/py/numpy",
    ],
)

# This target should only be used for API generation.
py_library(
    name = "modules_with_exports",
    srcs = ["modules_with_exports.py"],
    srcs_version = "PY2AND3",
    visibility = [
        "//tensorflow:__pkg__",
        "//tensorflow/python/tools/api/generator:__pkg__",
        "//third_party/py/tensorflow_core:__subpackages__",
    ],
    deps = [
        ":no_contrib",
        "//tensorflow/python/distribute:multi_process_runner",
        "//tensorflow/python/distribute:multi_worker_test_base",
    ],
)

# TODO(gunan): Investigate making this action hermetic so we do not need
# to run it locally.
tf_py_build_info_genrule(
    name = "py_build_info_gen",
    out = "platform/build_info.py",
)

py_library(
    name = "platform_build_info",
    srcs = ["platform/build_info.py"],
)

py_library(
    name = "platform",
    srcs = glob(
        [
            "platform/*.py",
        ],
        exclude = [
            "**/*test.py",
            "**/benchmark.py",  # In platform_benchmark.
            "**/analytics.py",  # In platform_analytics.
            "**/device_context.py",  # In platform_device_context.
        ],
    ) + ["platform/build_info.py"],
    srcs_version = "PY2AND3",
    visibility = ["//visibility:public"],
    deps = [
        ":_pywrap_util_port",
        ":lib",
        ":platform_build_info",
        ":pywrap_tfe",
        ":util",
        "//tensorflow/core:protos_all_py",
        "@absl_py//absl/flags",
        "@rules_python//python/runfiles",
        "@six_archive//:six",
    ],
)

py_library(
    name = "platform_benchmark",
    srcs = ["platform/benchmark.py"],
    srcs_version = "PY2AND3",
    deps = [
        ":client",
        ":platform",
        "@six_archive//:six",
    ],
)

py_library(
    name = "platform_analytics",
    srcs = ["platform/analytics.py"],
    srcs_version = "PY2AND3",
)

py_library(
    name = "platform_device_context",
    srcs = ["platform/device_context.py"],
    srcs_version = "PY2AND3",
    deps = [
        ":control_flow_ops",
        ":framework",
    ],
)

py_library(
    name = "platform_test",
    srcs = ["platform/googletest.py"],
    srcs_version = "PY2AND3",
    deps = [
        ":platform_benchmark",
        "@absl_py//absl/testing:absltest",
    ],
)

tf_py_test(
    name = "resource_loader_test",
    size = "small",
    srcs = ["platform/resource_loader_test.py"],
    data = [
        "platform/resource_loader.py",
    ],
    python_version = "PY3",
    tags = [
        "no_pip",
        "no_windows",
    ],
    tfrt_enabled = True,
    deps = [
        ":platform",
        ":platform_test",
    ],
)

tf_py_test(
    name = "sysconfig_test",
    size = "small",
    srcs = ["platform/sysconfig_test.py"],
    data = [
        "platform/sysconfig.py",
    ],
    python_version = "PY3",
    tags = [
        "no_pip",
        "no_windows",
    ],
    tfrt_enabled = True,
    deps = [
        ":platform",
        ":platform_test",
    ],
)

tf_py_test(
    name = "flags_test",
    size = "small",
    srcs = ["platform/flags_test.py"],
    python_version = "PY3",
    tfrt_enabled = True,
    deps = [
        ":client_testlib",
        ":platform",
    ],
)

tf_py_test(
    name = "stacktrace_handler_test",
    size = "small",
    srcs = ["platform/stacktrace_handler_test.py"],
    python_version = "PY3",
    tags = [
        "no_windows",
        "nomac",
    ],
    tfrt_enabled = True,
    deps = [
        ":client_testlib",
        ":platform",
    ],
)

tf_py_test(
    name = "app_test",
    size = "small",
    srcs = ["platform/app_test.py"],
    python_version = "PY3",
    tags = ["notap"],
    deps = [":platform"],
)

cc_library(
    name = "cost_analyzer_lib",
    srcs = ["grappler/cost_analyzer.cc"],
    hdrs = ["grappler/cost_analyzer.h"],
    compatible_with = get_compatible_with_cloud(),
    deps = [
        "//tensorflow/core:lib",
        "//tensorflow/core/grappler/costs:analytical_cost_estimator",
        "//tensorflow/core/grappler/costs:measuring_cost_estimator",
        "//tensorflow/core:protos_all_cc",
        "//tensorflow/core/grappler:grappler_item",
        "//tensorflow/core/grappler/clusters:cluster",
        "//tensorflow/core/grappler/costs:cost_estimator",
        "//tensorflow/core/grappler/costs:utils",
    ] + tf_protos_grappler(),
    alwayslink = 1,
)

# Necessary for the pywrap inclusion below. Combining targets does not work
# properly.
tf_pybind_cc_library_wrapper(
    name = "cost_analyzer_headers",
    deps = [
        ":cost_analyzer_lib",
    ],
)

tf_python_pybind_extension(
    name = "_pywrap_cost_analyzer",
    srcs = ["grappler/cost_analyzer_wrapper.cc"],
    hdrs = [
        "grappler/cost_analyzer.h",
        "//tensorflow/cc:pywrap_required_hdrs",
        "//tensorflow/core/grappler:pywrap_required_hdrs",
        "//tensorflow/core/grappler/clusters:pywrap_required_hdrs",
        "//tensorflow/core/grappler/costs:pywrap_required_hdrs",
        "//tensorflow/core/public:session.h",
        "//tensorflow/core/public:session_options.h",
    ],
    module_name = "_pywrap_cost_analyzer",
    deps = [
        ":cost_analyzer_headers",
        ":pybind11_status",
        "//tensorflow/core:framework_headers_lib",
        "//tensorflow/core:lib_headers_for_pybind",
        "//tensorflow/core:protos_all_cc",
        "//tensorflow/core/common_runtime:core_cpu_headers_lib",
        "//tensorflow/core/common_runtime/gpu:gpu_id",
        "@pybind11",
    ],
)

cc_library(
    name = "model_analyzer_lib",
    srcs = ["grappler/model_analyzer.cc"],
    hdrs = ["grappler/model_analyzer.h"],
    deps = [
        "//tensorflow/core:framework",
        "//tensorflow/core:lib",
        "//tensorflow/core:protos_all_cc",
        "//tensorflow/core/grappler:grappler_item",
        "//tensorflow/core/grappler/costs:graph_properties",
    ],
)

tf_python_pybind_extension(
    name = "_pywrap_model_analyzer",
    srcs = ["grappler/model_analyzer_wrapper.cc"],
    hdrs = [
        "grappler/model_analyzer.h",
        "//tensorflow/core/grappler:pywrap_required_hdrs",
    ],
    module_name = "_pywrap_model_analyzer",
    deps = [
        ":pybind11_status",
        "//tensorflow/core:framework_headers_lib",
        "//tensorflow/core:lib_headers_for_pybind",
        "//tensorflow/core:protos_all_cc",
        "@pybind11",
    ],
)

cc_library(
    name = "numpy_lib",
    srcs = ["lib/core/numpy.cc"],
    hdrs = ["lib/core/numpy.h"],
    deps = [
        "//third_party/py/numpy:headers",
        "//third_party/python_runtime:headers",
    ],
)

cc_library(
    name = "bfloat16_lib",
    srcs = ["lib/core/bfloat16.cc"],
    hdrs = ["lib/core/bfloat16.h"],
    deps = [
        ":numpy_lib",
        ":safe_ptr",
        "//tensorflow/core:framework",
        "//tensorflow/core:lib",
        "//third_party/python_runtime:headers",
    ],
)

tf_python_pybind_extension(
    name = "_pywrap_bfloat16",
    srcs = ["lib/core/bfloat16_wrapper.cc"],
    hdrs = ["lib/core/bfloat16.h"],
    module_name = "_pywrap_bfloat16",
    deps = [
        "//third_party/python_runtime:headers",
        "@pybind11",
    ],
)

# Necessary for the pywrap inclusion below.
tf_pybind_cc_library_wrapper(
    name = "tfcompile_headers_lib",
    compatible_with = [],
    deps = [
        "//tensorflow/compiler/aot:tfcompile_lib",
    ],
)

tf_python_pybind_extension(
    name = "_pywrap_tfcompile",
    srcs = ["tfcompile_wrapper.cc"],
    features = ["-layering_check"],
    module_name = "_pywrap_tfcompile",
    deps = [
        ":tfcompile_headers_lib",
        "@pybind11",
        "//third_party/python_runtime:headers",
        ":pybind11_lib",
        ":pybind11_status",
        # The headers here cannot be brought in via cc_header_only_library
        "//tensorflow/compiler/aot:llvm_targets",
    ],
)

cc_library(
    name = "ndarray_tensor_bridge",
    srcs = ["lib/core/ndarray_tensor_bridge.cc"],
    hdrs = ["lib/core/ndarray_tensor_bridge.h"],
    visibility = tf_external_workspace_visible(
        visibility + [
            "//tensorflow:ndarray_tensor_allow_list",
        ],
    ),
    deps = [
        ":bfloat16_lib",
        ":numpy_lib",
        "//tensorflow/c:c_api_no_xla",
        "//tensorflow/core:lib",
        "//tensorflow/core:protos_all_cc",
    ],
)

cc_library(
    name = "py_exception_registry",
    srcs = ["lib/core/py_exception_registry.cc"],
    hdrs = ["lib/core/py_exception_registry.h"],
    deps = [
        "//tensorflow/c:tf_status_headers",
        "//tensorflow/core:lib",
        "//tensorflow/core:protos_all_cc",
        "//third_party/python_runtime:headers",
    ],
    alwayslink = 1,
)

cc_library(
    name = "pybind11_absl",
    hdrs = ["lib/core/pybind11_absl.h"],
    features = ["-parse_headers"],
    visibility = tf_external_workspace_visible(visibility),
    deps = [
        "//tensorflow/core/platform:stringpiece",
        "@pybind11",
    ],
)

cc_library(
    name = "pybind11_lib",
    hdrs = ["lib/core/pybind11_lib.h"],
    compatible_with = get_compatible_with_portable(),
    features = ["-parse_headers"],
    visibility = tf_external_workspace_visible(visibility),
    deps = [
        "@pybind11",
    ],
)

cc_library(
    name = "pybind11_status_headers",
    hdrs = [
        "lib/core/py_exception_registry.h",
        "lib/core/pybind11_status.h",
        "//tensorflow/c:headers",
        "//tensorflow/c/eager:headers",
    ],
    features = [
        "-parse_headers",
    ],
    visibility = tf_external_workspace_visible(visibility),
    deps = [
        "//tensorflow/c:tf_status_headers",
        "//tensorflow/core:protos_all_cc",
        "//tensorflow/core/common_runtime:core_cpu_headers_lib",
        "//third_party/python_runtime:headers",
        "@pybind11",
    ],
)

cc_library(
    name = "pybind11_status",
    hdrs = [
        "lib/core/py_exception_registry.h",
        "lib/core/pybind11_status.h",
        "//tensorflow/c:headers",
    ],
    features = ["-parse_headers"],
    visibility = tf_external_workspace_visible(visibility),
    deps = [
        ":pybind11_status_headers",
        "//tensorflow/core:lib",
    ],
)

cc_library(
    name = "pybind11_proto",
    hdrs = ["lib/core/pybind11_proto.h"],
    features = ["-parse_headers"],
    visibility = tf_external_workspace_visible(visibility),
    deps = [
        "@com_google_absl//absl/strings",
        "@pybind11",
    ],
)

cc_library(
    name = "kernel_registry",
    srcs = ["util/kernel_registry.cc"],
    hdrs = ["util/kernel_registry.h"],
    deps = [
        "//tensorflow/core:framework",
        "//tensorflow/core:lib",
        "//tensorflow/core:protos_all_cc",
    ],
    alwayslink = 1,
)

py_library(
    name = "pywrap_tf_session",
    srcs = ["client/pywrap_tf_session.py"],
    visibility = ["//visibility:public"],
    deps = [
        ":_pywrap_tf_session",
        ":pywrap_tensorflow",
    ],
)

tf_python_pybind_extension(
    name = "_pywrap_tf_session",
    srcs = ["client/tf_session_wrapper.cc"],
    hdrs = [
        "client/tf_session_helper.h",
        "lib/core/numpy.h",
        "lib/core/safe_ptr.h",
        "//tensorflow/c:headers",
        "//tensorflow/c/eager:headers",
        "//tensorflow/c/eager:pywrap_required_hdrs",
        "//tensorflow/c/experimental/ops:pywrap_required_hdrs",
        "//tensorflow/core/common_runtime/eager:pywrap_required_hdrs",
        "//tensorflow/core/distributed_runtime:pywrap_required_hdrs",
        "//tensorflow/core/distributed_runtime/eager:pywrap_required_hdrs",
    ],
    module_name = "_pywrap_tf_session",
    deps = [
        ":pybind11_lib",
        ":pybind11_status",
        ":safe_pyobject_ptr",
        "//tensorflow/core/framework:pywrap_required_hdrs",
        "//third_party/py/numpy:headers",
        "//tensorflow/c:pywrap_required_hdrs",
        "@pybind11",
        "//third_party/python_runtime:headers",
        "//tensorflow/core:protos_all_cc",
        "//tensorflow/c/experimental/saved_model/core:pywrap_required_hdrs",
        "//tensorflow/core:framework_headers_lib",
        "//tensorflow/core/common_runtime:core_cpu_headers_lib",
        "//tensorflow/core:lib_headers_for_pybind",
        "@com_google_absl//absl/types:optional",
        "//tensorflow/core/lib/llvm_rtti",
    ] + if_static(
        extra_deps = [
            "//tensorflow/core/protobuf:eager_service_proto_cc",
            "//tensorflow/core/protobuf:master_proto_cc",
            "//tensorflow/core/protobuf:worker_proto_cc",
            "//tensorflow/core:version_lib",
        ],
        otherwise = [
            "//tensorflow/core/protobuf:eager_service_proto_cc_headers_only",
            "//tensorflow/core/protobuf:master_proto_cc_headers_only",
            "//tensorflow/core/protobuf:worker_proto_cc_headers_only",
        ],
    ),
)

tf_python_pybind_extension(
    name = "_pywrap_tfprof",
    srcs = ["util/tfprof_wrapper.cc"],
    module_name = "_pywrap_tfprof",
    deps = [
        "//tensorflow/core:framework_headers_lib",
        "//tensorflow/core:lib_headers_for_pybind",
        "//tensorflow/core/profiler/internal:print_model_analysis_hdr",
        "//third_party/eigen3",
        "//third_party/python_runtime:headers",
        "@com_google_absl//absl/strings",
        "@pybind11",
    ],
)

tf_python_pybind_extension(
    name = "_pywrap_utils",
    srcs = ["util/util_wrapper.cc"],
    hdrs = ["util/util.h"],
    module_name = "_pywrap_utils",
    deps = [
        ":pybind11_lib",
        "//third_party/python_runtime:headers",
        "@pybind11",
    ],
)

tf_python_pybind_extension(
    name = "_pywrap_kernel_registry",
    srcs = ["util/kernel_registry_wrapper.cc"],
    hdrs = ["util/kernel_registry.h"],
    module_name = "_pywrap_kernel_registry",
    deps = [
        ":pybind11_lib",
        "//tensorflow/core:framework_headers_lib",
        "//tensorflow/core:lib_headers_for_pybind",
        "//tensorflow/core:protos_all_cc",
        "//third_party/python_runtime:headers",
        "@pybind11",
    ],
)

tf_python_pybind_extension(
    name = "_pywrap_quantize_training",
    srcs = [
        "//tensorflow/python/training:quantize_training_wrapper.cc",
    ],
    hdrs = ["//tensorflow/core/common_runtime:quantize_training_hdrs"],
    module_name = "_pywrap_quantize_training",
    deps = [
        ":pybind11_lib",
        ":pybind11_proto",
        ":pybind11_status",
        "//tensorflow/core:framework_headers_lib",
        "//tensorflow/core:lib_headers_for_pybind",
        "//tensorflow/core:protos_all_cc",
        "//tensorflow/core/common_runtime:core_cpu_headers_lib",
        "//third_party/python_runtime:headers",
        "@com_google_absl//absl/strings",
        "@pybind11",
    ],
)

tf_python_pybind_extension(
    name = "_pywrap_stat_summarizer",
    srcs = ["util/stat_summarizer_wrapper.cc"],
    module_name = "_pywrap_stat_summarizer",
    deps = [
        "//tensorflow/core:framework_headers_lib",
        "//tensorflow/core:protos_all_cc",
        "//third_party/eigen3",
        "//third_party/python_runtime:headers",
        "@com_google_absl//absl/memory",
        "@pybind11",
    ],
)

tf_python_pybind_extension(
    name = "_pywrap_tensor_float_32_execution",
    srcs = ["util/tensor_float_32.cc"],
    hdrs = ["//tensorflow/core/platform:tensor_float_32_hdr"],
    compatible_with = get_compatible_with_portable(),
    module_name = "_pywrap_tensor_float_32_execution",
    deps = [
        "@pybind11",
    ],
)

tf_python_pybind_extension(
    name = "_pywrap_util_port",
    srcs = ["util/port_wrapper.cc"],
    hdrs = ["//tensorflow/core/util:port_hdrs"],
    module_name = "_pywrap_util_port",
    deps = [
        "//tensorflow/core/util:port",
        "//third_party/python_runtime:headers",
        "@pybind11",
    ],
)

tf_python_pybind_extension(
    name = "_pywrap_debug_events_writer",
    srcs = ["client/debug_events_writer_wrapper.cc"],
    module_name = "_pywrap_debug_events_writer",
    deps = [
        ":pybind11_absl",
        ":pybind11_proto",
        ":pybind11_status",
        "//tensorflow/core:framework_headers_lib",
        "//tensorflow/core:lib_headers_for_pybind",
        "//tensorflow/core:protos_all_cc",
        "//third_party/python_runtime:headers",
        "@com_google_absl//absl/strings",
        "@pybind11",
    ],
)

tf_python_pybind_extension(
    name = "_pywrap_events_writer",
    srcs = ["client/events_writer_wrapper.cc"],
    module_name = "_pywrap_events_writer",
    deps = [
        ":pybind11_absl",
        ":pybind11_proto",
        ":pybind11_status",
        "//tensorflow/core:framework_headers_lib",
        "//tensorflow/core:lib_headers_for_pybind",
        "//tensorflow/core:protos_all_cc",
        "//third_party/python_runtime:headers",
        "@com_google_absl//absl/strings",
        "@pybind11",
    ],
)

tf_python_pybind_extension(
    name = "_pywrap_stacktrace_handler",
    srcs = ["platform/stacktrace_handler_wrapper.cc"],
    hdrs = ["//tensorflow/core/platform:stacktrace_handler_hdrs"],
    module_name = "_pywrap_stacktrace_handler",
    deps = [
        "//third_party/python_runtime:headers",
        "@pybind11",
    ],
)

tf_python_pybind_extension(
    name = "_pywrap_transform_graph",
    srcs = ["util/transform_graph_wrapper.cc"],
    hdrs = ["//tensorflow/tools/graph_transforms:transform_graph_hdrs"],
    module_name = "_pywrap_transform_graph",
    deps = [
        ":pybind11_status",
        "//tensorflow/core:framework_headers_lib",
        "//tensorflow/core:lib_headers_for_pybind",
        "//tensorflow/core:protos_all_cc",
        "//third_party/python_runtime:headers",
        "@pybind11",
    ],
)

tf_python_pybind_extension(
    name = "_pywrap_checkpoint_reader",
    srcs = ["util/py_checkpoint_reader_wrapper.cc"],
    hdrs = [
        "lib/core/ndarray_tensor.h",
        "lib/core/safe_ptr.h",
        ":py_exception_registry_hdr",
        "//tensorflow/c:checkpoint_reader_hdrs",
        "//tensorflow/c:headers",
        "//tensorflow/c/eager:headers",
    ],
    module_name = "_pywrap_checkpoint_reader",
    deps = [
        ":pybind11_lib",
        ":pybind11_status",
        ":safe_pyobject_ptr",
        "//tensorflow/core:lib_headers_for_pybind",
        "//tensorflow/core:op_gen_lib",
        "//tensorflow/core:protos_all_cc",
        "//tensorflow/core/util/tensor_bundle:tensor_bundle_headers_lib",
        "//third_party/py/numpy:headers",
        "//third_party/python_runtime:headers",
        "@com_google_absl//absl/strings",
        "@pybind11",
    ],
)

filegroup(
    name = "py_exception_registry_hdr",
    srcs = [
        "lib/core/py_exception_registry.h",
    ],
    visibility = ["//visibility:public"],
)

tf_python_pybind_extension(
    name = "_pywrap_py_exception_registry",
    srcs = ["lib/core/py_exception_registry_wrapper.cc"],
    hdrs = [
        ":py_exception_registry_hdr",
        "//tensorflow/c:headers",
        "//tensorflow/c/eager:headers",
    ],
    module_name = "_pywrap_py_exception_registry",
    deps = [
        "//tensorflow/core:protos_all_cc",
        "//tensorflow/core/platform:status",
        "//third_party/python_runtime:headers",
        "@com_google_absl//absl/container:fixed_array",
        "@pybind11",
    ],
)

tf_python_pybind_extension(
    name = "_pywrap_toco_api",
    srcs = [
        "lite/toco_python_api_wrapper.cc",
    ],
    hdrs = ["//tensorflow/lite/toco/python:toco_python_api_hdrs"],
    module_name = "_pywrap_toco_api",
    deps = [
        ":pybind11_lib",
        "//third_party/python_runtime:headers",
        "@pybind11",
    ],
)

# TODO(edloper): Remove unused dependency on safe_ptr.  (Blocker: there are
# targets that depend are relying on cpp_python_util to pull in safe_ptr's
# third_party/tensorflow/c:c_api_no_xla dependency, which registers
# ops/gradients, rather than depending on it themselves.)
cc_library(
    name = "cpp_python_util",
    srcs = ["util/util.cc"],
    hdrs = ["util/util.h"],
    deps = [
        ":safe_ptr",
        ":safe_pyobject_ptr",
        "//tensorflow/core:lib",
        "//tensorflow/core:lib_internal",
        "//third_party/python_runtime:headers",
        "@com_google_absl//absl/memory",
    ],
)

cc_library(
    name = "py_func_lib",
    srcs = ["lib/core/py_func.cc"],
    hdrs = ["lib/core/py_func.h"],
    deps = [
        ":ndarray_tensor",
        ":ndarray_tensor_bridge",
        ":numpy_lib",
        ":py_util",
        ":safe_ptr",
        "//tensorflow/c:tf_status_helper",
        "//tensorflow/c/eager:c_api",
        "//tensorflow/c/eager:tfe_context_internal",
        "//tensorflow/c/eager:tfe_tensorhandle_internal",
        "//tensorflow/core:framework",
        "//tensorflow/core:lib",
        "//tensorflow/core:protos_all_cc",
        "//tensorflow/core:script_ops_op_lib",
        "//tensorflow/core/common_runtime/eager:context",
        "//tensorflow/core/common_runtime/eager:tensor_handle",
        "//tensorflow/python/eager:pywrap_tfe_lib",
        "//third_party/py/numpy:headers",
        "//third_party/python_runtime:headers",
    ],
    alwayslink = 1,
)

cc_header_only_library(
    name = "py_func_headers_lib",
    features = ["-parse_headers"],
    tags = ["no-ide"],
    deps = [
        ":py_func_lib",
    ],
)

tf_python_pybind_extension(
    name = "_pywrap_py_func",
    srcs = ["lib/core/py_func_wrapper.cc"],
    module_name = "_pywrap_py_func",
    deps = [
        ":py_func_headers_lib",
        "//third_party/python_runtime:headers",
        "@pybind11",
    ],
)

cc_library(
    name = "safe_pyobject_ptr",
    srcs = ["lib/core/safe_pyobject_ptr.cc"],
    hdrs = ["lib/core/safe_pyobject_ptr.h"],
    deps = [
        "//third_party/python_runtime:headers",
    ],
)

cc_library(
    name = "safe_pyobject_ptr_required_hdrs",
    textual_hdrs = ["lib/core/safe_pyobject_ptr.h"],
)

cc_library(
    name = "safe_ptr",
    srcs = [
        "lib/core/safe_ptr.cc",
        "//tensorflow/c/eager:headers",
    ],
    hdrs = ["lib/core/safe_ptr.h"],
    deps = [
        ":safe_pyobject_ptr",
        "//tensorflow/c:c_api_no_xla",
        "//third_party/python_runtime:headers",
    ],
)

cc_library(
    name = "ndarray_tensor_headers",
    hdrs = [
        "lib/core/bfloat16.h",
        "lib/core/ndarray_tensor.h",
        "lib/core/ndarray_tensor_bridge.h",
        "lib/core/numpy.h",
        "lib/core/safe_ptr.h",
        "lib/core/safe_pyobject_ptr.h",
        "//tensorflow/c:headers",
        "//tensorflow/c/eager:headers",
    ],
    features = [
        "-parse_headers",
    ],
    visibility = tf_external_workspace_visible(visibility + [
        "//learning/deepmind/courier:__subpackages__",
    ]),
    deps = [
        ":numpy_lib",
        "//tensorflow/c:pywrap_required_hdrs",
        "//tensorflow/c:tf_status_headers",
        "//tensorflow/core:framework_internal_headers_lib",
        "//tensorflow/core/common_runtime:core_cpu_headers_lib",
        "//third_party/py/numpy:headers",
        "//third_party/python_runtime:headers",
    ],
)

cc_library(
    name = "ndarray_tensor",
    srcs = ["lib/core/ndarray_tensor.cc"],
    hdrs = ["lib/core/ndarray_tensor.h"],
    visibility = tf_external_workspace_visible(visibility + [
        "//tensorflow:ndarray_tensor_allow_list",
    ]),
    deps = [
        ":bfloat16_lib",
        ":ndarray_tensor_bridge",
        ":numpy_lib",
        ":safe_ptr",
        "//tensorflow/c:c_api_internal",
        "//tensorflow/c:tf_status_helper",
        "//tensorflow/c:tf_tensor_internal",
        "//tensorflow/c/eager:tfe_context_internal",
        "//tensorflow/core:framework",
        "//tensorflow/core:lib",
    ],
)

cc_library(
    name = "py_seq_tensor",
    srcs = ["lib/core/py_seq_tensor.cc"],
    hdrs = ["lib/core/py_seq_tensor.h"],
    features = ["-parse_headers"],
    deps = [
        ":ndarray_tensor",
        ":ndarray_tensor_bridge",
        ":numpy_lib",
        ":py_util",
        ":safe_ptr",
        "//tensorflow/c:tensor_interface",
        "//tensorflow/c:tf_tensor_internal",
        "//tensorflow/c/eager:c_api_internal",
        "//tensorflow/c/eager:tfe_context_internal",
        "//tensorflow/c/eager:tfe_tensorhandle_internal",
        "//tensorflow/core:framework",
        "//tensorflow/core:lib",
        "//third_party/python_runtime:headers",  # build_cleaner: keep; DNR: b/35864863
    ],
)

cc_library(
    name = "py_util",
    srcs = ["lib/core/py_util.cc"],
    hdrs = ["lib/core/py_util.h"],
    deps = [
        "//tensorflow/core:lib",
        "//tensorflow/core:script_ops_op_lib",
        "//tensorflow/core/platform:logging",
        "//third_party/python_runtime:headers",
    ],
)

cc_library(
    name = "py_record_reader_lib",
    srcs = ["lib/io/py_record_reader.cc"],
    hdrs = ["lib/io/py_record_reader.h"],
    deps = [
        "//tensorflow/c:c_api",
        "//tensorflow/c:tf_status_helper",
        "//tensorflow/core:lib",
        "//tensorflow/core:lib_internal",
    ],
)

tf_cc_shared_object(
    name = "framework/test_file_system.so",
    srcs = ["framework/test_file_system.cc"],
    copts = if_not_windows(["-Wno-sign-compare"]),
    linkopts = select({
        "//conditions:default": [
            "-lm",
        ],
        "//tensorflow:macos": [],
        "//tensorflow:windows": [],
    }),
    deps = [
        "//tensorflow/core:framework_headers_lib",
        "//third_party/eigen3",
        "@com_google_protobuf//:protobuf_headers",
    ],
)

tf_py_test(
    name = "file_system_test",
    size = "small",
    srcs = ["framework/file_system_test.py"],
    data = [":framework/test_file_system.so"],
    main = "framework/file_system_test.py",
    python_version = "PY3",
    tags = [
        "no_pip",  # Path issues due to test environment
        "no_windows",
        "notap",
    ],
    deps = [
        ":client_testlib",
        ":data_flow_ops",
        ":framework",
        ":framework_for_generated_wrappers",
        ":io_ops",
        ":platform",
        ":util",
    ],
)

tf_py_test(
    name = "decorator_utils_test",
    srcs = ["util/decorator_utils_test.py"],
    python_version = "PY3",
    tfrt_enabled = True,
    deps = [
        ":client_testlib",
        ":platform",
        ":util",
    ],
)

tf_py_test(
    name = "deprecation_test",
    srcs = ["util/deprecation_test.py"],
    python_version = "PY3",
    tfrt_enabled = True,
    deps = [
        ":client_testlib",
        ":platform",
        ":util",
    ],
)

tf_py_test(
    name = "dispatch_test",
    srcs = ["util/dispatch_test.py"],
    python_version = "PY3",
    tfrt_enabled = True,
    deps = [
        ":client_testlib",
        ":platform",
        ":util",
    ],
)

tf_py_test(
    name = "keyword_args_test",
    srcs = ["util/keyword_args_test.py"],
    python_version = "PY3",
    tfrt_enabled = True,
    deps = [
        ":client_testlib",
        ":util",
    ],
)

cc_library(
    name = "python_op_gen",
    srcs = [
        "framework/python_op_gen.cc",
        "framework/python_op_gen_internal.cc",
    ],
    hdrs = [
        "framework/python_op_gen.h",
        "framework/python_op_gen_internal.h",
    ],
    visibility = ["//visibility:public"],
    deps = [
        "//tensorflow/core:framework",
        "//tensorflow/core:lib",
        "//tensorflow/core:lib_internal",
        "//tensorflow/core:op_gen_lib",
        "//tensorflow/core:protos_all_cc",
        "@com_google_absl//absl/strings",
    ],
    alwayslink = 1,
)

cc_header_only_library(
    name = "python_op_gen_headers_lib",
    extra_deps = [
        "//tensorflow/core:protos_all_cc",
    ],
    features = ["-parse_headers"],
    tags = ["no-ide"],
    deps = [
        ":python_op_gen",
    ],
)

tf_python_pybind_extension(
    name = "_pywrap_python_op_gen",
    srcs = ["framework/python_op_gen_wrapper.cc"],
    module_name = "_pywrap_python_op_gen",
    deps = [
        ":pybind11_absl",
        ":pybind11_lib",
        ":python_op_gen_headers_lib",
        "//third_party/python_runtime:headers",
        "@pybind11",
    ],
)

cc_library(
    name = "python_op_gen_main",
    srcs = ["framework/python_op_gen_main.cc"],
    visibility = ["//visibility:public"],
    deps = [
        ":python_op_gen",
        "//tensorflow/core:framework",
        "//tensorflow/core:lib",
        "//tensorflow/core:lib_internal",
        "//tensorflow/core:op_gen_lib",
        "//tensorflow/core:protos_all_cc",
    ],
    alwayslink = 1,
)

tf_cc_test(
    name = "python_op_gen_test",
    srcs = ["framework/python_op_gen_test.cc"],
    deps = [
        ":python_op_gen",
        "//tensorflow/core:framework",
        "//tensorflow/core:op_gen_lib",
        "//tensorflow/core:protos_all_cc",
        "//tensorflow/core:test",
        "//tensorflow/core:test_main",
    ],
)

py_library(
    name = "framework_for_generated_wrappers",
    srcs_version = "PY2AND3",
    visibility = ["//visibility:public"],
    deps = [
        ":constant_op",
        ":device",
        ":device_spec",
        ":dtypes",
        ":framework_ops",
        ":function",
        ":op_def_library",
        ":op_def_registry",
        ":registry",
        ":tensor_shape",
        ":versions",
    ],
)

# What is needed for tf_gen_op_wrapper_py. This is the same as
# "framework_for_generated_wrappers" minus the "function" dep. This is to avoid
# circular dependencies, as "function" uses generated op wrappers.
py_library(
    name = "framework_for_generated_wrappers_v2",
    srcs_version = "PY2AND3",
    visibility = ["//visibility:public"],
    deps = [
        ":constant_op",
        ":device",
        ":device_spec",
        ":dtypes",
        ":framework_ops",
        ":op_def_library",
        ":op_def_registry",
        ":registry",
        ":tensor_shape",
        ":versions",
        "//tensorflow/python/eager:context",
        "//tensorflow/python/eager:core",
        "//tensorflow/python/eager:execute",
        "//tensorflow/tools/docs:doc_controls",
    ],
)

py_library(
    name = "subscribe",
    srcs = ["framework/subscribe.py"],
    srcs_version = "PY2AND3",
    deps = [
        ":array_ops",
        ":framework_ops",
        ":platform",
        ":variables",
    ],
)

py_library(
    name = "framework",
    srcs = [
        "framework/framework_lib.py",
        "framework/graph_io.py",
        "framework/importer.py",
        "framework/load_library.py",
        "framework/meta_graph.py",
    ],
    srcs_version = "PY2AND3",
    deps = [
        ":_pywrap_checkpoint_reader",
        ":_pywrap_debug_events_writer",
        ":_pywrap_events_writer",
        ":_pywrap_kernel_registry",
        ":_pywrap_py_exception_registry",
        ":_pywrap_py_func",  # TODO(b/142001480): remove once the bug is fixed.
        ":_pywrap_python_op_gen",
        ":_pywrap_quantize_training",
        ":_pywrap_stacktrace_handler",
        ":_pywrap_stat_summarizer",
        ":_pywrap_tfprof",
        ":_pywrap_transform_graph",
        ":_pywrap_util_port",
        ":_pywrap_utils",
        ":composite_tensor",
        ":convert_to_constants",
        ":cpp_shape_inference_proto_py",
        ":errors",
        ":framework_fast_tensor_util",
        ":framework_for_generated_wrappers",
        ":function",
        ":graph_util",
        ":lib",
        ":platform",
        ":pywrap_tensorflow",
        ":pywrap_tf_session",
        ":pywrap_tfe",
        ":pywrap_mlir",
        ":random_seed",
        ":sparse_tensor",
        ":tensor_spec",
        ":tensor_util",
        ":type_spec",
        ":util",
        "//third_party/py/numpy",
        "@six_archive//:six",
        "//tensorflow/python/eager:context",
    ] + if_xla_available([
        ":_pywrap_tfcompile",
    ]),
)

py_library(
    name = "c_api_util",
    srcs = ["framework/c_api_util.py"],
    srcs_version = "PY2AND3",
    deps = [
        ":pywrap_tf_session",
        "//tensorflow/core:protos_all_py",
    ],
)

py_library(
    name = "common_shapes",
    srcs = ["framework/common_shapes.py"],
    srcs_version = "PY2AND3",
    deps = [
        ":tensor_shape",
    ],
)

py_library(
    name = "constant_op",
    srcs = ["framework/constant_op.py"],
    srcs_version = "PY2AND3",
    deps = [
        ":dtypes",
        ":framework_ops",
        ":tensor_shape",
        "//tensorflow/core:protos_all_py",
        "//tensorflow/python/eager:execute",
        "//tensorflow/python/profiler:traceme",
    ],
)

py_library(
    name = "device_spec",
    srcs = ["framework/device_spec.py"],
    srcs_version = "PY2AND3",
    deps = [
        ":util",
    ],
)

py_library(
    name = "device",
    srcs = ["framework/device.py"],
    srcs_version = "PY2AND3",
)

tf_python_pybind_extension(
    name = "_dtypes",
    srcs = ["framework/dtypes.cc"],
    module_name = "_dtypes",
    deps = [
        "//tensorflow/core:framework_headers_lib",
        "//tensorflow/core:protos_all_cc",
        "//third_party/eigen3",
        "@pybind11",
    ],
)

py_library(
    name = "dtypes",
    srcs = ["framework/dtypes.py"],
    srcs_version = "PY2AND3",
    deps = [
        ":_dtypes",
        ":_pywrap_bfloat16",
        ":pywrap_tensorflow",
        "//tensorflow/core:protos_all_py",
    ],
)

py_library(
    name = "errors",
    srcs = [
        "framework/errors.py",
        "framework/errors_impl.py",
    ],
    srcs_version = "PY2AND3",
    deps = [
        ":_pywrap_py_exception_registry",
        ":c_api_util",
        ":error_interpolation",
        ":pywrap_tf_session",
        ":util",
    ],
)

py_library(
    name = "error_interpolation",
    srcs = [
        "framework/error_interpolation.py",
    ],
    srcs_version = "PY2AND3",
    deps = [
        "//tensorflow/core:protos_all_py",
    ],
)

py_library(
    name = "function",
    srcs = ["framework/function.py"],
    srcs_version = "PY2AND3",
    deps = [
        ":array_ops",
        ":dtypes",
        ":framework_ops",
        ":graph_to_function_def",
        ":op_def_registry",
        ":pywrap_tf_session",
        ":util",
        ":variable_scope",
        "//tensorflow/core:protos_all_py",
        "//tensorflow/python/eager:context",
    ],
)

py_library(
    name = "graph_to_function_def",
    srcs = ["framework/graph_to_function_def.py"],
    srcs_version = "PY2AND3",
    deps = [
        ":op_def_registry",
        "//tensorflow/core:protos_all_py",
    ],
)

py_library(
    name = "function_def_to_graph",
    srcs = ["framework/function_def_to_graph.py"],
    srcs_version = "PY2AND3",
    deps = [
        ":framework",
        ":framework_ops",
        ":function",
        ":tensor_shape",
        ":versions",
        "//tensorflow/core:protos_all_py",
    ],
)

tf_py_test(
    name = "function_def_to_graph_test",
    size = "small",
    srcs = ["framework/function_def_to_graph_test.py"],
    python_version = "PY3",
    tags = ["no_pip"],
    tfrt_enabled = True,
    deps = [
        ":array_ops",
        ":client_testlib",
        ":constant_op",
        ":dtypes",
        ":framework_ops",
        ":function",
        ":function_def_to_graph",
        ":graph_to_function_def",
        ":math_ops",
        ":op_def_library",
        ":test_ops",
    ],
)

py_library(
    name = "graph_util",
    srcs = [
        "framework/graph_util.py",
        "framework/graph_util_impl.py",
    ],
    srcs_version = "PY2AND3",
    deps = [
        ":dtypes",
        ":framework_ops",
        ":platform",
        ":tensor_util",
        "//tensorflow/core:protos_all_py",
    ],
)

py_library(
    name = "convert_to_constants",
    srcs = [
        "framework/convert_to_constants.py",
    ],
    srcs_version = "PY2AND3",
    visibility = visibility + ["//waymo/ml:__subpackages__"],
    deps = [
        ":dtypes",
        ":framework_ops",
        ":platform",
        ":tensor_util",
        ":tf_optimizer",
        "//tensorflow/core:protos_all_py",
    ],
)

py_library(
    name = "kernels",
    srcs = [
        "framework/kernels.py",
    ],
    srcs_version = "PY2AND3",
    deps = [
        ":pywrap_tf_session",
        ":util",
        "//tensorflow/core:protos_all_py",
    ],
)

py_library(
    name = "op_def_library",
    srcs = ["framework/op_def_library.py"],
    srcs_version = "PY2AND3",
    deps = [
        ":dtypes",
        ":framework_ops",
        ":op_callbacks",
        ":op_def_registry",
        ":platform",
        ":tensor_shape",
        ":util",
        "//tensorflow/core:protos_all_py",
        "@six_archive//:six",
    ],
)

tf_python_pybind_extension(
    name = "_op_def_registry",
    srcs = ["framework/op_def_registry.cc"],
    module_name = "_op_def_registry",
    deps = [
        ":pybind11_status",
        "//tensorflow/core:framework_headers_lib",
        "//tensorflow/core:protos_all_cc",
        "@pybind11",
    ],
)

py_library(
    name = "op_def_registry",
    srcs = ["framework/op_def_registry.py"],
    srcs_version = "PY2AND3",
    deps = [
        ":_op_def_registry",
        "//tensorflow/core:protos_all_py",
    ],
)

cc_library(
    name = "py_context_manager",
    srcs = ["framework/py_context_manager.cc"],
    hdrs = ["framework/py_context_manager.h"],
    deps = [
        ":safe_pyobject_ptr",
        "//tensorflow/core:lib",  # for core/platform/logging.h
        "//third_party/python_runtime:headers",
    ],
)

# Pybind extension used by py_context_manager_test.
tf_python_pybind_extension(
    name = "_py_context_manager",
    srcs = ["framework/py_context_manager_pybind.cc"],
    module_name = "_py_context_manager",
    deps = [
        ":py_context_manager",
        "//third_party/python_runtime:headers",
        "@pybind11",
    ],
)

tf_py_test(
    name = "py_context_manager_test",
    srcs = ["framework/py_context_manager_test.py"],
    python_version = "PY3",
    tags = ["no_pip"],
    tfrt_enabled = True,
    deps = [
        ":_py_context_manager",
    ],
)

cc_library(
    name = "op_def_util_cc",
    srcs = ["framework/op_def_util.cc"],
    hdrs = ["framework/op_def_util.h"],
    deps = [
        ":cpp_python_util",
        ":safe_pyobject_ptr",
        "//tensorflow/core:protos_all_cc",
        "@com_google_absl//absl/strings",
    ],
)

# Note: this target is only used for op_def_util_test.  It includes op_def_util.cc
# directly in its srcs (rather than depending on the `op_def_util_cc` target) because
# depending on that target adds dependencies that register objects; and since the
# extension is built as a shared object in some kokoro tests, this causes those objects
# to get registered multiple times (which fails).
# TODO(edloper): Simplify this, once cpp_python_util is changed to not depend on
# safe_ptr (which transitively depends on third_party/tensorflow/c:c_api_no_xla).
tf_python_pybind_extension(
    name = "_op_def_util",
    srcs = [
        "framework/op_def_util.cc",
        "framework/op_def_util_pybind.cc",
    ],
    hdrs = [
        "framework/op_def_util.h",
        "lib/core/safe_ptr.h",
        "util/util.h",
        "//tensorflow/c:headers",
        "//tensorflow/c/eager:headers",
    ],
    module_name = "_op_def_util",
    deps = [
        ":pybind11_status",
        ":safe_pyobject_ptr",
        "//tensorflow/core:protos_all_cc",
        "//tensorflow/core/platform:status",
        "//third_party/python_runtime:headers",
        "@com_google_absl//absl/strings",
        "@pybind11",
    ],
)

tf_py_test(
    name = "op_def_util_test",
    srcs = ["framework/op_def_util_test.py"],
    python_version = "PY3",
    tags = ["no_pip"],
    tfrt_enabled = True,
)

py_library(
    name = "framework_ops",  # "ops" is already the name of a deprecated target
    srcs = ["framework/ops.py"],
    srcs_version = "PY2AND3",
    deps = [
        ":_op_def_util",
        ":c_api_util",
        ":control_flow_util",
        ":device",
        ":dtypes",
        ":error_interpolation",
        ":indexed_slices",
        ":op_def_registry",
        ":platform",
        ":registry",
        ":tensor_conversion_registry",
        ":tensor_shape",
        ":tf2",
        ":traceable_stack",
        ":type_spec",
        ":util",
        ":versions",
        "//tensorflow/core:protos_all_py",
        "//tensorflow/python/eager:context",
        "//tensorflow/python/eager:core",
        "//tensorflow/python/eager:monitoring",
        "//tensorflow/python/eager:tape",
        "//tensorflow/python/profiler:traceme",
        "@six_archive//:six",
    ],
)

py_library(
    name = "op_callbacks",
    srcs = ["framework/op_callbacks.py"],
    srcs_version = "PY2AND3",
)

cuda_py_test(
    name = "op_callbacks_test",
    srcs = ["framework/op_callbacks_test.py"],
    python_version = "PY3",
    deps = [
        ":client_testlib",
        ":control_flow_ops",
        ":framework_test_lib",
        ":script_ops",
        ":sparse_ops",
        ":sparse_tensor",
        "//tensorflow/python/eager:execute",
        "//tensorflow/python/eager:test",
        "//third_party/py/numpy",
    ],
)

py_library(
    name = "indexed_slices",
    srcs = ["framework/indexed_slices.py"],
    srcs_version = "PY2AND3",
    deps = [
        ":composite_tensor",
        ":dtypes",
        ":tensor_conversion_registry",
        ":tensor_shape",
        ":type_spec",
        ":util",
        "//tensorflow/python/eager:context",
        "//tensorflow/python/types",
    ],
)

py_library(
    name = "tensor_conversion_registry",
    srcs = ["framework/tensor_conversion_registry.py"],
    srcs_version = "PY2AND3",
    deps = [
        "//tensorflow/python/eager:context",
    ],
)

py_library(
    name = "map_fn",
    srcs = ["ops/map_fn.py"],
    srcs_version = "PY2AND3",
    deps = [
        ":array_ops",
        ":constant_op",
        ":control_flow_ops",
        ":framework_ops",
        ":sparse_tensor",
        ":tensor_array_ops",
        ":tensor_shape",
        ":util",
        ":variable_scope",
        "//tensorflow/python/eager:context",
    ],
)

py_library(
    name = "func_graph",
    srcs = ["framework/func_graph.py"],
    srcs_version = "PY2AND3",
    deps = [
        ":auto_control_deps",
        ":framework_ops",
        ":sparse_tensor",
        ":tensor_array_ops",
        "//tensorflow/python/autograph",
        "//tensorflow/python/eager:context",
        "//tensorflow/python/eager:graph_only_ops",
        "//tensorflow/python/eager:tape",
    ],
)

py_library(
    name = "auto_control_deps",
    srcs = ["framework/auto_control_deps.py"],
    srcs_version = "PY2AND3",
    deps = [
        ":auto_control_deps_utils",
        ":control_flow_ops",
        ":framework_ops",
        ":sparse_tensor",
        ":tensor_array_ops",
        ":util",
    ],
)

py_library(
    name = "auto_control_deps_utils",
    srcs = ["framework/auto_control_deps_utils.py"],
    srcs_version = "PY2AND3",
    deps = [
        ":dtypes",
    ],
)

tf_py_test(
    name = "auto_control_deps_test",
    size = "small",
    srcs = ["framework/auto_control_deps_test.py"],
    python_version = "PY3",
    deps = [
        ":auto_control_deps",
        ":client_testlib",
        ":sendrecv_ops_gen",
    ],
)

py_library(
    name = "config",
    srcs = ["framework/config.py"],
    srcs_version = "PY2AND3",
    deps = [
        ":framework_ops",
        ":util",
        "//tensorflow/python/eager:context",
    ],
)

cuda_py_test(
    name = "config_test",
    size = "small",
    srcs = ["framework/config_test.py"],
    python_version = "PY3",
    tags = ["no_pip"],  # test_ops are not available in pip.
    deps = [
        ":client_testlib",
        ":config",
        ":constant_op",
        ":platform",
        ":test_ops",
        ":util",
    ] + tf_additional_xla_deps_py(),
)

py_library(
    name = "random_seed",
    srcs = ["framework/random_seed.py"],
    srcs_version = "PY2AND3",
    deps = [
        ":framework_ops",
    ],
)

py_library(
    name = "registry",
    srcs = ["framework/registry.py"],
    srcs_version = "PY2AND3",
    deps = [
        ":platform",
        ":util",
    ],
)

py_library(
    name = "smart_cond",
    srcs = ["framework/smart_cond.py"],
    srcs_version = "PY2AND3",
    deps = [
        ":control_flow_ops",
        ":pywrap_tf_session",
        ":tensor_util",
    ],
)

tf_py_test(
    name = "smart_cond_test",
    size = "small",
    srcs = ["framework/smart_cond_test.py"],
    python_version = "PY3",
    tfrt_enabled = True,
    deps = [
        ":client_testlib",
        ":constant_op",
        ":framework_ops",
        ":math_ops",
        ":session",
        ":smart_cond",
    ],
)

py_library(
    name = "sparse_tensor",
    srcs = ["framework/sparse_tensor.py"],
    srcs_version = "PY2AND3",
    deps = [
        ":composite_tensor",
        ":dtypes",
        ":framework_ops",
        ":tensor_util",
        ":type_spec",
        "//tensorflow/python/types",
    ],
)

py_library(
    name = "composite_tensor",
    srcs = ["framework/composite_tensor.py"],
    srcs_version = "PY2AND3",
    visibility = visibility,
    deps = [
        ":dtypes",
        ":tensor_util",
    ],
)

py_library(
    name = "composite_tensor_utils",
    srcs = ["framework/composite_tensor_utils.py"],
    srcs_version = "PY2AND3",
    deps = [
        ":array_ops",
        ":composite_tensor",
        ":sparse_ops",
        ":sparse_tensor",
        "//tensorflow/python/ops/ragged:ragged_concat_ops",
        "//tensorflow/python/ops/ragged:ragged_tensor",
        "//tensorflow/python/ops/ragged:ragged_tensor_value",
        "//third_party/py/numpy",
    ],
)

py_test(
    name = "framework_composite_tensor_test",
    srcs = ["framework/composite_tensor_test.py"],
    main = "framework/composite_tensor_test.py",
    python_version = "PY3",
    srcs_version = "PY2AND3",
    deps = [
        ":composite_tensor",
        ":framework",
        ":framework_for_generated_wrappers",
        ":framework_test_lib",
        ":platform_test",
        "//tensorflow/core:protos_all_py",
    ],
)

tf_py_test(
    name = "framework_composite_tensor_utils_test",
    srcs = ["framework/composite_tensor_utils_test.py"],
    main = "framework/composite_tensor_utils_test.py",
    python_version = "PY3",
    tfrt_enabled = True,
    deps = [
        ":array_ops",
        ":composite_tensor",
        ":composite_tensor_utils",
        ":framework_test_lib",
        ":sparse_ops",
        ":sparse_tensor",
        "//tensorflow/python/ops/ragged:ragged_tensor",
        "//tensorflow/python/ops/ragged:ragged_tensor_value",
        "//third_party/py/numpy",
    ],
)

py_library(
    name = "tensor_shape",
    srcs = ["framework/tensor_shape.py"],
    srcs_version = "PY2AND3",
    deps = [
        ":dtypes",
        ":tf2",
        ":util",
        "//tensorflow/core:protos_all_py",
        "//tensorflow/python/eager:monitoring",
    ],
)

py_library(
    name = "type_spec",
    srcs = ["framework/type_spec.py"],
    srcs_version = "PY2AND3",
    visibility = visibility,
    deps = [
        ":dtypes",
        ":tensor_shape",
        ":util",
        "//third_party/py/numpy",
    ],
)

py_library(
    name = "tensor_spec",
    srcs = ["framework/tensor_spec.py"],
    srcs_version = "PY2AND3",
    deps = [
        ":common_shapes",
        ":dtypes",
        ":tensor_shape",
        ":type_spec",
        ":util",
        "//third_party/py/numpy",
    ],
)

py_library(
    name = "tensor_util",
    srcs = ["framework/tensor_util.py"],
    srcs_version = "PY2AND3",
    deps = [
        ":errors",
        ":tensor_shape",
        ":util",
        "//tensorflow/core:protos_all_py",
        "//tensorflow/python/types",
    ],
)

py_library(
    name = "traceable_stack",
    srcs = ["framework/traceable_stack.py"],
    srcs_version = "PY2AND3",
    visibility = ["//visibility:public"],
    deps = [
        ":util",
    ],
)

py_library(
    name = "versions",
    srcs = ["framework/versions.py"],
    srcs_version = "PY2AND3",
    deps = [
        ":pywrap_tf_session",
    ],
)

py_library(
    name = "extra_py_tests_deps",
    srcs_version = "PY2AND3",
    deps = [
        ":keras_lib",
        "//third_party/py/numpy",
        "@six_archive//:six",
    ],
)

py_library(
    name = "gpu_util",
    srcs = ["framework/gpu_util.py"],
    deps = [],
)

py_library(
    name = "framework_test_lib",
    srcs = ["framework/test_util.py"],
    srcs_version = "PY2AND3",
    visibility = visibility + [
        "//tensorflow_estimator/python/estimator:__subpackages__",
    ],
    deps = [
        ":_pywrap_stacktrace_handler",
        ":array_ops",
        ":client",
        ":errors",
        ":framework_for_generated_wrappers",
        ":gpu_util",
        ":platform",
        ":platform_test",
        ":pywrap_tf_session",
        ":random_seed",
        ":resource_variable_ops",
        ":session",
        ":tensor_array_ops",
        ":training",
        ":util",
        ":variables",
        "//tensorflow/core:protos_all_py",
        "//tensorflow/python/eager:backprop",
        "//tensorflow/python/eager:context",
        "//tensorflow/python/eager:tape",
        "//tensorflow/python/ops/ragged:ragged_tensor",
        "//tensorflow/python/ops/ragged:ragged_tensor_value",
        "//third_party/py/numpy",
        "@absl_py//absl/testing:parameterized",
        "@six_archive//:six",
    ],
)

# Including this as a dependency will result in tests using
# :framework_test_lib to use XLA.
py_library(
    name = "is_xla_test_true",
    srcs = ["framework/is_xla_test_true.py"],
    srcs_version = "PY2AND3",
)

# Including this as a dependency will result in tests using
# :framework_test_lib to use MLIR.
py_library(
    name = "is_mlir_bridge_test_true",
    srcs = ["framework/is_mlir_bridge_test_true.py"],
    srcs_version = "PY2AND3",
    visibility = visibility,
)

# Including this as a dependency will result in tests using
# :framework_test_lib to NOT use MLIR.
py_library(
    name = "is_mlir_bridge_test_false",
    srcs = ["framework/is_mlir_bridge_test_false.py"],
    srcs_version = "PY2AND3",
    visibility = visibility,
)

# Including this as a dependency will result in tests to use TFRT.
# TODO(b/170139514): Add a curated list of TFRT native ops.
# TODO(kkb): Deprecated by `tfrt_utils`, remove.
py_library(
    name = "is_tfrt_test_true",
    srcs = ["framework/is_tfrt_test_true.py"],
    srcs_version = "PY2AND3",
)

py_library(
    name = "tfrt_utils",
    srcs = ["framework/tfrt_utils.py"],
    srcs_version = "PY2AND3",
)

py_library(
    name = "distributed_framework_test_lib",
    srcs_version = "PY2AND3",
    deps = [":framework_test_lib"],
)

py_library(
    name = "framework_combinations",
    srcs = ["framework/combinations.py"],
    srcs_version = "PY2AND3",
    deps = [
        ":framework_ops",
        ":framework_test_combinations_lib",
        ":tf2",
        ":util",
        "//tensorflow/python/eager:context",
    ],
)

py_library(
    name = "framework_test_combinations_lib",
    srcs = ["framework/test_combinations.py"],
    srcs_version = "PY2AND3",
    deps = [
        ":util",
        "@absl_py//absl/testing:parameterized",
    ],
)

py_test(
    name = "test_combinations_test",
    srcs = ["framework/test_combinations_test.py"],
    python_version = "PY3",
    srcs_version = "PY2AND3",
    deps = [
        ":framework_test_combinations_lib",
        "//tensorflow/python/eager:test",
    ],
)

py_library(
    name = "client_testlib",
    srcs = ["platform/test.py"],
    srcs_version = "PY2AND3",
    deps = [
        ":client",
        ":cond_v2",
        ":framework_test_lib",
        ":gradient_checker",
        ":gradient_checker_v2",
        ":platform_test",
        ":util",
        ":while_v2",
    ],
)

py_library(
    name = "memory_checker",
    srcs = [
        "framework/memory_checker.py",
        "framework/python_memory_checker.py",
    ],
    srcs_version = "PY2AND3",
    deps = [
        ":_python_memory_checker_helper",
        "//tensorflow/python/profiler:traceme",
    ],
)

tf_python_pybind_extension(
    name = "_python_memory_checker_helper",
    srcs = ["framework/python_memory_checker_helper.cc"],
    module_name = "_python_memory_checker_helper",
    deps = [
        "@pybind11",
    ],
)

tf_py_test(
    name = "framework_constant_op_test",
    size = "small",
    srcs = ["framework/constant_op_test.py"],
    main = "framework/constant_op_test.py",
    python_version = "PY3",
    tfrt_enabled = True,
    deps = [
        ":constant_op",
    ],
)

tf_py_test(
    name = "framework_registry_test",
    size = "small",
    srcs = ["framework/registry_test.py"],
    main = "framework/registry_test.py",
    python_version = "PY3",
    tfrt_enabled = True,
    deps = [
        ":client_testlib",
        ":framework_for_generated_wrappers",
        "@absl_py//absl/testing:parameterized",
    ],
)

tf_py_test(
    name = "framework_errors_test",
    size = "small",
    srcs = ["framework/errors_test.py"],
    main = "framework/errors_test.py",
    python_version = "PY3",
    tfrt_enabled = True,
    deps = [
        ":client_testlib",
        ":errors",
        "//tensorflow/core:protos_all_py",
    ],
)

tf_py_test(
    name = "framework_error_interpolation_test",
    size = "small",
    srcs = ["framework/error_interpolation_test.py"],
    main = "framework/error_interpolation_test.py",
    python_version = "PY3",
    tfrt_enabled = True,
    deps = [
        ":client_testlib",
        ":constant_op",
        ":error_interpolation",
        ":traceable_stack",
    ],
)

tf_py_test(
    name = "framework_subscribe_test",
    size = "small",
    srcs = ["framework/subscribe_test.py"],
    main = "framework/subscribe_test.py",
    python_version = "PY3",
    tfrt_enabled = True,
    deps = [
        ":framework",
        ":framework_for_generated_wrappers",
        ":framework_test_lib",
        ":math_ops",
        ":platform_test",
        ":script_ops",
        ":subscribe",
    ],
)

tf_py_test(
    name = "build_info_test",
    size = "small",
    srcs = [
        "platform/build_info.py",
        "platform/build_info_test.py",
    ],
    main = "platform/build_info_test.py",
    python_version = "PY3",
    tags = [
        "no_pip",
        "notap",
    ],
    deps = [
        ":client_testlib",
        ":platform",
    ],
)

tf_py_test(
    name = "benchmark_test",
    size = "small",
    srcs = [
        "platform/benchmark.py",
        "platform/benchmark_test.py",
    ],
    main = "platform/benchmark_test.py",
    python_version = "PY3",
    tags = [
        "no_pip",
    ],
    tfrt_enabled = True,
    deps = [
        ":client_testlib",
        ":platform",
    ],
)

tf_py_test(
    name = "proto_test",
    size = "small",
    srcs = ["framework/proto_test.py"],
    main = "framework/proto_test.py",
    python_version = "PY3",
    tfrt_enabled = True,
    deps = [
        ":client_testlib",
        ":framework_for_generated_wrappers",
        "//third_party/py/numpy",
    ],
)

tf_gen_op_wrapper_private_py(
    name = "functional_ops_gen",
    visibility = ["//learning/brain/python/ops:__pkg__"],
)

py_library(
    name = "functional_ops",
    srcs = ["ops/functional_ops.py"],
    srcs_version = "PY2AND3",
    deps = [
        ":array_ops",
        ":auto_control_deps_utils",
        ":constant_op",
        ":control_flow_ops",
        ":framework_ops",
        ":functional_ops_gen",
        ":sparse_tensor",
        ":tensor_array_ops",
        ":tensor_shape",
        ":util",
        ":variable_scope",
        "//tensorflow/core:protos_all_py",
        "//tensorflow/python/eager:context",
    ],
)

py_test(
    name = "functional_ops_test",
    srcs = ["ops/functional_ops_test.py"],
    python_version = "PY3",
    srcs_version = "PY2AND3",
    deps = [
        ":client_testlib",
        ":dtypes",
        ":function",
        ":functional_ops",
        ":tensor_spec",
        "//tensorflow/python/eager:def_function",
    ],
)

cuda_py_test(
    name = "function_test",
    size = "medium",
    srcs = ["framework/function_test.py"],
    python_version = "PY3",
    shard_count = 10,
    tags = [
        "noasan",
        "optonly",
    ],
    deps = [
        ":array_ops",
        ":client",
        ":client_testlib",
        ":clip_ops",
        ":control_flow_ops",
        ":errors",
        ":framework_for_generated_wrappers",
        ":functional_ops",
        ":gradients",
        ":init_ops",
        ":logging_ops",
        ":logging_ops_gen",
        ":math_ops",
        ":nn_ops",
        ":platform",
        ":random_ops",
        ":variable_scope",
        ":variables",
        "//tensorflow/core:protos_all_py",
        "//third_party/py/numpy",
    ],
)

tf_py_test(
    name = "framework_versions_test",
    size = "small",
    srcs = ["framework/versions_test.py"],
    main = "framework/versions_test.py",
    python_version = "PY3",
    tfrt_enabled = True,
    deps = [
        ":client_testlib",
        ":framework_for_generated_wrappers",
    ],
)

tf_py_test(
    name = "framework_importer_test",
    size = "large",
    srcs = ["framework/importer_test.py"],
    main = "framework/importer_test.py",
    python_version = "PY3",
    deps = [
        ":array_ops",
        ":client_testlib",
        ":framework",
        ":framework_for_generated_wrappers",
        ":gradients",
        ":math_ops",
        ":nn_grad",
        ":nn_ops",
        ":random_ops",
        ":test_ops",
        ":variables",
        "//tensorflow/core:protos_all_py",
        "//third_party/py/numpy",
    ],
)

filegroup(
    name = "meta_graph_testdata",
    srcs = [
        "framework/testdata/metrics_export_meta_graph.pb",
    ],
    visibility = ["//visibility:public"],
)

tf_py_test(
    name = "framework_meta_graph_test",
    size = "small",
    srcs = ["framework/meta_graph_test.py"],
    data = [":meta_graph_testdata"],
    main = "framework/meta_graph_test.py",
    python_version = "PY3",
    tags = [
        "no_pip",
        "no_windows",
    ],
    tfrt_enabled = True,
    deps = [
        ":array_ops",
        ":client_testlib",
        ":control_flow_ops",
        ":data_flow_ops",
        ":framework",
        ":framework_for_generated_wrappers",
        ":math_ops",
        ":metrics",
        ":nn_ops",
        ":platform",
        ":random_ops",
        ":training",
        ":variables",
    ],
)

tf_py_test(
    name = "framework_traceable_stack_test",
    size = "small",
    srcs = ["framework/traceable_stack_test.py"],
    main = "framework/traceable_stack_test.py",
    python_version = "PY3",
    tfrt_enabled = True,
    deps = [
        ":framework_test_lib",
        ":platform_test",
        ":test_ops",
        ":traceable_stack",
        ":util",
    ],
)

tf_gen_op_wrapper_py(
    name = "test_ops",
    out = "framework/test_ops.py",
    deps = [":test_ops_kernels"],
)

tf_gen_op_wrapper_private_py(
    name = "debug_ops_gen",
    out = "ops/gen_debug_ops.py",
    visibility = ["//tensorflow/python/debug:__pkg__"],
    deps = ["//tensorflow/core:debug_ops_op_lib"],
)

cc_library(
    name = "test_ops_kernels",
    srcs = ["framework/test_ops.cc"],
    linkstatic = 1,
    deps = [
        "//tensorflow/core:framework",
        "//tensorflow/core:lib",
        "//tensorflow/core:protos_all_cc",
    ],
    alwayslink = 1,
)

tf_gen_op_wrapper_py(
    name = "test_ops_2",
    out = "framework/test_ops_2.py",
    deps = [":test_ops_2_kernels"],
)

cc_library(
    name = "test_ops_2_kernels",
    srcs = ["framework/test_ops_2.cc"],
    linkstatic = 1,
    deps = ["//tensorflow/core:framework"],
    alwayslink = 1,
)

tf_py_test(
    name = "framework_common_shapes_test",
    size = "small",
    srcs = ["framework/common_shapes_test.py"],
    main = "framework/common_shapes_test.py",
    python_version = "PY3",
    tfrt_enabled = True,
    deps = [
        ":framework",
        ":framework_for_generated_wrappers",
        ":framework_test_lib",
        ":platform_test",
        "//tensorflow/core:protos_all_py",
    ],
)

tf_py_test(
    name = "framework_ops_test",
    size = "small",
    srcs = ["framework/ops_test.py"],
    main = "framework/ops_test.py",
    python_version = "PY3",
    tags = ["no_pip"],  # test_ops_2 is not available in pip.
    tfrt_enabled = True,
    deps = [
        ":cond_v2",
        ":control_flow_ops",
        ":errors",
        ":framework",
        ":framework_for_generated_wrappers",
        ":framework_test_lib",
        ":gradients",
        ":math_ops",
        ":platform_test",
        ":resources",
        ":test_ops",
        ":test_ops_2",
        ":util",
        ":variable_scope",
        ":variables",
        ":while_v2",
        "//tensorflow/core:protos_all_py",
        "//tensorflow/python/eager:context",
        "//tensorflow/python/eager:function",
    ],
)

tf_py_test(
    name = "framework_ops_enable_eager_test",
    size = "small",
    srcs = ["framework/ops_enable_eager_test.py"],
    main = "framework/ops_enable_eager_test.py",
    python_version = "PY3",
    tfrt_enabled = True,
    deps = [
        ":framework",
        ":platform_test",
        "//tensorflow/python/eager:context",
    ],
)

tf_py_test(
    name = "framework_tensor_shape_test",
    size = "small",
    srcs = ["framework/tensor_shape_test.py"],
    main = "framework/tensor_shape_test.py",
    python_version = "PY3",
    tfrt_enabled = True,
    deps = [
        ":framework_for_generated_wrappers",
        ":framework_test_lib",
        ":platform_test",
        "//tensorflow/core:protos_all_py",
        "@absl_py//absl/testing:parameterized",
    ],
)

tf_py_test(
    name = "framework_type_spec_test",
    size = "small",
    srcs = ["framework/type_spec_test.py"],
    main = "framework/type_spec_test.py",
    python_version = "PY3",
    tfrt_enabled = True,
    deps = [
        ":framework_for_generated_wrappers",
        ":framework_test_lib",
        ":platform_test",
        ":type_spec",
        "//third_party/py/numpy",
    ],
)

tf_py_test(
    name = "framework_tensor_spec_test",
    size = "small",
    srcs = ["framework/tensor_spec_test.py"],
    main = "framework/tensor_spec_test.py",
    python_version = "PY3",
    tfrt_enabled = True,
    deps = [
        ":framework_for_generated_wrappers",
        ":framework_test_lib",
        ":platform_test",
        ":tensor_spec",
        "//third_party/py/numpy",
    ],
)

tf_py_test(
    name = "framework_sparse_tensor_test",
    size = "small",
    srcs = ["framework/sparse_tensor_test.py"],
    main = "framework/sparse_tensor_test.py",
    python_version = "PY3",
    deps = [
        ":array_ops",
        ":framework",
        ":framework_for_generated_wrappers",
        ":framework_test_lib",
        ":math_ops",
        ":platform_test",
        "//tensorflow/core:protos_all_py",
    ],
)

tf_py_test(
    name = "framework_device_spec_test",
    size = "small",
    srcs = ["framework/device_spec_test.py"],
    main = "framework/device_spec_test.py",
    python_version = "PY3",
    tfrt_enabled = True,
    deps = [
        ":framework_for_generated_wrappers",
        ":framework_test_lib",
        ":platform_test",
        "//tensorflow/core:protos_all_py",
    ],
)

tf_py_test(
    name = "framework_device_test",
    size = "small",
    srcs = ["framework/device_test.py"],
    main = "framework/device_test.py",
    python_version = "PY3",
    tfrt_enabled = True,
    deps = [
        ":framework_for_generated_wrappers",
        ":framework_test_lib",
        ":platform_test",
        "//tensorflow/core:protos_all_py",
    ],
)

tf_py_test(
    name = "framework_random_seed_test",
    size = "small",
    srcs = ["framework/random_seed_test.py"],
    main = "framework/random_seed_test.py",
    python_version = "PY3",
    tfrt_enabled = True,
    deps = [
        ":client_testlib",
        ":framework",
    ],
)

tf_py_test(
    name = "framework_tensor_shape_div_test",
    size = "small",
    srcs = ["framework/tensor_shape_div_test.py"],
    main = "framework/tensor_shape_div_test.py",
    python_version = "PY3",
    tfrt_enabled = True,
    deps = [
        ":framework_for_generated_wrappers",
        ":framework_test_lib",
        ":platform_test",
        "//tensorflow/core:protos_all_py",
        "@six_archive//:six",
    ],
)

tf_py_test(
    name = "framework_tensor_util_test",
    size = "small",
    srcs = ["framework/tensor_util_test.py"],
    main = "framework/tensor_util_test.py",
    python_version = "PY3",
    tags = ["no_windows"],
    tfrt_enabled = True,
    deps = [
        ":array_ops",
        ":client_testlib",
        ":framework",
        ":framework_for_generated_wrappers",
        ":framework_test_lib",
        ":math_ops",
        ":state_ops_gen",
        "//third_party/py/numpy",
    ],
)

tf_py_test(
    name = "framework_test_util_test",
    size = "small",
    srcs = ["framework/test_util_test.py"],
    main = "framework/test_util_test.py",
    python_version = "PY3",
    tags = ["no_windows"],
    deps = [
        ":control_flow_ops",
        ":errors",
        ":framework_combinations",
        ":framework_for_generated_wrappers",
        ":framework_test_lib",
        ":lookup_ops",
        ":platform_test",
        ":random_ops",
        ":resource_variable_ops",
        ":session",
        ":test_ops",
        ":variables",
        "//tensorflow/core:protos_all_py",
        "//tensorflow/python/eager:context",
        "//third_party/py/numpy",
        "@absl_py//absl/testing:parameterized",
    ],
)

tf_py_test(
    name = "framework_memory_checker_test",
    size = "medium",
    srcs = ["framework/memory_checker_test.py"],
    main = "framework/memory_checker_test.py",
    python_version = "PY3",
    shard_count = 8,
    tags = [
        "no_oss",
        "no_pip",
        "no_windows",
        "noasan",  # TODO(b/149948895): Re-enable.
        "nomsan",  # TODO(b/149948895): Re-enable.
        "notsan",  # TODO(b/149948895): Re-enable.
    ],
    tfrt_enabled = True,
    deps = [
        ":framework_test_lib",
        # TODO(kkb): Find more appropriate place to add `memory_checker` as deps
        # Adding directly to `framework_test_lib` caused a Colab binary size
        # regression b/149433910 .
        ":memory_checker",
        ":_memory_checker_test_helper",
    ],
)

tf_python_pybind_extension(
    name = "_memory_checker_test_helper",
    srcs = ["framework/memory_checker_test_helper.cc"],
    module_name = "_memory_checker_test_helper",
    deps = [
        "@pybind11",
    ],
)

tf_py_test(
    name = "framework_dtypes_test",
    size = "small",
    srcs = ["framework/dtypes_test.py"],
    main = "framework/dtypes_test.py",
    python_version = "PY3",
    tfrt_enabled = True,
    deps = [
        ":framework_for_generated_wrappers",
        ":framework_test_lib",
        ":platform_test",
        "//tensorflow:tensorflow_py",
        "//tensorflow/core:protos_all_py",
        "//third_party/py/numpy",
    ],
)

tf_py_test(
    name = "op_def_library_test",
    size = "small",
    srcs = ["framework/op_def_library_test.py"],
    python_version = "PY3",
    tfrt_enabled = True,
    deps = [
        ":framework_for_generated_wrappers",
        ":framework_test_lib",
        ":platform_test",
    ],
)

tf_py_test(
    name = "framework_kernels_test",
    size = "small",
    srcs = ["framework/kernels_test.py"],
    main = "framework/kernels_test.py",
    python_version = "PY3",
    tfrt_enabled = True,
    deps = [
        ":framework_test_lib",
        ":kernels",
        ":platform_test",
        ":test_ops",
    ],
)

tf_gen_op_wrapper_private_py(
    name = "array_ops_gen",
    visibility = [
        "//learning/brain/python/ops:__pkg__",
        "//tensorflow/compiler/tests:__pkg__",
        "//tensorflow/python/kernel_tests:__pkg__",
        "//tensorflow/python/kernel_tests/v1_compat_tests:__pkg__",
        "//tensorflow/python/training:__pkg__",
    ],
    deps = [
        "//tensorflow/c/kernels:bitcast_op_lib",
        "//tensorflow/core:array_ops_op_lib",
    ],
)

tf_gen_op_wrapper_private_py(
    name = "bitwise_ops_gen",
    visibility = [
        "//learning/brain/python/ops:__pkg__",
        "//tensorflow/compiler/tests:__pkg__",
        "//tensorflow/contrib/quantization:__pkg__",
        "//tensorflow/python/kernel_tests:__pkg__",
    ],
)

tf_gen_op_wrapper_private_py(
    name = "boosted_trees_ops_gen",
    visibility = ["//tensorflow:internal"],
    deps = [
        "//tensorflow/core:boosted_trees_ops_op_lib",
    ],
)

tf_gen_op_wrapper_private_py(
    name = "tensor_forest_ops_gen",
    visibility = ["//tensorflow:internal"],
    deps = [
        "//tensorflow/core:tensor_forest_ops_op_lib",
    ],
)

tf_gen_op_wrapper_private_py(
    name = "summary_ops_gen",
    visibility = ["//tensorflow:__subpackages__"],
    deps = ["//tensorflow/core:summary_ops_op_lib"],
)

tf_gen_op_wrapper_private_py(
    name = "audio_ops_gen",
    visibility = ["//learning/brain/python/ops:__pkg__"],
)

tf_gen_op_wrapper_private_py(
    name = "cudnn_rnn_ops_gen",
    visibility = [
        "//tensorflow:__subpackages__",
    ],
)

tf_gen_op_wrapper_private_py(
    name = "candidate_sampling_ops_gen",
    visibility = ["//learning/brain/python/ops:__pkg__"],
)

tf_gen_op_wrapper_private_py(
    name = "checkpoint_ops_gen",
    visibility = [
        "//tensorflow/python/kernel_tests:__pkg__",
        "//tensorflow/python/training:__pkg__",
    ],
)

tf_gen_op_wrapper_private_py(
    name = "clustering_ops_gen",
    visibility = ["//tensorflow:internal"],
    deps = [
        "//tensorflow/core:clustering_ops_op_lib",
    ],
)

tf_gen_op_wrapper_private_py(
    name = "collective_ops_gen",
    visibility = ["//tensorflow:internal"],
    deps = [
        "//tensorflow/core:collective_ops_op_lib",
    ],
)

tf_gen_op_wrapper_private_py(
    name = "control_flow_ops_gen",
    visibility = [
        "//learning/brain/python/ops:__pkg__",
        "//tensorflow/python/kernel_tests:__pkg__",
    ],
    deps = [
        "//tensorflow/core:control_flow_ops_op_lib",
        "//tensorflow/core:no_op_op_lib",
    ],
)

tf_gen_op_wrapper_private_py(
    name = "ctc_ops_gen",
)

tf_gen_op_wrapper_private_py(
    name = "data_flow_ops_gen",
    visibility = [
        "//learning/brain/python/ops:__pkg__",
        "//tensorflow/python/kernel_tests:__pkg__",
        "//tensorflow/python/training:__pkg__",
    ],
)

tf_gen_op_wrapper_private_py(
    name = "dataset_ops_gen",
    visibility = [
        "//learning/brain/python/ops:__pkg__",
        "//tensorflow:__subpackages__",
        "//tensorflow/python/kernel_tests:__pkg__",
    ],
)

tf_gen_op_wrapper_private_py(
    name = "experimental_dataset_ops_gen",
    visibility = [
        "//learning/brain/python/ops:__pkg__",
        "//tensorflow:__subpackages__",
        "//tensorflow/python/kernel_tests:__pkg__",
    ],
)

tf_gen_op_wrapper_private_py(
    name = "image_ops_gen",
    visibility = ["//learning/brain/python/ops:__pkg__"],
)

tf_gen_op_wrapper_private_py(
    name = "io_ops_gen",
    visibility = [
        "//learning/brain/python/ops:__pkg__",
        "//tensorflow/python/kernel_tests:__pkg__",
        "//tensorflow/python/training:__pkg__",
        "//tensorflow/python/training/tracking:__pkg__",
    ],
)

tf_gen_op_wrapper_private_py(
    name = "linalg_ops_gen",
    visibility = ["//learning/brain/python/ops:__pkg__"],
)

tf_gen_op_wrapper_private_py(
    name = "logging_ops_gen",
    visibility = [
        "//learning/brain/python/ops:__pkg__",
        "//tensorflow/python/kernel_tests:__pkg__",
    ],
    deps = [
        "//tensorflow/c/kernels:histogram_summary_op_lib",
        "//tensorflow/c/kernels:merge_summary_op_lib",
        "//tensorflow/c/kernels:summary_op_lib",
        "//tensorflow/core:logging_ops_op_lib",
    ],
)

tf_gen_op_wrapper_private_py(
    name = "lookup_ops_gen",
    visibility = [
        "//learning/brain/python/ops:__pkg__",
        "//tensorflow/python/kernel_tests:__pkg__",
        "//tensorflow/python/training:__pkg__",
    ],
)

tf_gen_op_wrapper_private_py(
    name = "batch_ops_gen",
    visibility = [
        "//tensorflow:__subpackages__",
    ],
)

py_library(
    name = "batch_ops",
    srcs = [
        "ops/batch_ops.py",
    ],
    srcs_version = "PY2AND3",
    deps = [
        ":batch_ops_gen",
    ],
)

py_test(
    name = "batch_ops_test",
    size = "small",
    srcs = ["ops/batch_ops_test.py"],
    python_version = "PY3",
    srcs_version = "PY2AND3",
    tags = [
        "manual",
        "no_pip",
        "nomac",
    ],
    deps = [
        ":array_ops",
        ":batch_ops",
        ":client_testlib",
        ":dtypes",
        ":framework",
        ":gradients",
        ":script_ops",
    ],
)

tf_gen_op_wrapper_private_py(
    name = "manip_ops_gen",
    visibility = [
        "//learning/brain/python/ops:__pkg__",
        "//tensorflow/python/kernel_tests:__pkg__",
    ],
)

tf_gen_op_wrapper_private_py(
    name = "math_ops_gen",
    visibility = [
        "//learning/brain/google/python/ops:__pkg__",
        "//learning/brain/python/ops:__pkg__",
        "//tensorflow/compiler/tests:__pkg__",
        "//tensorflow/python/kernel_tests:__pkg__",
    ],
)

tf_gen_op_wrapper_private_py(
    name = "nn_ops_gen",
    visibility = [
        "//learning/brain/python/ops:__pkg__",
        "//tensorflow/compiler/tests:__pkg__",
        "//tensorflow/python/kernel_tests:__pkg__",
        "//tensorflow/python/tools:__pkg__",
    ],
)

tf_gen_op_wrapper_private_py(
    name = "count_ops_gen",
    visibility = ["//learning/brain/python/ops:__pkg__"],
)

tf_gen_op_wrapper_private_py(
    name = "parsing_ops_gen",
    visibility = ["//learning/brain/python/ops:__pkg__"],
)

tf_gen_op_wrapper_private_py(
    name = "random_ops_gen",
    visibility = ["//learning/brain/python/ops:__pkg__"],
)

tf_gen_op_wrapper_private_py(
    name = "special_math_ops_gen",
    visibility = ["//learning/brain/python/ops:__pkg__"],
)

tf_gen_op_wrapper_private_py(
    name = "stateful_random_ops_gen",
    visibility = ["//learning/brain/python/ops:__pkg__"],
)

tf_gen_op_wrapper_private_py(
    name = "resource_variable_ops_gen",
    visibility = [
        "//tensorflow/compiler/tf2xla:internal",
        "//tensorflow/python/distribute:__pkg__",
    ],
)

tf_gen_op_wrapper_private_py(
    name = "stateless_random_ops_gen",
    visibility = [
        "//tensorflow/python/data/experimental/ops:__pkg__",
    ],
)

tf_gen_op_wrapper_private_py(
    name = "stateless_random_ops_v2_gen",
)

tf_gen_op_wrapper_private_py(
    name = "list_ops_gen",
)

tf_gen_op_wrapper_private_py(
    name = "map_ops_gen",
)

tf_gen_op_wrapper_private_py(
    name = "script_ops_gen",
)

tf_gen_op_wrapper_private_py(
    name = "sdca_ops_gen",
    visibility = ["//tensorflow_estimator/python/estimator/canned/linear_optimizer:__pkg__"],
)

tf_gen_op_wrapper_private_py(
    name = "set_ops_gen",
)

tf_gen_op_wrapper_private_py(
    name = "state_ops_gen",
    visibility = [
        "//learning/brain/python/ops:__pkg__",
        "//tensorflow/python/kernel_tests:__pkg__",
        "//tensorflow/python/training:__pkg__",
    ],
)

tf_gen_op_wrapper_private_py(
    name = "sparse_ops_gen",
)

tf_gen_op_wrapper_private_py(
    name = "spectral_ops_gen",
    visibility = ["//tensorflow/python/ops/signal:__pkg__"],
)

tf_gen_op_wrapper_private_py(
    name = "string_ops_gen",
)

tf_gen_op_wrapper_private_py(
    name = "user_ops_gen",
)

tf_gen_op_wrapper_private_py(
    name = "training_ops_gen",
    visibility = [
        "//tensorflow/python/training:__pkg__",
    ],
)

tf_gen_op_wrapper_private_py(
    name = "ragged_array_ops_gen",
    visibility = ["//tensorflow/python/ops/ragged:__pkg__"],
)

tf_gen_op_wrapper_private_py(
    name = "ragged_math_ops_gen",
    visibility = ["//tensorflow/python/ops/ragged:__pkg__"],
)

tf_gen_op_wrapper_private_py(
    name = "ragged_conversion_ops_gen",
    visibility = ["//tensorflow/python/ops/ragged:__pkg__"],
)

tf_gen_op_wrapper_private_py(name = "rnn_ops_gen")

tf_gen_op_wrapper_private_py(
    name = "sendrecv_ops_gen",
    visibility = ["//tensorflow:internal"],
    deps = [
        "//tensorflow/core:sendrecv_ops_op_lib",
    ],
)

tf_gen_op_wrapper_private_py(
    name = "tpu_ops_gen",
    visibility = [
        "//smartass/brain/configure/python:__pkg__",
        "//tensorflow/python/tpu:__pkg__",
    ],
    deps = [
        "//tensorflow/core:tpu_configuration_ops_op_lib",
        "//tensorflow/core:tpu_cross_replica_ops_op_lib",
        "//tensorflow/core:tpu_embedding_load_retrieve_ops_op_lib",
        "//tensorflow/core:tpu_embedding_ops_op_lib",
        "//tensorflow/core:tpu_functional_ops_op_lib",
        "//tensorflow/core:tpu_heartbeat_ops_op_lib",
        "//tensorflow/core:tpu_host_compute_ops_op_lib",
        "//tensorflow/core:tpu_infeed_ops_op_lib",
        "//tensorflow/core:tpu_ordinal_selector_ops_op_lib",
        "//tensorflow/core:tpu_outfeed_ops_op_lib",
        "//tensorflow/core:tpu_replication_ops_op_lib",
    ],
)

py_library(
    name = "array_grad",
    srcs = ["ops/array_grad.py"],
    srcs_version = "PY2AND3",
    deps = [
        ":array_ops",
        ":array_ops_gen",
        ":framework",
        ":framework_for_generated_wrappers",
        ":math_ops",
        ":sparse_ops",
        "//tensorflow/compiler/tf2xla/ops:gen_xla_ops",
    ],
)

py_library(
    name = "array_ops",
    srcs = [
        "ops/array_ops.py",
        "ops/inplace_ops.py",
    ],
    srcs_version = "PY2AND3",
    visibility = visibility,
    deps = [
        ":array_ops_gen",
        ":common_shapes",
        ":constant_op",
        ":dtypes",
        ":framework_ops",
        ":math_ops_gen",
        ":sparse_tensor",
        ":tensor_shape",
        ":tensor_util",
        ":util",
        "//third_party/py/numpy",
        "@six_archive//:six",
    ],
)

py_library(
    name = "bitwise_ops",
    srcs = ["ops/bitwise_ops.py"],
    srcs_version = "PY2AND3",
    deps = [
        ":bitwise_ops_gen",
        ":framework",
        ":util",
    ],
)

py_library(
    name = "boosted_trees_ops",
    srcs = ["ops/boosted_trees_ops.py"],
    srcs_version = "PY2AND3",
    deps = [
        ":boosted_trees_ops_gen",
        ":framework",
        ":ops",
        ":training",
        "//tensorflow/core/kernels/boosted_trees:boosted_trees_proto_py",
    ],
)

py_library(
    name = "tensor_forest_ops",
    srcs = ["ops/tensor_forest_ops.py"],
    srcs_version = "PY2AND3",
    deps = [
        ":framework",
        ":ops",
        ":tensor_forest_ops_gen",
        ":training",
        "//tensorflow/core/kernels/boosted_trees:boosted_trees_proto_py",
    ],
)

py_library(
    name = "optional_grad",
    srcs = ["ops/optional_grad.py"],
    srcs_version = "PY2AND3",
    deps = [
        ":framework_ops",
    ],
)

py_library(
    name = "sets",
    srcs = [
        "ops/sets.py",
        "ops/sets_impl.py",
    ],
    srcs_version = "PY2AND3",
    deps = [
        ":framework",
        ":framework_for_generated_wrappers",
        ":set_ops_gen",
        ":util",
    ],
)

py_library(
    name = "candidate_sampling_ops",
    srcs = ["ops/candidate_sampling_ops.py"],
    srcs_version = "PY2AND3",
    deps = [
        ":array_ops",
        ":candidate_sampling_ops_gen",
        ":framework",
        ":math_ops",
    ],
)

py_library(
    name = "check_ops",
    srcs = ["ops/check_ops.py"],
    srcs_version = "PY2AND3",
    deps = [
        ":array_ops",
        ":control_flow_ops",
        ":framework_for_generated_wrappers",
        ":math_ops",
        ":sparse_tensor",
        ":tensor_util",
        ":util",
        "//third_party/py/numpy",
    ],
)

py_library(
    name = "clip_ops",
    srcs = ["ops/clip_ops.py"],
    srcs_version = "PY2AND3",
    deps = [
        ":array_ops",
        ":framework_for_generated_wrappers",
        ":math_ops",
        ":nn_ops_gen",
        ":numerics",
        "@six_archive//:six",
    ],
)

tf_py_test(
    name = "clip_ops_test",
    size = "small",
    srcs = ["ops/clip_ops_test.py"],
    python_version = "PY3",
    tfrt_enabled = True,
    deps = [
        ":client_testlib",
        ":clip_ops",
        ":framework_for_generated_wrappers",
        "//third_party/py/numpy",
    ],
)

py_library(
    name = "clustering_ops",
    srcs = ["ops/clustering_ops.py"],
    srcs_version = "PY2AND3",
    deps = [
        ":clustering_ops_gen",
        ":framework",
        ":ops",
        ":training",
    ],
)

tf_py_test(
    name = "clustering_ops_test",
    size = "medium",
    srcs = ["ops/clustering_ops_test.py"],
    python_version = "PY3",
    tfrt_enabled = True,
    deps = [
        ":client_testlib",
        ":clustering_ops",
        ":framework_for_generated_wrappers",
        "//third_party/py/numpy",
    ],
)

py_library(
    name = "collective_ops",
    srcs = ["ops/collective_ops.py"],
    srcs_version = "PY2AND3",
    deps = [
        ":collective_ops_gen",
        ":framework_for_generated_wrappers",
    ],
)

tf_py_test(
    name = "collective_ops_test",
    size = "small",
    srcs = ["ops/collective_ops_test.py"],
    python_version = "PY3",
    tags = ["no_rocm"],
    deps = [
        ":client_testlib",
        ":collective_ops",
        ":framework_for_generated_wrappers",
        ":kernels",
        "//third_party/py/numpy",
    ],
)

tf_py_test(
    name = "collective_ops_xla_test",
    size = "small",
    srcs = ["ops/collective_ops_xla_test.py"],
    python_version = "PY3",
    tags = [
        "no_pip",
        "no_rocm",
        "no_windows",
        "nomac",
    ],
    tfrt_enabled = True,
    xla_enable_strict_auto_jit = True,
    deps = [
        ":client_testlib",
        ":collective_ops",
        ":framework_for_generated_wrappers",
        ":kernels",
        "//third_party/py/numpy",
    ],
)

cuda_py_test(
    name = "collective_ops_gpu_test",
    size = "small",
    srcs = ["ops/collective_ops_gpu_test.py"],
    python_version = "PY3",
    tags = [
        "guitar",
        "multi_gpu",
        "no_rocm",
        "no_windows",
    ],
    deps = [
        ":client_testlib",
        ":collective_ops",
        ":framework_for_generated_wrappers",
        "//third_party/py/numpy",
    ],
)

py_library(
    name = "control_flow_grad",
    srcs =
        ["ops/control_flow_grad.py"],
    srcs_version = "PY2AND3",
    deps = [
        ":control_flow_ops",
        ":control_flow_ops_gen",
        ":control_flow_util",
        ":framework",
        ":framework_for_generated_wrappers",
        ":math_ops",
    ],
)

# Note: targets depending on this should also depend on ":cond_v2" and ":while_v2".
# See b/118513001.
py_library(
    name = "control_flow_ops",
    srcs = ["ops/control_flow_ops.py"],
    srcs_version = "PY2AND3",
    deps = [
        ":array_ops",
        ":array_ops_gen",
        ":constant_op",
        ":control_flow_ops_gen",
        ":control_flow_util",
        ":dtypes",
        ":framework_ops",
        ":logging_ops_gen",
        ":math_ops",
        ":platform",
        ":sparse_tensor",
        ":tensor_array_ops",
        ":tensor_shape",
        ":tf2",
        ":tf_should_use",
        ":util",
        "//tensorflow/core:protos_all_py",
        "@six_archive//:six",
    ],
)

py_library(
    name = "control_flow_util",
    srcs = ["ops/control_flow_util.py"],
    srcs_version = "PY2AND3",
    deps = [
        ":platform",
    ],
)

py_library(
    name = "control_flow_util_v2",
    srcs = ["ops/control_flow_util_v2.py"],
    srcs_version = "PY2AND3",
    deps = [
        ":control_flow_util",
        ":control_flow_v2_func_graphs",
        ":framework_ops",
        ":util",
        "//tensorflow/core:protos_all_py",
        "//tensorflow/python/distribute:distribute_lib",
        "//tensorflow/python/eager:context",
        "//tensorflow/python/eager:function",
    ],
)

py_library(
    name = "control_flow_v2_func_graphs",
    srcs = ["ops/control_flow_v2_func_graphs.py"],
    srcs_version = "PY2AND3",
    deps = [
        ":func_graph",
    ],
)

py_library(
    name = "control_flow_v2_toggles",
    srcs = ["ops/control_flow_v2_toggles.py"],
    srcs_version = "PY2AND3",
    deps = [
        ":control_flow_util",
        ":control_flow_util_v2",
        ":framework_ops",
        ":util",
    ],
)

tf_py_test(
    name = "control_flow_v2_toggles_test",
    size = "small",
    srcs = ["ops/control_flow_v2_toggles_test.py"],
    python_version = "PY3",
    tfrt_enabled = True,
    deps = [
        ":client_testlib",
        ":control_flow_util_v2",
        ":control_flow_v2_toggles",
        ":platform_test",
    ],
)

tf_py_test(
    name = "control_flow_v2_enable_test",
    size = "small",
    srcs = ["ops/control_flow_v2_enable_test.py"],
    python_version = "PY3",
    tfrt_enabled = True,
    deps = [
        ":client_testlib",
        ":control_flow_util",
        ":platform_test",
        ":tf2",
    ],
)

tf_py_test(
    name = "control_flow_v2_disable_test",
    size = "small",
    srcs = ["ops/control_flow_v2_disable_test.py"],
    python_version = "PY3",
    # This tests that it is possible to disable cfv2 using env vars.
    # This does not apply to TF 2.0 nightly builds which enable
    # v2 behavior using `tf.compat.v1.enable_v2_behavior()` in which case
    # `tf.compat.v1.disable_control_flow_v2()` needs to be used.
    tags = [
        "no_oss",
        "no_pip",
    ],
    tfrt_enabled = True,
    deps = [
        ":client_testlib",
        ":control_flow_util",
        ":platform_test",
        ":tf2",
    ],
)

py_library(
    name = "cond_v2",
    srcs = [
        "ops/cond_v2.py",
    ],
    srcs_version = "PY2AND3",
    deps = [
        ":array_ops",
        ":auto_control_deps_utils",
        ":c_api_util",
        ":control_flow_util_v2",
        ":framework_ops",
        ":function",
        ":function_def_to_graph",
        ":functional_ops_gen",
        ":gradients",
        ":gradients_util",
        ":graph_to_function_def",
        ":handle_data_util",
        ":pywrap_tensorflow",
        ":util",
        "//tensorflow/python/compat",
        "//tensorflow/python/data/ops:dataset_ops",
        "//tensorflow/python/eager:function",
    ],
)

py_library(
    name = "while_v2",
    srcs = [
        "ops/while_v2.py",
        "ops/while_v2_indexed_slices_rewriter.py",
    ],
    srcs_version = "PY2AND3",
    deps = [
        ":array_ops",
        ":auto_control_deps_utils",
        ":constant_op",
        ":control_flow_ops",
        ":control_flow_util",
        ":control_flow_util_v2",
        ":dtypes",
        ":framework_ops",
        ":function_def_to_graph",
        ":functional_ops_gen",
        ":gradients_util",
        ":list_ops",
        ":map_ops",
        ":pywrap_tf_session",
        ":tensor_array_ops",
        ":tensor_shape",
        ":tensor_util",
        ":util",
        "//tensorflow/python/eager:function",
    ],
)

py_library(
    name = "bincount_ops",
    srcs = ["ops/bincount_ops.py"],
    srcs_version = "PY2AND3",
    deps = [
        ":count_ops_gen",
        ":framework",
        ":framework_for_generated_wrappers",
        "//tensorflow/python/compat",
    ],
)

tf_py_test(
    name = "bincount_ops_test",
    size = "small",
    srcs = ["ops/bincount_ops_test.py"],
    python_version = "PY3",
    tfrt_enabled = True,
    deps = [
        ":bincount_ops",
        ":platform_test",
    ],
)

py_library(
    name = "ctc_ops",
    srcs = ["ops/ctc_ops.py"],
    srcs_version = "PY2AND3",
    deps = [
        ":array_ops",
        ":ctc_ops_gen",
        ":framework",
        ":framework_for_generated_wrappers",
        ":nn_grad",
    ],
)

py_library(
    name = "cudnn_rnn_grad",
    srcs = ["ops/cudnn_rnn_grad.py"],
    srcs_version = "PY2AND3",
    deps = [
        ":cudnn_rnn_ops_gen",
        ":framework_for_generated_wrappers",
    ],
)

py_library(
    name = "data_flow_grad",
    srcs = ["ops/data_flow_grad.py"],
    srcs_version = "PY2AND3",
    deps = [
        ":array_ops",
        ":data_flow_ops",
        ":framework_for_generated_wrappers",
        ":math_ops",
    ],
)

py_library(
    name = "data_flow_ops",
    srcs = ["ops/data_flow_ops.py"],
    srcs_version = "PY2AND3",
    deps = [
        ":array_ops",
        ":control_flow_ops",
        ":data_flow_ops_gen",
        ":framework_for_generated_wrappers",
        ":math_ops",
        ":random_seed",
        ":tensor_util",
        "//tensorflow/python/eager:context",
        "@six_archive//:six",
    ],
)

py_library(
    name = "embedding_ops",
    srcs = ["ops/embedding_ops.py"],
    srcs_version = "PY2AND3",
    deps = [
        ":array_ops",
        ":clip_ops",
        ":data_flow_grad",
        ":data_flow_ops",
        ":framework",
        ":framework_for_generated_wrappers",
        ":math_ops",
        ":platform",
        ":resource_variable_ops",
        ":sparse_ops",
        ":tensor_shape",
        ":variables",
    ],
)

py_library(
    name = "handle_data_util",
    srcs = [
        "ops/handle_data_util.py",
    ],
    srcs_version = "PY2AND3",
    deps = [
        ":dtypes",
        ":framework_ops",
        ":protos_all_py",
        ":pywrap_tf_session",
        ":util",
    ],
)

py_library(
    name = "gradients",
    srcs = [
        "ops/custom_gradient.py",
        "ops/gradients.py",
    ],
    srcs_version = "PY2AND3",
    deps = [
        ":gradients_impl",
        ":gradients_util",
        ":handle_data_util",
        ":pywrap_tf_session",
        ":unconnected_gradients",
        "//tensorflow/python/eager:forwardprop",
        "//tensorflow/python/eager:function",
        "//tensorflow/python/eager:tape",
    ],
)

py_library(
    name = "gradients_impl",
    srcs = [
        "ops/gradients_impl.py",
    ],
    srcs_version = "PY2AND3",
    deps = [
        ":array_grad",
        ":array_ops",
        ":bitwise_ops",
        ":check_ops",
        ":control_flow_grad",
        ":control_flow_ops",
        ":control_flow_util",
        ":framework",
        ":framework_for_generated_wrappers",
        ":framework_ops",
        ":image_grad",
        ":linalg_grad",
        ":linalg_ops",
        ":logging_ops",
        ":manip_grad",
        ":manip_ops",
        ":math_grad",
        ":math_ops",
        ":optional_grad",
        ":platform",
        ":random_grad",
        ":tensor_array_ops",
        ":unconnected_gradients",
        ":util",
        "//tensorflow/python/ops/linalg/sparse",
    ],
)

py_library(
    name = "gradients_util",
    srcs = [
        "ops/gradients_util.py",
    ],
    srcs_version = "PY2AND3",
    deps = [
        ":array_ops",
        ":control_flow_ops",
        ":control_flow_state",
        ":control_flow_util",
        ":default_gradient",
        ":framework",
        ":framework_for_generated_wrappers",
        ":framework_ops",
        ":functional_ops",
        ":math_ops",
        ":platform",
        ":resource_variable_ops",
        ":tensor_util",
        ":unconnected_gradients",
        ":util",
        "//tensorflow/core:protos_all_py",
        "//tensorflow/python/eager:backprop",
        "//tensorflow/python/eager:backprop_util",
        "//tensorflow/python/eager:context",
        "//third_party/py/numpy",
        "@six_archive//:six",
    ],
)

py_library(
    name = "default_gradient",
    srcs = [
        "ops/default_gradient.py",
    ],
    srcs_version = "PY2AND3",
    deps = [
        ":dtypes",
        ":resource_variable_ops",
    ],
)

py_library(
    name = "control_flow_state",
    srcs = [
        "ops/control_flow_state.py",
    ],
    srcs_version = "PY2AND3",
    deps = [
        ":array_ops",
        ":constant_op",
        ":control_flow_ops",
        ":control_flow_util",
        ":data_flow_ops_gen",
        ":dtypes",
        ":framework_ops",
        ":resource_variable_ops_gen",
        ":tensor_util",
    ],
)

py_library(
    name = "unconnected_gradients",
    srcs = ["ops/unconnected_gradients.py"],
    srcs_version = "PY2AND3",
    deps = [
        ":util",
    ],
)

py_library(
    name = "histogram_ops",
    srcs = ["ops/histogram_ops.py"],
    srcs_version = "PY2AND3",
    deps = [
        ":array_ops",
        ":clip_ops",
        ":framework_for_generated_wrappers",
        ":math_ops",
    ],
)

py_library(
    name = "image_grad",
    srcs = ["ops/image_grad.py"],
    srcs_version = "PY2AND3",
    deps = [
        ":array_ops",
        ":framework_for_generated_wrappers",
        ":image_ops_gen",
    ],
)

py_library(
    name = "image_ops",
    srcs = [
        "ops/image_ops.py",
        "ops/image_ops_impl.py",
    ],
    srcs_version = "PY2AND3",
    deps = [
        ":array_ops",
        ":check_ops",
        ":clip_ops",
        ":control_flow_ops",
        ":framework",
        ":framework_for_generated_wrappers",
        ":gradients",
        ":image_ops_gen",
        ":math_ops",
        ":nn",
        ":nn_ops_gen",
        ":random_ops",
        ":string_ops",
        ":util",
        ":variables",
        "//third_party/py/numpy",
    ],
)

py_library(
    name = "init_ops",
    srcs = ["ops/init_ops.py"],
    srcs_version = "PY2AND3",
    deps = [
        ":array_ops",
        ":constant_op",
        ":dtypes",
        ":linalg_ops_gen",
        ":linalg_ops_impl",
        ":math_ops",
        ":random_ops",
        ":util",
        "//third_party/py/numpy",
    ],
)

py_library(
    name = "init_ops_v2",
    srcs = ["ops/init_ops_v2.py"],
    srcs_version = "PY2AND3",
    deps = [
        ":array_ops",
        ":constant_op",
        ":dtypes",
        ":linalg_ops_gen",
        ":linalg_ops_impl",
        ":math_ops",
        ":random_ops",
        ":stateless_random_ops",
        ":util",
        "//third_party/py/numpy",
    ],
)

py_library(
    name = "initializers_ns",
    srcs = ["ops/initializers_ns.py"],
    srcs_version = "PY2AND3",
    deps = [
        ":init_ops",
        ":variables",
    ],
)

py_library(
    name = "io_ops",
    srcs = ["ops/io_ops.py"],
    srcs_version = "PY2AND3",
    deps = [
        ":framework_for_generated_wrappers",
        ":io_ops_gen",
        ":lib",
    ],
)

py_library(
    name = "linalg_grad",
    srcs = ["ops/linalg_grad.py"],
    srcs_version = "PY2AND3",
    deps = [
        ":array_ops",
        ":control_flow_ops",
        ":framework_for_generated_wrappers",
        ":linalg_ops",
        ":math_ops",
        "//tensorflow/python/ops/linalg:linalg_impl",
    ],
)

py_library(
    name = "linalg_ops",
    srcs = ["ops/linalg_ops.py"],
    srcs_version = "PY2AND3",
    deps = [
        ":array_ops",
        ":dtypes",
        ":framework_ops",
        ":linalg_ops_gen",
        ":linalg_ops_impl",
        ":map_fn",
        ":math_ops",
        "//third_party/py/numpy",
    ],
)

py_library(
    name = "linalg_ops_impl",
    srcs = ["ops/linalg_ops_impl.py"],
    srcs_version = "PY2AND3",
    deps = [
        ":array_ops",
        ":dtypes",
        ":framework_ops",
        ":math_ops",
        "//third_party/py/numpy",
    ],
)

py_library(
    name = "manip_grad",
    srcs = ["ops/manip_grad.py"],
    srcs_version = "PY2AND3",
    deps = [
        ":control_flow_ops",
        ":framework_for_generated_wrappers",
        ":manip_ops",
    ],
)

py_library(
    name = "manip_ops",
    srcs = ["ops/manip_ops.py"],
    srcs_version = "PY2AND3",
    deps = [
        ":dtypes",
        ":framework_ops",
        ":manip_ops_gen",
        "//third_party/py/numpy",
    ],
)

py_library(
    name = "logging_ops",
    srcs = ["ops/logging_ops.py"],
    srcs_version = "PY2AND3",
    deps = [
        ":framework_for_generated_wrappers",
        ":logging_ops_gen",
        ":platform",
        ":string_ops",
        ":util",
        "//tensorflow/python/compat",
    ],
)

py_library(
    name = "lookup_ops",
    srcs = ["ops/lookup_ops.py"],
    srcs_version = "PY2AND3",
    deps = [
        ":array_ops",
        ":constant_op",
        ":control_flow_ops",
        ":framework_for_generated_wrappers",
        ":lookup_ops_gen",
        ":math_ops",
        ":sparse_tensor",
        ":string_ops",
        ":util",
        "//tensorflow/python/eager:context",
        "@six_archive//:six",
    ],
)

py_library(
    name = "math_grad",
    srcs = ["ops/math_grad.py"],
    srcs_version = "PY2AND3",
    deps = [
        ":array_ops",
        ":array_ops_gen",
        ":framework_for_generated_wrappers",
        ":math_ops",
        ":math_ops_gen",
        ":pywrap_tf_session",
        ":tensor_util",
        "//tensorflow/python/eager:context",
        "//third_party/py/numpy",
    ],
)

py_library(
    name = "op_selector",
    srcs = ["ops/op_selector.py"],
    srcs_version = "PY2AND3",
    deps = [":framework_ops"],
)

py_library(
    name = "math_ops",
    srcs = ["ops/math_ops.py"],
    srcs_version = "PY2AND3",
    deps = [
        ":array_ops",
        ":bitwise_ops_gen",
        ":common_shapes",
        ":constant_op",
        ":control_flow_ops_gen",
        ":data_flow_ops_gen",
        ":dtypes",
        ":framework_ops",
        ":graph_util",
        ":math_ops_gen",
        ":nn_ops_gen",
        ":sparse_ops_gen",
        ":sparse_tensor",
        ":state_ops",
        ":state_ops_gen",
        ":tensor_shape",
        ":util",
        "//tensorflow/python/compat",
        "//tensorflow/python/eager:context",
        "//third_party/py/numpy",
    ],
)

py_library(
    name = "resources",
    srcs = ["ops/resources.py"],
    srcs_version = "PY2AND3",
    deps = [
        ":array_ops",
        ":control_flow_ops",
        ":framework_for_generated_wrappers",
        ":math_ops",
        ":tf_should_use",
    ],
)

py_library(
    name = "resource_variable_ops",
    srcs = ["ops/resource_variable_ops.py"],
    srcs_version = "PY2AND3",
    deps = [
        ":array_ops",
        ":array_ops_gen",
        ":auto_control_deps_utils",
        ":dtypes",
        ":framework_ops",
        ":handle_data_util",
        ":pywrap_tf_session",
        ":resource_variable_ops_gen",
        ":tensor_shape",
        ":util",
        ":variables",
        "//tensorflow/core:protos_all_py",
        "//tensorflow/python/eager:context",
        "//tensorflow/python/eager:tape",
    ],
)

py_library(
    name = "critical_section_ops",
    srcs = ["ops/critical_section_ops.py"],
    srcs_version = "PY2AND3",
    deps = [
        ":array_ops",
        ":control_flow_ops",
        ":dtypes",
        ":framework_ops",
        ":resource_variable_ops_gen",
        ":tensor_array_ops",
        ":util",
        "//tensorflow/python/eager:context",
    ],
)

py_library(
    name = "list_ops",
    srcs = ["ops/list_ops.py"],
    srcs_version = "PY2AND3",
    deps = [
        ":array_ops",
        ":handle_data_util",
        ":list_ops_gen",
    ],
)

py_library(
    name = "map_ops",
    srcs = ["ops/map_ops.py"],
    srcs_version = "PY2AND3",
    deps = [
        ":array_ops",
        ":map_ops_gen",
    ],
)

py_library(
    name = "nn",
    srcs = [
        "ops/nn.py",
        "ops/nn_impl.py",
    ],
    srcs_version = "PY2AND3",
    deps = [
        ":array_ops",
        ":candidate_sampling_ops",
        ":ctc_ops",
        ":embedding_ops",
        ":framework_for_generated_wrappers",
        ":math_ops",
        ":nn_grad",
        ":nn_ops",
        ":nn_ops_gen",
        ":platform_device_context",
        ":sparse_ops",
        ":util",
        ":variables",
    ],
)

py_library(
    name = "nn_grad",
    srcs = ["ops/nn_grad.py"],
    srcs_version = "PY2AND3",
    deps = [
        ":array_ops",
        ":framework_for_generated_wrappers",
        ":gradients",
        ":math_ops",
        ":nn_ops",
        ":nn_ops_gen",
        ":sparse_ops",
        ":tensor_util",
        "//tensorflow/python/eager:context",
    ],
)

py_library(
    name = "nn_ops",
    srcs = ["ops/nn_ops.py"],
    srcs_version = "PY2AND3",
    deps = [
        ":array_ops",
        ":dtypes",
        ":framework_ops",
        ":graph_util",
        ":math_ops",
        ":nn_ops_gen",
        ":platform",
        ":random_ops",
        ":tensor_shape",
        ":tensor_util",
        ":variables",
        "//third_party/py/numpy",
    ],
)

py_library(
    name = "numerics",
    srcs = ["ops/numerics.py"],
    srcs_version = "PY2AND3",
    deps = [
        ":array_ops",
        ":control_flow_ops",
        ":framework_for_generated_wrappers",
        "//tensorflow/python/eager:context",
    ],
)

py_library(
    name = "parsing_config",
    srcs = ["ops/parsing_config.py"],
    srcs_version = "PY2AND3",
    deps = [
        ":framework",
    ],
)

py_library(
    name = "parsing_ops",
    srcs = ["ops/parsing_ops.py"],
    srcs_version = "PY2AND3",
    deps = [
        ":array_ops",
        ":control_flow_ops",
        ":framework",
        ":framework_for_generated_wrappers",
        ":math_ops",
        ":parsing_config",
        ":parsing_ops_gen",
        ":sparse_ops",
    ],
)

py_library(
    name = "partitioned_variables",
    srcs = ["ops/partitioned_variables.py"],
    srcs_version = "PY2AND3",
    deps = [
        ":framework_for_generated_wrappers",
        ":platform",
        ":variable_scope",
    ],
)

py_library(
    name = "random_grad",
    srcs = ["ops/random_grad.py"],
    srcs_version = "PY2AND3",
    deps = [
        ":array_ops",
        ":dtypes",
        ":framework_ops",
        ":math_ops",
        ":random_ops_gen",
    ],
)

py_library(
    name = "random_ops",
    srcs = ["ops/random_ops.py"],
    srcs_version = "PY2AND3",
    deps = [
        ":array_ops",
        ":control_flow_ops",
        ":dtypes",
        ":framework_ops",
        ":math_ops",
        ":random_ops_gen",
        ":random_seed",
        ":stateless_random_ops",
    ],
)

py_library(
    name = "stateful_random_ops",
    srcs = ["ops/stateful_random_ops.py"],
    srcs_version = "PY2AND3",
    deps = [
        ":dtypes",
        ":framework_ops",
        ":math_ops",
        ":stateful_random_ops_gen",
        ":stateless_random_ops_v2_gen",
        ":variables",
        "//third_party/py/numpy",
    ],
)

cuda_py_test(
    name = "stateful_random_ops_test",
    size = "medium",
    srcs = ["ops/stateful_random_ops_test.py"],
    python_version = "PY3",
    xla_enable_strict_auto_jit = False,
    xla_enabled = True,
    deps = [
        ":client_testlib",
        ":config",
        ":logging_ops",
        ":random_ops_gen",
        ":stateful_random_ops",
        "//tensorflow/python/distribute:mirrored_strategy",
        "//tensorflow/python/kernel_tests/random:util",
    ],
)

py_library(
    name = "stateless_random_ops",
    srcs = ["ops/stateless_random_ops.py"],
    srcs_version = "PY2AND3",
    deps = [
        ":array_ops",
        ":dtypes",
        ":framework_ops",
        ":math_ops",
        ":stateless_random_ops_gen",
        ":stateless_random_ops_v2_gen",
    ],
)

py_library(
    name = "rnn",
    srcs = ["ops/rnn.py"],
    srcs_version = "PY2AND3",
    deps = [
        ":array_ops",
        ":control_flow_ops",
        ":control_flow_util",
        ":control_flow_util_v2",
        ":framework_for_generated_wrappers",
        ":math_ops",
        ":rnn_cell",
        ":tensor_array_ops",
        ":util",
        ":variable_scope",
        "//tensorflow/python/eager:context",
    ],
)

py_library(
    name = "rnn_cell",
    srcs = [
        "ops/rnn_cell.py",
        "ops/rnn_cell_impl.py",
        "ops/rnn_cell_wrapper_impl.py",
    ],
    srcs_version = "PY2AND3",
    deps = [
        ":array_ops",
        ":clip_ops",
        ":framework_for_generated_wrappers",
        ":init_ops",
        ":math_ops",
        ":nn_ops",
        ":partitioned_variables",
        ":random_ops",
        ":util",
        ":variable_scope",
        ":variables",
        "//tensorflow/python/keras/layers/legacy_rnn:rnn_cell_impl",
        "//tensorflow/python/keras/layers/legacy_rnn:rnn_cell_wrapper_impl",
    ],
)

py_library(
    name = "script_ops",
    srcs = ["ops/script_ops.py"],
    srcs_version = "PY2AND3",
    deps = [
        ":_pywrap_py_func",
        ":array_ops",
        ":framework_for_generated_wrappers",
        ":script_ops_gen",
        "//third_party/py/numpy",
    ],
)

py_library(
    name = "sdca_ops",
    srcs = ["ops/sdca_ops.py"],
    srcs_version = "PY2AND3",
    deps = [
        ":framework_for_generated_wrappers",
        ":sdca_ops_gen",
        "//third_party/py/numpy",
    ],
)

py_library(
    name = "session_ops",
    srcs = ["ops/session_ops.py"],
    srcs_version = "PY2AND3",
    deps = [
        ":array_ops",
        ":data_flow_ops_gen",
        ":framework_for_generated_wrappers",
        ":util",
    ],
)

py_library(
    name = "sparse_grad",
    srcs = ["ops/sparse_grad.py"],
    srcs_version = "PY2AND3",
    deps = [
        ":array_ops",
        ":framework",
        ":framework_for_generated_wrappers",
        ":math_ops",
        ":sparse_ops",
        ":sparse_ops_gen",
    ],
)

py_library(
    name = "sparse_ops",
    srcs = ["ops/sparse_ops.py"],
    srcs_version = "PY2AND3",
    deps = [
        ":array_ops",
        ":check_ops",
        ":control_flow_ops",
        ":framework",
        ":framework_for_generated_wrappers",
        ":math_ops",
        ":sparse_ops_gen",
        ":util",
        "//third_party/py/numpy",
    ],
)

tf_py_test(
    name = "sparse_ops_test",
    srcs = ["ops/sparse_ops_test.py"],
    python_version = "PY3",
    deps = [
        ":array_grad",
        ":constant_op",
        ":dtypes",
        ":framework_test_lib",
        ":gradient_checker_v2",
        ":sparse_grad",
        ":sparse_ops",
        ":sparse_tensor",
        "@absl_py//absl/testing:parameterized",
    ],
)

py_library(
    name = "sort_ops",
    srcs = ["ops/sort_ops.py"],
    srcs_version = "PY2AND3",
    deps = [
        ":array_ops",
        ":framework",
        ":math_ops",
        ":nn_ops",
        "//third_party/py/numpy",
    ],
)

tf_py_test(
    name = "sort_ops_test",
    srcs = ["ops/sort_ops_test.py"],
    python_version = "PY3",
    tfrt_enabled = True,
    deps = [
        ":array_ops",
        ":client_testlib",
        ":framework",
        ":random_ops",
        ":sort_ops",
        "//third_party/py/numpy",
    ],
)

py_library(
    name = "confusion_matrix",
    srcs = ["ops/confusion_matrix.py"],
    srcs_version = "PY2AND3",
    deps = [
        ":array_ops",
        ":check_ops",
        ":control_flow_ops",
        ":framework",
        ":framework_for_generated_wrappers",
        ":math_ops",
        ":sparse_ops",
    ],
)

py_library(
    name = "weights_broadcast_ops",
    srcs = [
        "ops/weights_broadcast_ops.py",
    ],
    srcs_version = "PY2AND3",
    deps = [
        ":array_ops",
        ":control_flow_ops",
        ":framework",
        ":math_ops",
        ":sets",
    ],
)

py_library(
    name = "metrics",
    srcs = [
        "ops/metrics.py",
        "ops/metrics_impl.py",
    ],
    srcs_version = "PY2AND3",
    deps = [
        ":array_ops",
        ":check_ops",
        ":confusion_matrix",
        ":control_flow_ops",
        ":framework",
        ":framework_for_generated_wrappers",
        ":math_ops",
        ":nn",
        ":sets",
        ":sparse_ops",
        ":state_ops",
        ":util",
        ":variable_scope",
        ":variables",
        ":weights_broadcast_ops",
        "//tensorflow/python/distribute:distribute_lib",
    ],
)

py_library(
    name = "special_math_ops",
    srcs = ["ops/special_math_ops.py"],
    srcs_version = "PY2AND3",
    deps = [
        ":array_ops",
        ":check_ops",
        ":control_flow_ops",
        ":framework_for_generated_wrappers",
        ":math_ops",
        ":platform",
        ":special_math_ops_gen",
        "//tensorflow/compiler/tf2xla/ops:gen_xla_ops",
        "@functools32_archive//:functools32",
        "@opt_einsum_archive//:opt_einsum",
    ],
)

py_library(
    name = "rnn_grad",
    srcs = ["ops/rnn_grad.py"],
    srcs_version = "PY2AND3",
    deps = [
        ":framework_for_generated_wrappers",
        ":rnn_ops_gen",
    ],
)

cuda_py_test(
    name = "rnn_grad_test",
    srcs = ["ops/rnn_grad_test.py"],
    python_version = "PY3",
    tfrt_enabled = True,
    deps = [
        ":array_ops",
        ":client_testlib",
        ":dtypes",
        ":framework_ops",
        ":framework_test_lib",
        ":gradients",
        ":math_ops",
        ":rnn_grad",
        ":rnn_ops_gen",
        "//third_party/py/numpy",
    ],
)

py_test(
    name = "script_ops_test",
    srcs = ["ops/script_ops_test.py"],
    python_version = "PY3",
    deps = [
        ":client_testlib",
        ":dtypes",
        ":framework_ops",
        ":framework_test_lib",
        ":script_ops",
        "//third_party/py/numpy",
    ],
)

py_library(
    name = "standard_ops",
    srcs = ["ops/standard_ops.py"],
    srcs_version = "PY2AND3",
    deps = [
        ":array_grad",
        ":array_ops",
        ":batch_ops",
        ":check_ops",
        ":clip_ops",
        ":confusion_matrix",
        ":control_flow_ops",
        ":critical_section_ops",
        ":cudnn_rnn_grad",
        ":data_flow_grad",
        ":data_flow_ops",
        ":framework_for_generated_wrappers",
        ":functional_ops",
        ":gradients",
        ":histogram_ops",
        ":init_ops",
        ":io_ops",
        ":linalg_ops",
        ":logging_ops",
        ":lookup_ops",
        ":manip_grad",
        ":manip_ops",
        ":math_grad",
        ":math_ops",
        ":numerics",
        ":parsing_ops",
        ":partitioned_variables",
        ":proto_ops",
        ":random_ops",
        ":rnn_grad",
        ":script_ops",
        ":session_ops",
        ":sort_ops",
        ":sparse_grad",
        ":sparse_ops",
        ":special_math_ops",
        ":state_grad",
        ":state_ops",
        ":stateful_random_ops",
        ":stateless_random_ops",
        ":string_ops",
        ":template",
        ":tensor_array_grad",
        ":tensor_array_ops",
        ":util",
        ":variable_scope",
        ":variables",
        "//tensorflow/python/compiler",
        "//tensorflow/python/eager:wrap_function",
        "//tensorflow/python/ops/distributions",
        "//tensorflow/python/ops/linalg",
        "//tensorflow/python/ops/linalg/sparse",
        "//tensorflow/python/ops/ragged",
        "//tensorflow/python/ops/structured",
        "//tensorflow/python/training/experimental:loss_scaling_gradient_tape",
    ],
)

py_library(
    name = "state_grad",
    srcs = ["ops/state_grad.py"],
    srcs_version = "PY2AND3",
    deps = [":framework_for_generated_wrappers"],
)

py_library(
    name = "state_ops",
    srcs = ["ops/state_ops.py"],
    srcs_version = "PY2AND3",
    deps = [
        ":array_ops",
        ":framework_ops",
        ":math_ops_gen",
        ":resource_variable_ops_gen",
        ":state_ops_gen",
        ":tensor_shape",
        ":util",
    ],
)

py_library(
    name = "string_ops",
    srcs = ["ops/string_ops.py"],
    srcs_version = "PY2AND3",
    deps = [
        ":framework",
        ":framework_for_generated_wrappers",
        ":string_ops_gen",
        ":util",
    ],
)

py_library(
    name = "summary_ops_v2",
    srcs = ["ops/summary_ops_v2.py"],
    srcs_version = "PY2AND3",
    visibility = ["//tensorflow:internal"],
    deps = [
        ":array_ops",
        ":constant_op",
        ":control_flow_ops",
        ":dtypes",
        ":framework_ops",
        ":math_ops",
        ":resource_variable_ops",
        ":smart_cond",
        ":summary_op_util",
        ":summary_ops_gen",
        ":tensor_util",
        ":training_util",
        ":util",
        "//tensorflow/core:protos_all_py",
        "//tensorflow/python/eager:context",
        "//tensorflow/python/eager:profiler",
        "@six_archive//:six",
    ],
)

py_library(
    name = "template",
    srcs = ["ops/template.py"],
    srcs_version = "PY2AND3",
    deps = [
        ":framework_for_generated_wrappers",
        ":platform",
        ":util",
        ":variable_scope",
        "//tensorflow/python/eager:context",
        "//tensorflow/python/eager:function",
    ],
)

py_library(
    name = "tensor_array_grad",
    srcs = ["ops/tensor_array_grad.py"],
    srcs_version = "PY2AND3",
    deps = [
        ":framework_for_generated_wrappers",
        ":tensor_array_ops",
    ],
)

py_library(
    name = "tensor_array_ops",
    srcs = ["ops/tensor_array_ops.py"],
    srcs_version = "PY2AND3",
    deps = [
        ":array_ops",
        ":constant_op",
        ":control_flow_ops_gen",
        ":data_flow_ops_gen",
        ":dtypes",
        ":errors",
        ":framework_ops",
        ":list_ops",
        ":math_ops",
        ":tensor_shape",
        ":tensor_util",
        ":tf2",
        ":tf_should_use",
        "//tensorflow/python/eager:context",
    ],
)

py_library(
    name = "variable_scope",
    srcs = ["ops/variable_scope.py"],
    srcs_version = "PY2AND3",
    deps = [
        ":array_ops",
        ":dtypes",
        ":framework_ops",
        ":init_ops",
        ":platform",
        ":resource_variable_ops",
        ":tensor_shape",
        ":tf2",
        ":util",
        ":variables",
        "//tensorflow/python/eager:context",
        "//tensorflow/python/eager:monitoring",
        "@six_archive//:six",
    ],
)

py_library(
    name = "variables",
    srcs = ["ops/variables.py"],
    srcs_version = "PY2AND3",
    deps = [
        ":array_ops",
        ":control_flow_ops",
        ":dtypes",
        ":framework_ops",
        ":math_ops",
        ":state_ops",
        ":tensor_shape",
        ":tf_should_use",
        ":util",
        "//tensorflow/core:protos_all_py",
        "//tensorflow/python/eager:context",
        "//tensorflow/python/training/tracking:base",
    ],
)

py_library(
    name = "gradient_checker",
    srcs = ["ops/gradient_checker.py"],
    srcs_version = "PY2AND3",
    deps = [
        ":array_ops",
        ":framework_for_generated_wrappers",
        ":gradients",
        ":platform",
        "//third_party/py/numpy",
    ],
)

py_library(
    name = "gradient_checker_v2",
    srcs = ["ops/gradient_checker_v2.py"],
    srcs_version = "PY2AND3",
    deps = [
        ":array_ops",
        ":framework_for_generated_wrappers",
        ":gradients",
        ":platform",
        "//third_party/py/numpy",
    ],
)

# This target is deprecated.
py_library(
    name = "ops",
    srcs = ["user_ops/user_ops.py"],
    srcs_version = "PY2AND3",
    deps = [
        ":user_ops_gen",
        ":util",
        "@six_archive//:six",
    ],
)

cuda_py_test(
    name = "bitwise_ops_test",
    size = "small",
    srcs = ["ops/bitwise_ops_test.py"],
    python_version = "PY3",
    tags = ["no_windows"],
    tfrt_enabled = True,
    deps = [
        ":bitwise_ops",
        ":constant_op",
        ":dtypes",
        ":framework_test_lib",
    ],
)

cuda_py_test(
    name = "control_flow_ops_test",
    size = "small",
    srcs = ["ops/control_flow_ops_test.py"],
    python_version = "PY3",
    shard_count = 2,
    deps = [
        ":array_ops",
        ":cond_v2",
        ":control_flow_ops",
        ":control_flow_v2_toggles",
        ":embedding_ops",
        ":framework_for_generated_wrappers",
        ":framework_test_lib",
        ":gradients",
        ":init_ops",
        ":math_ops",
        ":platform_test",
        ":state_ops",
        ":tensor_array_grad",
        ":tensor_array_ops",
        ":training",
        ":util",
        ":variable_scope",
        ":variables",
        ":while_v2",
        "//tensorflow/python/eager:def_function",
    ],
)

py_test(
    name = "op_selector_test",
    srcs = ["ops/op_selector_test.py"],
    python_version = "PY3",
    srcs_version = "PY2AND3",
    deps = [
        ":client_testlib",
        ":constant_op",
        ":framework_ops",
        ":math_ops",
        ":op_selector",
    ],
)

cuda_py_test(
    name = "gradient_checker_v2_test",
    size = "medium",
    srcs = ["ops/gradient_checker_v2_test.py"],
    python_version = "PY3",
    tfrt_enabled = True,
    deps = [
        ":array_ops",
        ":client_testlib",
        ":framework_for_generated_wrappers",
        ":math_ops",
        ":nn_grad",
        ":nn_ops",
        ":platform",
        "//third_party/py/numpy",
    ],
)

cuda_py_test(
    name = "gradients_test",
    size = "medium",
    srcs = ["ops/gradients_test.py"],
    python_version = "PY3",
    tags = ["no_oss"],  # b/118709825
    deps = [
        ":array_grad",
        ":array_ops",
        ":control_flow_grad",
        ":control_flow_ops",
        ":data_flow_grad",
        ":data_flow_ops",
        ":framework_for_generated_wrappers",
        ":framework_test_lib",
        ":functional_ops",
        ":gradients",
        ":init_ops",
        ":list_ops",
        ":map_ops",
        ":math_grad",
        ":math_ops",
        ":nn_grad",
        ":nn_ops",
        ":platform_test",
        ":state_grad",
        ":state_ops",
        ":tensor_array_grad",
        ":tensor_array_ops",
        ":test_ops",
        ":unconnected_gradients",
        ":variable_scope",
        "//third_party/py/numpy",
        "@absl_py//absl/testing:parameterized",
    ],
)

cuda_py_test(
    name = "histogram_ops_test",
    size = "small",
    srcs = ["ops/histogram_ops_test.py"],
    python_version = "PY3",
    tfrt_enabled = True,
    deps = [
        ":array_ops",
        ":client_testlib",
        ":framework_for_generated_wrappers",
        ":histogram_ops",
        ":init_ops",
        ":variables",
        "//third_party/py/numpy",
    ],
)

cuda_py_test(
    name = "image_grad_deterministic_test",
    size = "large",
    srcs = ["ops/image_grad_deterministic_test.py"],
    python_version = "PY3",
    shard_count = 5,
    tfrt_enabled = True,
    deps = [
        ":image_grad_test_base",
    ],
)

cuda_py_test(
    name = "image_grad_test",
    size = "large",
    srcs = ["ops/image_grad_test.py"],
    python_version = "PY3",
    shard_count = 5,
    tfrt_enabled = True,
    deps = [
        ":image_grad_test_base",
    ],
)

py_library(
    name = "image_grad_test_base",
    srcs = ["ops/image_grad_test_base.py"],
    deps = [
        ":client_testlib",
        ":framework_for_generated_wrappers",
        ":gradients",
        ":image_ops",
        "//third_party/py/numpy",
    ],
)

cuda_py_test(
    name = "image_ops_test",
    size = "medium",
    srcs = ["ops/image_ops_test.py"],
    data = ["//tensorflow/core:image_testdata"],
    python_version = "PY3",
    shard_count = 16,
    deps = [
        ":array_ops",
        ":client",
        ":client_testlib",
        ":control_flow_ops",
        ":errors",
        ":framework_for_generated_wrappers",
        ":framework_test_lib",
        ":image_ops",
        ":io_ops",
        ":math_ops",
        ":platform_test",
        ":random_ops",
        ":variables",
        "//tensorflow/core:protos_all_py",
        "//third_party/py/numpy",
        "@absl_py//absl/testing:parameterized",
    ],
)

cuda_py_test(
    name = "init_ops_test",
    size = "small",
    srcs = ["ops/init_ops_test.py"],
    python_version = "PY3",
    tfrt_enabled = True,
    deps = [
        ":client_testlib",
        ":framework_ops",
        ":init_ops",
        ":resource_variable_ops",
        "//tensorflow/python/eager:context",
        "//third_party/py/numpy",
    ],
)

cuda_py_test(
    name = "init_ops_v2_test",
    size = "medium",
    srcs = ["ops/init_ops_v2_test.py"],
    python_version = "PY3",
    tfrt_enabled = True,
    deps = [
        ":array_ops",
        ":client_testlib",
        ":framework_ops",
        ":init_ops_v2",
        ":random_ops",
        "//tensorflow/python/eager:context",
        "//third_party/py/numpy",
    ],
)

cuda_py_test(
    name = "math_grad_test",
    size = "small",
    srcs = ["ops/math_grad_test.py"],
    python_version = "PY3",
    tags = ["no_windows_gpu"],
    tfrt_enabled = True,
    deps = [
        ":array_ops",
        ":client_testlib",
        ":framework_for_generated_wrappers",
        ":math_ops",
        "//tensorflow/python/debug:check_numerics_callback",
        "//tensorflow/python/eager:backprop",
        "//tensorflow/python/eager:context",
        "//third_party/py/numpy",
    ],
)

cuda_py_test(
    name = "math_ops_test",
    size = "medium",
    srcs = ["ops/math_ops_test.py"],
    python_version = "PY3",
    tags = ["no_windows_gpu"],
    deps = [
        ":array_ops",
        ":errors",
        ":framework_for_generated_wrappers",
        ":framework_test_lib",
        ":gradients",
        ":math_ops",
        ":platform_test",
        ":variables",
        "//third_party/py/numpy",
    ],
)

cuda_py_test(
    name = "math_ops_linspace_test",
    size = "medium",
    srcs = ["ops/math_ops_linspace_test.py"],
    python_version = "PY3",
    tags = [
        "no_windows_gpu",
    ],
    tfrt_enabled = True,
    deps = [
        ":framework_for_generated_wrappers",
        ":framework_test_lib",
        ":math_ops",
        ":platform_test",
        "//third_party/py/numpy",
    ],
)

cuda_py_test(
    name = "nn_batchnorm_test",
    size = "medium",
    srcs = ["ops/nn_batchnorm_test.py"],
    python_version = "PY3",
    shard_count = 4,
    tags = ["no_windows"],
    tfrt_enabled = True,
    deps = [
        ":array_ops",
        ":client_testlib",
        ":framework_for_generated_wrappers",
        ":gradients",
        ":math_ops",
        ":nn",
        ":nn_grad",
        ":nn_ops_gen",
        "//third_party/py/numpy",
    ],
)

cuda_py_test(
    name = "nn_fused_batchnorm_test",
    size = "large",
    srcs = ["ops/nn_fused_batchnorm_test.py"],
    python_version = "PY3",
    shard_count = 24,
    deps = [
        ":array_ops",
        ":client_testlib",
        ":framework_for_generated_wrappers",
        ":gradients",
        ":nn",
        ":nn_grad",
        "//third_party/py/numpy",
    ],
)

cuda_py_test(
    name = "nn_test",
    size = "medium",
    srcs = ["ops/nn_test.py"],
    python_version = "PY3",
    tags = ["no_windows"],
    deps = [
        ":array_ops",
        ":client_testlib",
        ":framework_for_generated_wrappers",
        ":nn",
        ":nn_grad",
        ":nn_ops",
        ":partitioned_variables",
        ":variable_scope",
        ":variables",
        "//third_party/py/numpy",
        "@absl_py//absl/testing:parameterized",
    ],
)

py_test(
    name = "nn_loss_scaling_utilities_test",
    size = "small",
    srcs = ["ops/nn_loss_scaling_utilities_test.py"],
    python_version = "PY3",
    deps = [
        ":client_testlib",
        "//tensorflow/python/distribute:combinations",
        "//tensorflow/python/distribute:strategy_combinations",
        "//tensorflow/python/distribute:test_util",
        "@absl_py//absl/testing:parameterized",
    ],
)

cuda_py_test(
    name = "nn_xent_test",
    size = "medium",
    srcs = ["ops/nn_xent_test.py"],
    python_version = "PY3",
    deps = [
        ":client_testlib",
        ":framework_for_generated_wrappers",
        ":gradients",
        ":nn",
        ":nn_grad",
        "//third_party/py/numpy",
    ],
)

py_test(
    name = "tensor_array_ops_test",
    size = "small",
    srcs = ["ops/tensor_array_ops_test.py"],
    python_version = "PY3",
    deps = [
        ":array_ops",
        ":client",
        ":client_testlib",
    ],
)

cuda_py_test(
    name = "sobol_ops_test",
    size = "small",
    srcs = ["ops/sobol_ops_test.py"],
    kernels = [
        "//tensorflow/core/kernels:libtfkernel_sobol_op.so",
    ],
    tags = [
        "no_oss",  # TODO(b/149565560)
        "no_windows_gpu",
    ],
    tfrt_enabled = True,
    deps = [
        ":framework_for_generated_wrappers",
        ":framework_test_lib",
        ":math_ops",
        ":platform_test",
        "//third_party/py/numpy",
    ],
)

cuda_py_test(
    name = "special_math_ops_test",
    size = "medium",
    srcs = ["ops/special_math_ops_test.py"],
    python_version = "PY3",
    shard_count = 10,
    tags = [
        "no_rocm",
        "no_windows_gpu",
        "noasan",  # b/159332048
        "nomsan",  # b/148630708
    ],
    deps = [
        ":array_ops",
        ":client",
        ":client_testlib",
        ":framework_for_generated_wrappers",
        ":math_ops",
        ":special_math_ops",
        "//third_party/py/numpy",
    ],
)

tf_py_test(
    name = "variable_spec_test",
    size = "small",
    srcs = ["ops/variable_spec_test.py"],
    python_version = "PY3",
    tfrt_enabled = True,
    deps = [
        ":framework_for_generated_wrappers",
        ":framework_test_lib",
        ":platform_test",
        "//third_party/py/numpy",
    ],
)

py_library(
    name = "client",
    srcs = [
        "client/client_lib.py",
        "client/device_lib.py",
        "client/timeline.py",
    ],
    srcs_version = "PY2AND3",
    deps = [
        ":_pywrap_device_lib",
        ":errors",
        ":framework",
        ":framework_for_generated_wrappers",
        ":platform",
        ":session",
        ":session_ops",
        ":util",
        "//third_party/py/numpy",
        "@six_archive//:six",
    ],
)

# Leaf library: may not depend on anything else inside TensorFlow.
py_strict_library(
    name = "tf_export",
    srcs = ["util/tf_export.py"],
    compatible_with = get_compatible_with_portable(),
    srcs_version = "PY2AND3",
    visibility = ["//tensorflow:__subpackages__"],
    deps = [
        ":tf_decorator",
    ],
)

tf_py_test(
    name = "tf_export_test",
    srcs = ["util/tf_export_test.py"],
    python_version = "PY3",
    tfrt_enabled = True,
    deps = [
        ":client_testlib",
        ":platform",
        ":util",
    ],
)

# Leaf library: may not depend on anything else inside TensorFlow.
# TODO(mdan): Move this utility outside of TF.
py_strict_library(
    name = "tf_decorator",
    srcs = [
        "util/tf_contextlib.py",
        "util/tf_decorator.py",
        "util/tf_inspect.py",
    ],
    compatible_with = get_compatible_with_portable(),
    srcs_version = "PY2AND3",
    visibility = [
        "//tensorflow:__subpackages__",
        # TODO(mdan): Remove these dependencies.
        "//third_party/py/tf_slim:__subpackages__",
        "//learning/deepmind/research/language/translation/lm:__subpackages__",
    ],
    deps = [
        ":tf_stack",
        "@six_archive//:six",
    ],
)

# Leaf library: may not depend on anything else inside TensorFlow.
py_strict_library(
    name = "tf_stack",
    srcs = ["util/tf_stack.py"],
    compatible_with = get_compatible_with_portable(),
    srcs_version = "PY2AND3",
    # TODO(mdan): Remove public visibility.
    visibility = ["//visibility:public"],
    deps = [
        ":_tf_stack",
        "@six_archive//:six",
    ],
)

pybind_extension(
    name = "_tf_stack",
    srcs = ["util/tf_stack.cc"],
    compatible_with = get_compatible_with_portable(),
    # TODO(b/138203821): change to "util._tf_stack" once the bug is fixed.
    module_name = "_tf_stack",
    deps = [
        "//third_party/python_runtime:headers",  # buildcleaner: keep
        "@pybind11",
    ],
)

tf_py_test(
    name = "tf_stack_test",
    srcs = ["util/tf_stack_test.py"],
    python_version = "PY3",
    tfrt_enabled = True,
    deps = [
        ":client_testlib",
        ":tf_export",
        ":tf_stack",
    ],
)

cc_library(
    name = "stack_trace",
    srcs = ["util/stack_trace.cc"],
    hdrs = ["util/stack_trace.h"],
    deps = [
        ":py_util",
        "//tensorflow/core/platform:str_util",
        "//tensorflow/core/platform:stringpiece",
        "//tensorflow/core/util:abstract_stack_trace",
        "//third_party/python_runtime:headers",  # buildcleaner: keep
        "@com_google_absl//absl/base:core_headers",
        "@com_google_absl//absl/types:optional",
    ],
)

cc_library(
    name = "function_parameter_canonicalizer",
    srcs = ["util/function_parameter_canonicalizer.cc"],
    hdrs = ["util/function_parameter_canonicalizer.h"],
    deps = [
        ":py_util",
        ":safe_pyobject_ptr",
        "//tensorflow/core/platform:logging",
        "//tensorflow/core/platform:macros",
        "//third_party/python_runtime:headers",  # buildcleaner: keep
        "@com_google_absl//absl/container:flat_hash_set",
        "@com_google_absl//absl/types:span",
    ],
)

tf_python_pybind_extension(
    name = "_function_parameter_canonicalizer_binding_for_test",
    testonly = True,
    srcs = ["util/function_parameter_canonicalizer_binding_for_test.cc"],
    hdrs = [
        "util/function_parameter_canonicalizer.h",
    ],
    module_name = "_function_parameter_canonicalizer_binding_for_test",
    deps = [
        ":safe_pyobject_ptr_required_hdrs",
        "//tensorflow/core:lib",
        "//third_party/python_runtime:headers",  # buildcleaner: keep
        "@com_google_absl//absl/types:span",
        "@pybind11",
    ],
)

tf_py_test(
    name = "function_parameter_canonicalizer_test",
    srcs = ["util/function_parameter_canonicalizer_test.py"],
    python_version = "PY3",
    tags = [
        "no_pip",  # b/168621686
        "no_windows",  # b/169275019
    ],
    tfrt_enabled = True,
    deps = [
        ":_function_parameter_canonicalizer_binding_for_test",
        ":client_testlib",
    ],
)

py_library(
    name = "global_test_configuration",
    compatible_with = get_compatible_with_portable(),
    deps = if_mlir(["//tensorflow/compiler/mlir/tensorflow:mlir_roundtrip_pass_registration"]) +
           tf_enable_mlir_bridge(),
)

py_library(
    name = "util",
    srcs = glob(
        ["util/**/*.py"],
        exclude = [
            "util/example_parser*",
            "util/tf_contextlib.py",
            "util/tf_should_use.py",
            "util/tf_export.py",
            "util/tf_stack.py",
            "util/tf_decorator.py",
            "util/**/*_test.py",
        ],
    ),
    compatible_with = get_compatible_with_portable(),
    srcs_version = "PY2AND3",
    visibility = visibility + [
        "//tensorflow:__pkg__",
        "//third_party/py/tensorflow_core:__subpackages__",
        "//third_party/py/tf_agents:__subpackages__",
    ],
    deps = [
        ":_pywrap_tensor_float_32_execution",
        # global_test_configuration is added here because all major tests depend on this
        # library. It isn't possible to add these test dependencies via tensorflow.bzl's
        # py_test because not all tensorflow tests use tensorflow.bzl's py_test.
        ":global_test_configuration",
        ":tf_decorator",
        ":tf_export",
        ":tf_stack",
        "@org_python_pypi_backports_weakref",
        "@com_google_protobuf//:protobuf_python",
        "//third_party/py/numpy",
        "@six_archive//:six",
        "@wrapt",
        "//tensorflow/tools/compatibility:all_renames_v2",
    ],
)

tf_py_test(
    name = "object_identity_test",
    size = "small",
    srcs = ["util/object_identity_test.py"],
    python_version = "PY3",
    tfrt_enabled = True,
)

# Placeholder for intenal nest_test comments.
tf_py_test(
    name = "util_nest_test",
    size = "small",
    srcs = ["util/nest_test.py"],
    main = "util/nest_test.py",
    python_version = "PY3",
    tfrt_enabled = True,
    deps = [":util_nest_test_main_lib"],
)

py_library(
    name = "util_nest_test_main_lib",
    testonly = True,
    srcs = ["util/nest_test.py"],
    deps = [
        ":array_ops",
        ":client_testlib",
        ":framework",
        ":framework_for_generated_wrappers",
        ":math_ops",
        ":util",
        "//third_party/py/numpy",
        "@absl_py//absl/testing:parameterized",
    ],
)

tf_py_test(
    name = "util_serialization_test",
    size = "small",
    srcs = ["util/serialization_test.py"],
    main = "util/serialization_test.py",
    python_version = "PY3",
    tfrt_enabled = True,
    deps = [
        ":client_testlib",
        ":util",
    ],
)

tf_py_test(
    name = "function_utils_test",
    srcs = ["util/function_utils_test.py"],
    python_version = "PY3",
    tfrt_enabled = True,
    deps = [
        ":client_testlib",
        ":util",
    ],
)

tf_py_test(
    name = "tf_contextlib_test",
    size = "small",
    srcs = ["util/tf_contextlib_test.py"],
    python_version = "PY3",
    tfrt_enabled = True,
    deps = [
        ":client_testlib",
        ":util",
    ],
)

tf_py_test(
    name = "tf_decorator_test",
    size = "small",
    srcs = ["util/tf_decorator_test.py"],
    python_version = "PY3",
    tfrt_enabled = True,
    deps = [
        ":client_testlib",
        ":util",
    ],
)

py_library(
    name = "tf_should_use",
    srcs = ["util/tf_should_use.py"],
    srcs_version = "PY2AND3",
    deps = [
        ":framework_ops",
        ":util",
        "//tensorflow/python/eager:context",
        "@six_archive//:six",
    ],
)

tf_py_test(
    name = "tf_should_use_test",
    size = "small",
    srcs = ["util/tf_should_use_test.py"],
    python_version = "PY3",
    tfrt_enabled = True,
    deps = [
        ":client_testlib",
        ":tf_should_use",
    ],
)

tf_py_test(
    name = "tf_inspect_test",
    size = "small",
    srcs = ["util/tf_inspect_test.py"],
    python_version = "PY3",
    tfrt_enabled = True,
    deps = [
        ":client_testlib",
        ":util",
    ],
)

py_library(
    name = "util_example_parser_configuration",
    srcs = ["util/example_parser_configuration.py"],
    srcs_version = "PY2AND3",
    visibility = ["//visibility:public"],
    deps = [
        ":framework",
        ":framework_for_generated_wrappers",
        "//tensorflow/core:protos_all_py",
    ],
)

tf_py_test(
    name = "lock_util_test",
    size = "small",
    srcs = ["util/lock_util_test.py"],
    main = "util/lock_util_test.py",
    python_version = "PY3",
    tfrt_enabled = True,
    deps = [
        ":client_testlib",
        ":util",
        "@absl_py//absl/testing:parameterized",
    ],
)

tf_py_test(
    name = "module_wrapper_test",
    size = "small",
    srcs = ["util/module_wrapper_test.py"],
    python_version = "PY3",
    tfrt_enabled = True,
    deps = [
        ":client_testlib",
        ":util",
        "//tensorflow/tools/compatibility:all_renames_v2",
        "@six_archive//:six",
    ],
)

tf_proto_library(
    name = "protos_all",
    srcs = glob(
        ["**/*.proto"],
        exclude = [
            "util/protobuf/compare_test.proto",
            "framework/cpp_shape_inference.proto",
        ],
    ),
    protodeps = ["//tensorflow/python/training:checkpoint_state"],
    visibility = visibility,
)

tf_proto_library(
    name = "compare_test_proto",
    testonly = 1,
    srcs = ["util/protobuf/compare_test.proto"],
)

tf_proto_library(
    name = "cpp_shape_inference_proto",
    srcs = ["framework/cpp_shape_inference.proto"],
    cc_api_version = 2,
    protodeps = tf_additional_all_protos(),
    # TODO(b/74620627): remove when _USE_C_SHAPES is removed
    visibility = ["//tensorflow:internal"],
)

tf_py_test(
    name = "protobuf_compare_test",
    size = "small",
    srcs = ["util/protobuf/compare_test.py"],
    main = "util/protobuf/compare_test.py",
    python_version = "PY3",
    tags = ["no_pip"],  # compare_test_pb2 proto is not available in pip.
    tfrt_enabled = True,
    deps = [
        ":compare_test_proto_py",
        ":platform_test",
        ":util",
        "@six_archive//:six",
    ],
)

tf_py_test(
    name = "util_example_parser_configuration_test",
    size = "small",
    srcs = ["util/example_parser_configuration_test.py"],
    main = "util/example_parser_configuration_test.py",
    python_version = "PY3",
    tfrt_enabled = True,
    deps = [
        ":array_ops",
        ":client",
        ":client_testlib",
        ":framework_for_generated_wrappers",
        ":parsing_ops",
        ":util_example_parser_configuration",
    ],
)

tf_py_test(
    name = "events_writer_test",
    size = "small",
    srcs = ["client/events_writer_test.py"],
    python_version = "PY3",
    tfrt_enabled = True,
    deps = [
        ":errors",
        ":framework_test_lib",
        ":lib",
        ":platform_test",
        ":util",
    ],
)

py_library(
    name = "device_lib",
    srcs = ["client/device_lib.py"],
    srcs_version = "PY2AND3",
    deps = [
        ":_pywrap_device_lib",
        "//tensorflow/core:protos_all_py",
    ],
)

tf_python_pybind_extension(
    name = "_pywrap_device_lib",
    srcs = ["client/device_lib_wrapper.cc"],
    module_name = "_pywrap_device_lib",
    deps = [
        ":pybind11_proto",
        ":pybind11_status",
        "//tensorflow/core:framework_internal_headers_lib",
        "//tensorflow/core:protos_all_cc",
        "//tensorflow/core/common_runtime:core_cpu_headers_lib",
        "//third_party/python_runtime:headers",
        "@pybind11",
    ],
)

cuda_py_tests(
    name = "device_lib_test",
    size = "small",
    srcs = [
        "client/device_lib_test.py",
    ],
    python_version = "PY3",
    deps = [
        ":client",
        ":client_testlib",
        ":framework_test_lib",
        ":platform_test",
        "//tensorflow/core:protos_all_py",
    ],
)

cc_library(
    name = "session_ref",
    srcs = ["client/session_ref.cc"],
    hdrs = ["client/session_ref.h"],
    deps = [
        "//tensorflow/core:core_cpu",
        "//tensorflow/core:lib",
        "//tensorflow/core:protos_all_cc",
        "//tensorflow/core/protobuf:master_proto_cc",
        "//tensorflow/core/protobuf:replay_log_proto_cc",
    ],
)

tf_cuda_library(
    name = "tf_session_helper",
    srcs = ["client/tf_session_helper.cc"],
    hdrs = ["client/tf_session_helper.h"],
    compatible_with = [],
    deps = [
        ":construction_fails_op",
        ":ndarray_tensor",
        ":ndarray_tensor_bridge",
        ":numpy_lib",
        ":safe_ptr",
        ":session_ref",
        ":test_ops_kernels",
        "//tensorflow/c:c_api",
        "//tensorflow/c:c_api_internal",
        "//tensorflow/c:tf_status_helper",
        "//tensorflow/core",
        "//tensorflow/core:all_kernels",
        "//tensorflow/core:direct_session",
        "//tensorflow/core:framework",
        "//tensorflow/core:framework_internal",
        "//tensorflow/core:graph",
        "//tensorflow/core:lib",
        "//tensorflow/core:protos_all_cc",
        "//third_party/py/numpy:headers",
        "//third_party/python_runtime:headers",
    ],
    alwayslink = 1,
)

py_library(
    name = "pywrap_tensorflow",
    srcs = [
        "pywrap_tensorflow.py",
    ] + if_static(
        ["pywrap_dlopen_global_flags.py"],
        # Import will fail, indicating no global dlopen flags
        otherwise = [],
    ),  # b/153585257
    srcs_version = "PY2AND3",
    deps = [":pywrap_tensorflow_internal"],
)

pywrap_tensorflow_macro(
    name = "pywrap_tensorflow_internal",
    srcs = ["pywrap_tensorflow_internal.cc"],
    # add win_def_file for pywrap_tensorflow
    win_def_file = select({
        "//tensorflow:windows": ":pywrap_tensorflow_filtered_def_file",
        "//conditions:default": None,
    }),
    deps = [
        ":bfloat16_lib",
        ":cost_analyzer_lib",
        ":model_analyzer_lib",
        ":cpp_python_util",
        ":function_parameter_canonicalizer",
        ":kernel_registry",
        ":numpy_lib",
        ":safe_ptr",
        ":py_exception_registry",
        ":py_func_lib",
        ":py_record_reader_lib",
        ":pybind11_absl",
        ":pybind11_lib",
        ":pybind11_status",
        ":pybind11_proto",
        ":python_op_gen",
        ":safe_pyobject_ptr",
        ":tf_session_helper",
        "//third_party/python_runtime:headers",
        "//tensorflow/c:c_api",
        "//tensorflow/c:c_api_experimental",
        "//tensorflow/c:checkpoint_reader",
        "//tensorflow/c:python_api",
        "//tensorflow/c:tf_status_helper",
        "//tensorflow/c/eager:c_api",
        "//tensorflow/c/eager:c_api_experimental",
        "//tensorflow/c/experimental/ops",
        "//tensorflow/c/experimental/gradients",
        "//tensorflow/c/experimental/gradients/tape",
        "//tensorflow/c/eager:mnist_gradients_testutil",
        "//tensorflow/compiler/mlir/tensorflow/c:mlir_c_api_registration",
        "//tensorflow/core/data/service:server_lib",
        "//tensorflow/core/distributed_runtime/rpc:grpc_rpc_factory_registration",
        "//tensorflow/core/distributed_runtime/rpc:grpc_server_lib",
        "//tensorflow/core/distributed_runtime/rpc:grpc_session",
        "//tensorflow/core/grappler:grappler_item",
        "//tensorflow/core/grappler:grappler_item_builder",
        "//tensorflow/core/grappler/clusters:cluster",
        "//tensorflow/core/grappler/clusters:single_machine",
        "//tensorflow/core/grappler/clusters:virtual_cluster",
        "//tensorflow/core/grappler/costs:graph_memory",
        "//tensorflow/core/grappler/graph_analyzer:graph_analyzer_tool",
        "//tensorflow/core/grappler/optimizers:meta_optimizer",
        "//tensorflow/core:lib",
        "//tensorflow/core:reader_base",
        "//tensorflow/core/kernels:data_service_ops",
        "//tensorflow/core/debug",
        "//tensorflow/core/distributed_runtime:server_lib",
        "//tensorflow/core/platform:stacktrace_handler",
        "//tensorflow/core/profiler/rpc:profiler_server_impl",
        "//tensorflow/core/profiler/rpc/client:profiler_client_impl",
        "//tensorflow/core/profiler/internal:print_model_analysis",
        "//tensorflow/lite/delegates/flex:delegate",
        "//tensorflow/core/profiler/internal/cpu:python_tracer",
        "//tensorflow/tools/graph_transforms:transform_graph_lib",
        "//tensorflow/lite/toco/python:toco_python_api",
        "//tensorflow/python/eager:pywrap_tfe_lib",
        "//tensorflow/core/util/tensor_bundle",
        "//tensorflow/compiler/mlir/python:mlir",
    ] + (tf_additional_lib_deps() +
         tf_monitoring_python_deps() +
         tf_additional_plugin_deps() +
         tf_additional_profiler_deps()) + if_ngraph([
        "@ngraph_tf//:ngraph_tf",
    ]) + if_xla_available([
        "//tensorflow/compiler/aot:tfcompile_lib",
    ]) + if_static(extra_deps = ["//tensorflow/core/platform:tensor_float_32_utils"]),
)

# ** Targets for Windows build (start) **
# We need the following targets to expose symbols from _pywrap_tensorflow.dll

filegroup(
    name = "win_lib_files_for_exported_symbols",
    srcs = [
        ":bfloat16_lib",  # bfloat16
        ":cost_analyzer_lib",  # cost_analyzer
        ":cpp_python_util",  # util
        ":kernel_registry",  # kernel_registry
        ":model_analyzer_lib",  # model_analyzer
        ":ndarray_tensor",  # checkpoint_reader
        ":numpy_lib",  # checkpoint_reader
        ":py_exception_registry",  # py_exception_registry
        ":py_func_lib",  # py_func
        ":python_op_gen",  # python_op_gen
        ":safe_ptr",  # checkpoint_reader
        "//tensorflow/c:checkpoint_reader",  # checkpoint_reader
        "//tensorflow/c:python_api",  # tf_session
        "//tensorflow/c:tf_status_helper",  # tfe
        "//tensorflow/compiler/jit:get_compiler_ir",  #tfe
        "//tensorflow/compiler/jit:flags",  #tfe
        "//tensorflow/compiler/mlir/python:mlir",  # mlir
        "//tensorflow/core/common_runtime:device",  # device_lib, tfe, tf_session
        "//tensorflow/core/common_runtime:device_factory",  # device_lib, tfe, tf_session
        "//tensorflow/core/common_runtime:graph_constructor",  # tf_session
        "//tensorflow/core/common_runtime:quantize_training",  # quantize_training
        "//tensorflow/core/common_runtime:session_options",  # device_lib, tfe, tf_session
        "//tensorflow/core/common_runtime:session_state",  # tf_session
        "//tensorflow/core/data/service:server_lib",  # server_lib
        "//tensorflow/core:framework_internal_impl",  # op_def_registry
        "//tensorflow/core:lib_internal_impl",  # device_lib
        "//tensorflow/core:op_gen_lib",  # tf_session
        "//tensorflow/core/common_runtime/eager:context",  # tfe
        "//tensorflow/core/common_runtime/eager:tensor_handle",  # tfe
        "//tensorflow/core/common_runtime/eager:eager_executor",  # tfe
        "//tensorflow/core/grappler:devices",  # tf_cluster
        "//tensorflow/core/grappler:grappler_item",  # tf_item
        "//tensorflow/core/grappler:grappler_item_builder",  # tf_item
        "//tensorflow/core/grappler/clusters:cluster",  # tf_cluster
        "//tensorflow/core/grappler/clusters:single_machine",  # tf_cluster
        "//tensorflow/core/grappler/clusters:utils",  # tf_optimizer
        "//tensorflow/core/grappler/clusters:virtual_cluster",  # tf_cluster
        "//tensorflow/core/grappler/costs:analytical_cost_estimator",  # cost analyzer
        "//tensorflow/core/grappler/costs:graph_memory",  # tf_cluster
        "//tensorflow/core/grappler/costs:graph_properties",  # tf_item
        "//tensorflow/core/grappler/costs:measuring_cost_estimator",  # tf_cluster
        "//tensorflow/core/grappler/costs:op_level_cost_estimator",  # tf_cluster
        "//tensorflow/core/grappler/costs:utils",  # tf_cluster
        "//tensorflow/core/grappler/graph_analyzer:graph_analyzer_tool",  # graph_analyzer
        "//tensorflow/core/grappler/optimizers:meta_optimizer",  # tf_optimizer
        "//tensorflow/core/grappler/utils:topological_sort",  # tf_item
        "//tensorflow/core/platform:tensor_float_32_utils",  # tensor_float_32
        "//tensorflow/core/profiler/internal:print_model_analysis",  # tfprof
        "//tensorflow/core/profiler/internal/cpu:traceme_recorder_impl",  # profiler
        "//tensorflow/core/profiler/lib:profiler_session_impl",  # profiler
        "//tensorflow/core/profiler/rpc:profiler_server_impl",  # profiler
        "//tensorflow/core/profiler/rpc/client:profiler_client_impl",  # profiler
        "//tensorflow/core/util:port",  # util_port
        "//tensorflow/core/util/tensor_bundle",  # checkpoint_reader
        "//tensorflow/lite/toco/python:toco_python_api",  # toco
        ":tf_session_helper",  # tf_session
        "//tensorflow/python/eager:pywrap_tfe_lib",  # pywrap_tfe_lib
        "//tensorflow/stream_executor:stream_executor_pimpl",  # stat_summarizer
        "//tensorflow/tools/graph_transforms:transform_graph_lib",  # transform_graph
    ] + if_xla_available([
        "//tensorflow/compiler/aot:tfcompile_lib",  # tfcompile
        "//tensorflow/compiler/xla:status_macros",  # tfcompile
        "//tensorflow/compiler/xla/service:hlo",  # tfcompile
    ]),
    visibility = ["//visibility:private"],
)

# Filter the DEF file to reduce the number of symbols to 64K or less.
# Note that we also write the name of the pyd file into DEF file so that
# the dynamic libraries of custom ops can find it at runtime.
genrule(
    name = "pywrap_tensorflow_filtered_def_file",
    srcs = select({
        "//tensorflow:windows": [
            ":pybind_symbol_target_libs_file",
            ":win_lib_files_for_exported_symbols",
            "//tensorflow:tensorflow_def_file",
            "//tensorflow/tools/def_file_filter:symbols_pybind",
        ],
        "//conditions:default": [],
    }),
    outs = ["pywrap_tensorflow_filtered_def_file.def"],
    cmd = select({
        "//tensorflow:windows": """
              $(location @local_config_def_file_filter//:def_file_filter) \\
              --input $(location //tensorflow:tensorflow_def_file) \\
              --output $@ \\
              --target _pywrap_tensorflow_internal.pyd \\
              --symbols $(location //tensorflow/tools/def_file_filter:symbols_pybind) \\
              --lib_paths_file $(location :pybind_symbol_target_libs_file)
          """,
        "//conditions:default": "touch $@",  # Just a placeholder for Unix platforms
    }),
    tools = ["@local_config_def_file_filter//:def_file_filter"],
    visibility = ["//visibility:public"],
)

# Write to a file a list of all cc_library targets that we need for exporting symbols on Windows.
genrule(
    name = "pybind_symbol_target_libs_file",
    srcs = [":win_lib_files_for_exported_symbols"],
    outs = ["pybind_symbol_target_libs_file.txt"],
    cmd = select({
        "//tensorflow:windows": """
            for SRC in $(SRCS); do
              echo $$SRC | sed 's/third_party\\///g' >> $@
            done
          """,
        "//conditions:default": "touch $@",  # Just a placeholder for Unix platforms
    }),
    visibility = ["//visibility:public"],
)

# Get the import library of _pywrap_tensorflow_internal.pyd
filegroup(
    name = "get_pywrap_tensorflow_import_lib_file",
    srcs = [":_pywrap_tensorflow_internal.so"],
    output_group = "interface_library",
)

cc_import(
    name = "_pywrap_tensorflow_internal_linux",
    shared_library = "//tensorflow/python:lib_pywrap_tensorflow_internal.so",
    visibility = tf_external_workspace_visible(visibility),
)

cc_import(
    name = "_pywrap_tensorflow_internal_macos",
    shared_library = "//tensorflow/python:lib_pywrap_tensorflow_internal.dylib",
    visibility = tf_external_workspace_visible(visibility),
)

cc_import(
    name = "_pywrap_tensorflow_internal_windows",
    interface_library = "//tensorflow/python:pywrap_tensorflow_import_lib_file",
    shared_library = "//tensorflow/python:_pywrap_tensorflow_internal.dll",
    visibility = tf_external_workspace_visible(visibility),
)

# Rename the import library for _pywrap_tensorflow_internal.pyd to _pywrap_tensorflow_internal.lib
# (It was _pywrap_tensorflow_internal.so.if.lib).
genrule(
    name = "pywrap_tensorflow_import_lib_file",
    srcs = [":get_pywrap_tensorflow_import_lib_file"],
    outs = ["_pywrap_tensorflow_internal.lib"],
    cmd = select({
        "//tensorflow:windows": "cp -f $< $@",
        "//conditions:default": "touch $@",  # Just a placeholder for Unix platforms
    }),
    visibility = ["//visibility:public"],
)

# Create a cc_import rule for the import library of _pywrap_tensorflow_internal.dll
# so that custom ops' dynamic libraries can link against it.
cc_import(
    name = "pywrap_tensorflow_import_lib",
    interface_library = select({
        "//tensorflow:windows": ":pywrap_tensorflow_import_lib_file",
        "//conditions:default": "not_existing_on_unix.lib",  # Just a placeholder for Unix platforms
    }),
    system_provided = 1,
)

# ** Targets for Windows build (end) **

tf_python_pybind_extension(
    name = "_pywrap_file_io",
    srcs = ["lib/io/file_io_wrapper.cc"],
    module_name = "_pywrap_file_io",
    deps = [
        ":pybind11_absl",
        ":pybind11_status",
        "//tensorflow/core:framework_headers_lib",
        "//tensorflow/core:protos_all_cc",
        "@pybind11",
    ],
)

py_library(
    name = "lib",
    srcs = [
        "lib/io/file_io.py",
        "lib/io/python_io.py",
        "lib/io/tf_record.py",
    ],
    srcs_version = "PY2AND3",
    deps = [
        ":_pywrap_file_io",
        ":_pywrap_record_io",
        ":errors",
        ":pywrap_tensorflow",
        ":util",
        "@six_archive//:six",
    ],
)

tf_python_pybind_extension(
    name = "_pywrap_record_io",
    srcs = ["lib/io/record_io_wrapper.cc"],
    module_name = "_pywrap_record_io",
    deps = [
        ":pybind11_absl",
        ":pybind11_status",
        "//tensorflow/core:framework_headers_lib",
        "//tensorflow/core:lib_headers_for_pybind",
        "//tensorflow/core/platform:types",
        "@com_google_absl//absl/memory",
        "@pybind11",
    ],
)

py_library(
    name = "session",
    srcs = ["client/session.py"],
    srcs_version = "PY2AND3",
    deps = [
        ":c_api_util",
        ":error_interpolation",
        ":errors",
        ":framework",
        ":framework_for_generated_wrappers",
        ":mixed_precision_global_state",
        ":platform",
        ":pywrap_tensorflow",
        ":session_ops",
        ":util",
        "//third_party/py/numpy",
        "@wrapt",
    ],
)

py_library(
    name = "timeline",
    srcs = ["client/timeline.py"],
    srcs_version = "PY2AND3",
    visibility = ["//visibility:public"],
    deps = [
        ":platform",
    ],
)

# Just used by tests.
tf_cuda_library(
    name = "construction_fails_op",
    srcs = ["client/test_construction_fails_op.cc"],
    deps = [
        "//tensorflow/core",
        "//tensorflow/core:framework",
        "//tensorflow/core:lib",
        "//tensorflow/core:protos_all_cc",
    ],
    alwayslink = 1,
)

tf_py_test(
    name = "session_test",
    size = "medium",
    srcs = ["client/session_test.py"],
    grpc_enabled = True,
    python_version = "PY3",
    tags = [
        "no_gpu",  # b/127001953
        "no_pip_gpu",  # testInteractivePlacePrunedGraph fails on invalid assumption about GPU ops.
        "no_windows",
    ],
    deps = [
        ":array_ops",
        ":client",
        ":config",
        ":control_flow_ops",
        ":data_flow_ops",
        ":errors",
        ":framework",
        ":framework_for_generated_wrappers",
        ":framework_test_lib",
        ":math_ops",
        ":platform_test",
        ":state_ops",
        ":training",
        ":util",
        ":variables",
        "//third_party/py/numpy",
        "@six_archive//:six",
    ],
)

tf_py_test(
    name = "session_clusterspec_prop_test",
    size = "small",
    srcs = ["client/session_clusterspec_prop_test.py"],
    grpc_enabled = True,
    python_version = "PY3",
    tags = [
        "no_gpu",
        "no_oss",
        "no_pip",
        "no_pip_gpu",
        "notap",
    ],
    deps = [
        ":array_ops",
        ":client",
        ":client_testlib",
        ":framework",
        ":framework_for_generated_wrappers",
        ":framework_test_lib",
        ":math_ops",
        ":platform_test",
        ":state_ops",
        ":training",
        ":util",
        ":variables",
        "//third_party/py/numpy",
    ],
)

tf_py_test(
    name = "session_list_devices_test",
    size = "small",
    srcs = ["client/session_list_devices_test.py"],
    grpc_enabled = True,
    python_version = "PY3",
    tags = [
        "no_gpu",
        "no_pip_gpu",
        "notsan",  # data race due to b/62910646
    ],
    tfrt_enabled = True,
    deps = [
        ":client",
        ":framework",
        ":framework_test_lib",
        ":platform_test",
        ":training",
    ],
)

tf_py_test(
    name = "session_partial_run_test",
    size = "small",
    srcs = ["client/session_partial_run_test.py"],
    grpc_enabled = True,
    python_version = "PY3",
    tags = [
        "no_gpu",
        "no_windows",
    ],
    tfrt_enabled = True,
    deps = [
        ":array_ops",
        ":client",
        ":errors",
        ":framework",
        ":framework_for_generated_wrappers",
        ":framework_test_lib",
        ":math_ops",
        ":platform_test",
        ":training",
        ":util",
        "@six_archive//:six",
    ],
)

cuda_py_test(
    name = "timeline_test",
    size = "small",
    srcs = ["client/timeline_test.py"],
    python_version = "PY3",
    tags = [
        "gpu_cupti",
        "no_gpu",  # b/154742661
    ],
    tfrt_enabled = True,
    xla_enable_strict_auto_jit = False,  # Graph structure is different with autojit
    deps = [
        ":client",
        ":client_testlib",
        ":framework_for_generated_wrappers",
        ":math_ops",
        "//tensorflow/core:protos_all_py",
    ],
)

cuda_py_test(
    name = "virtual_gpu_test",
    size = "small",
    srcs = ["client/virtual_gpu_test.py"],
    python_version = "PY3",
    tags = [
        "no_gpu",  # b/127386241
        "no_windows_gpu",
    ],
    tfrt_enabled = True,
    deps = [
        ":client",
        ":client_testlib",
        ":framework_for_generated_wrappers",
        ":math_ops",
        "//tensorflow/core:protos_all_py",
    ],
)

tf_py_test(
    name = "c_api_util_test",
    size = "small",
    srcs = ["framework/c_api_util_test.py"],
    python_version = "PY3",
    tfrt_enabled = True,
    deps = [
        ":c_api_util",
        ":framework_test_lib",
        ":platform_test",
    ],
)

tf_py_test(
    name = "graph_util_test",
    size = "small",
    srcs = ["framework/graph_util_test.py"],
    python_version = "PY3",
    tfrt_enabled = True,
    deps = [
        ":client",
        ":client_testlib",
        ":control_flow_v2_toggles",
        ":framework",
        ":framework_for_generated_wrappers",
        ":math_ops",
        ":state_ops_gen",
        ":variable_scope",
        ":variables",
        "//tensorflow/core:protos_all_py",
    ],
)

tf_py_test(
    name = "convert_to_constants_test",
    size = "small",
    srcs = ["framework/convert_to_constants_test.py"],
    python_version = "PY3",
<<<<<<< HEAD
    tfrt_enabled = True,
=======
    tags = ["no_rocm"],
>>>>>>> ace132ed
    deps = [
        ":client_testlib",
        ":control_flow_v2_toggles",
        ":convert_to_constants",
        ":framework_test_lib",
        ":math_ops",
    ],
)

tf_py_test(
    name = "bfloat16_test",
    size = "small",
    srcs = ["lib/core/bfloat16_test.py"],
    python_version = "PY3",
    tfrt_enabled = True,
    deps = [
        ":client_testlib",
        ":lib",
        ":pywrap_tensorflow",
    ],
)

tf_py_test(
    name = "file_io_test",
    size = "small",
    srcs = ["lib/io/file_io_test.py"],
    python_version = "PY3",
    tags = [
        "no_rocm",
        "no_windows",
    ],
    tfrt_enabled = True,
    deps = [
        ":client_testlib",
        ":errors",
        ":lib",
    ],
)

tf_py_test(
    name = "tf_record_test",
    size = "small",
    srcs = ["lib/io/tf_record_test.py"],
    python_version = "PY3",
    tfrt_enabled = True,
    deps = [
        ":client_testlib",
        ":errors",
        ":lib",
        ":util",
    ],
)

py_library(
    name = "summary_op_util",
    srcs = ["ops/summary_op_util.py"],
    srcs_version = "PY2AND3",
    visibility = ["//visibility:public"],
    deps = [
        ":framework",
        ":framework_for_generated_wrappers",
        ":platform",
    ],
)

py_library(
    name = "summary",
    srcs = glob(
        ["summary/**/*.py"],
        exclude = [
            "**/fake*",
            "**/*test*",
        ],
    ),
    srcs_version = "PY2AND3",
    visibility = ["//visibility:public"],
    deps = [
        ":client",
        ":constant_op",
        ":framework",
        ":framework_for_generated_wrappers",
        ":lib",
        ":logging_ops_gen",
        ":platform",
        ":protos_all_py",
        ":pywrap_tensorflow",
        ":summary_op_util",
        ":summary_ops_gen",
        ":summary_ops_v2",
        ":util",
        "//tensorflow/python/distribute:summary_op_util",
        "//tensorflow/python/eager:context",
        "@six_archive//:six",
    ],
)

py_library(
    name = "fake_summary_writer",
    testonly = 1,
    srcs = ["summary/writer/fake_summary_writer.py"],
    srcs_version = "PY2AND3",
    visibility = ["//visibility:public"],
    deps = [
        ":framework_test_lib",
        ":protos_all_py",
        ":summary",
    ],
)

py_tests(
    name = "summary_tests",
    size = "small",
    srcs = [
        "summary/plugin_asset_test.py",
        "summary/summary_iterator_test.py",
        "summary/summary_test.py",
        "summary/writer/writer_test.py",
    ],
    python_version = "PY3",
    deps = [
        ":array_ops",
        ":client_testlib",
        ":framework",
        ":framework_for_generated_wrappers",
        ":framework_test_lib",
        ":platform",
        ":platform_test",
        ":summary",
        ":summary_ops_v2",
        ":variables",
        "//tensorflow/core:protos_all_py",
    ],
)

# TODO(scottzhu): Move all the tf.layer related targets.
py_library(
    name = "layers_base",
    srcs = [
        "layers/__init__.py",
        "layers/base.py",
    ],
    srcs_version = "PY2AND3",
    deps = [
        "//tensorflow/python/keras/legacy_tf_layers:layers_base",
    ],
)

py_library(
    name = "layers_util",
    srcs = [
        "layers/utils.py",
    ],
    srcs_version = "PY2AND3",
    deps = [
        ":control_flow_ops",
        ":smart_cond",
        ":variables",
    ],
)

py_library(
    name = "layers",
    srcs = [
        "layers/convolutional.py",
        "layers/core.py",
        "layers/layers.py",
        "layers/normalization.py",
        "layers/pooling.py",
    ],
    srcs_version = "PY2AND3",
    deps = [
        ":layers_base",
        "//tensorflow/python/keras/legacy_tf_layers:convolutional",
        "//tensorflow/python/keras/legacy_tf_layers:core",
        "//tensorflow/python/keras/legacy_tf_layers:normalization",
        "//tensorflow/python/keras/legacy_tf_layers:pooling",
    ],
)

# -----------------------------------------------------------------------------
# Quantization

tf_py_test(
    name = "dequantize_op_test",
    size = "small",
    srcs = ["ops/dequantize_op_test.py"],
    python_version = "PY3",
    tags = ["no_windows"],
    deps = [
        ":array_ops",
        ":client_testlib",
        ":framework_for_generated_wrappers",
        "//third_party/py/numpy",
    ],
)

tf_py_test(
    name = "quantized_ops_test",
    size = "small",
    srcs = ["ops/quantized_ops_test.py"],
    python_version = "PY3",
    tags = ["no_windows"],
    deps = [
        ":array_ops",
        ":client_testlib",
        ":framework_for_generated_wrappers",
        "//third_party/py/numpy",
    ],
)

tf_py_test(
    name = "quantized_conv_ops_test",
    size = "small",
    srcs = ["ops/quantized_conv_ops_test.py"],
    python_version = "PY3",
    tags = ["no_windows"],
    deps = [
        ":client_testlib",
        ":framework_for_generated_wrappers",
        ":nn_ops",
        "//third_party/py/numpy",
    ],
)

py_test(
    name = "ops/array_ops_test",
    srcs = ["ops/array_ops_test.py"],
    python_version = "PY3",
    srcs_version = "PY2AND3",
    deps = [
        ":array_ops",
        ":client_testlib",
        ":constant_op",
        ":dtypes",
        ":framework_ops",
        ":framework_test_lib",
        ":gradients",
        ":math_ops",
        ":random_ops",
    ],
)

cuda_py_test(
    name = "accumulate_n_benchmark",
    size = "medium",
    srcs = ["ops/accumulate_n_benchmark.py"],
    main = "ops/accumulate_n_benchmark.py",
    python_version = "PY3",
    shard_count = 6,
    tfrt_enabled = True,
    deps = [
        ":array_ops",
        ":client",
        ":client_testlib",
        ":control_flow_ops_gen",
        ":data_flow_ops",
        ":framework_for_generated_wrappers",
        ":math_ops",
        ":random_ops",
        ":state_ops",
        ":state_ops_gen",
    ],
)

cuda_py_test(
    name = "batch_norm_benchmark",
    srcs = ["ops/batch_norm_benchmark.py"],
    main = "ops/batch_norm_benchmark.py",
    python_version = "PY3",
    tfrt_enabled = True,
    deps = [
        ":array_ops",
        ":client",
        ":client_testlib",
        ":framework_for_generated_wrappers",
        ":gradients",
        ":math_ops",
        ":nn",
        ":nn_grad",
        ":nn_ops_gen",
        ":platform",
        ":random_ops",
        ":variables",
    ],
)

cuda_py_test(
    name = "collective_ops_benchmark",
    srcs = ["ops/collective_ops_benchmark.py"],
    main = "ops/collective_ops_benchmark.py",
    python_version = "PY3",
    tfrt_enabled = True,
    deps = [
        ":array_ops",
        ":client",
        ":client_testlib",
        ":collective_ops",
        ":framework_for_generated_wrappers",
        ":platform",
        ":variables",
        "//tensorflow/core:protos_all_py",
    ],
)

cuda_py_test(
    name = "concat_benchmark",
    srcs = ["ops/concat_benchmark.py"],
    main = "ops/concat_benchmark.py",
    python_version = "PY3",
    tfrt_enabled = True,
    deps = [
        ":array_ops",
        ":client",
        ":client_testlib",
        ":control_flow_ops",
        ":framework_for_generated_wrappers",
        ":gradients",
        ":platform",
        ":variables",
        "//tensorflow/core:protos_all_py",
    ],
)

cuda_py_test(
    name = "control_flow_ops_benchmark",
    srcs = ["ops/control_flow_ops_benchmark.py"],
    main = "ops/control_flow_ops_benchmark.py",
    python_version = "PY3",
    tfrt_enabled = True,
    deps = [
        ":client_testlib",
        ":constant_op",
        ":control_flow_ops",
        ":framework_ops",
        "//tensorflow/python/eager:function",
    ],
)

cuda_py_test(
    name = "conv2d_benchmark",
    size = "large",
    srcs = ["ops/conv2d_benchmark.py"],
    main = "ops/conv2d_benchmark.py",
    python_version = "PY3",
    tfrt_enabled = True,
    deps = [
        ":client",
        ":client_testlib",
        ":control_flow_ops",
        ":framework_for_generated_wrappers",
        ":nn_ops",
        ":platform",
        ":platform_benchmark",
        ":random_ops",
        ":variables",
        "//tensorflow/core:protos_all_py",
        "//third_party/py/numpy",
    ],
)

cuda_py_test(
    name = "split_benchmark",
    srcs = ["ops/split_benchmark.py"],
    main = "ops/split_benchmark.py",
    python_version = "PY3",
    tfrt_enabled = True,
    deps = [
        ":array_ops",
        ":client",
        ":client_testlib",
        ":control_flow_ops",
        ":framework_for_generated_wrappers",
        ":platform",
        ":platform_benchmark",
        ":variables",
        "//tensorflow/core:protos_all_py",
        "//third_party/py/numpy",
    ],
)

cuda_py_test(
    name = "transpose_benchmark",
    size = "medium",
    srcs = ["ops/transpose_benchmark.py"],
    main = "ops/transpose_benchmark.py",
    python_version = "PY3",
    tfrt_enabled = True,
    deps = [
        ":array_ops",
        ":client",
        ":client_testlib",
        ":control_flow_ops",
        ":framework_for_generated_wrappers",
        ":platform",
        ":platform_benchmark",
        ":variables",
        "//tensorflow/core:protos_all_py",
        "//third_party/py/numpy",
    ],
)

cuda_py_test(
    name = "matmul_benchmark",
    size = "medium",
    srcs = ["ops/matmul_benchmark.py"],
    main = "ops/matmul_benchmark.py",
    python_version = "PY3",
    tfrt_enabled = True,
    deps = [":matmul_benchmark_main_lib"],
)

py_library(
    name = "matmul_benchmark_main_lib",
    testonly = True,
    srcs = ["ops/matmul_benchmark.py"],
    deps = [
        ":client",
        ":client_testlib",
        ":control_flow_ops",
        ":framework_for_generated_wrappers",
        ":framework_test_lib",
        ":math_ops",
        ":platform",
        ":platform_benchmark",
        ":random_ops",
        ":variables",
        "//tensorflow/core:protos_all_py",
        "//third_party/py/numpy",
    ],
)

cuda_py_test(
    name = "session_benchmark",
    srcs = ["client/session_benchmark.py"],
    grpc_enabled = True,
    main = "client/session_benchmark.py",
    python_version = "PY3",
    tfrt_enabled = True,
    deps = [
        ":array_ops",
        ":client",
        ":client_testlib",
        ":framework_for_generated_wrappers",
        ":random_ops",
        ":training",
        ":variables",
        "//third_party/py/numpy",
    ],
)

cuda_py_test(
    name = "graph_building_benchmark",
    size = "medium",
    srcs = ["framework/graph_building_benchmark.py"],
    main = "framework/graph_building_benchmark.py",
    python_version = "PY3",
    tfrt_enabled = True,
    deps = [
        ":array_ops",
        ":client_testlib",
        ":dtypes",
        ":math_ops",
        ":platform_benchmark",
        "//tensorflow/python/eager:context",
    ],
)

cuda_py_test(
    name = "nn_grad_test",
    size = "medium",
    srcs = ["ops/nn_grad_test.py"],
    python_version = "PY3",
    tfrt_enabled = True,
    deps = [
        ":client_testlib",
        ":framework_for_generated_wrappers",
        ":nn_grad",
        ":nn_ops",
        "//third_party/py/numpy",
    ],
)

py_library(
    name = "tf_item",
    srcs = [
        "grappler/item.py",
    ],
    srcs_version = "PY2AND3",
    visibility = ["//visibility:public"],
    deps = [
        ":_pywrap_tf_item",
        "//tensorflow/core/grappler/costs:op_performance_data_py",
    ],
)

tf_python_pybind_extension(
    name = "_pywrap_tf_item",
    srcs = ["grappler/item_wrapper.cc"],
    hdrs = [
        "//tensorflow/cc:pywrap_required_hdrs",
        "//tensorflow/core/grappler:pywrap_required_hdrs",
        "//tensorflow/core/grappler/clusters:pywrap_required_hdrs",
        "//tensorflow/core/grappler/costs:pywrap_required_hdrs",
        "//tensorflow/core/grappler/utils:pywrap_required_hdrs",
    ],
    module_name = "_pywrap_tf_item",
    deps = [
        ":pybind11_status",
        "@pybind11",
        "//tensorflow/core/common_runtime:core_cpu_headers_lib",
        "//tensorflow/core:framework_headers_lib",
        "//tensorflow/core/common_runtime/gpu:gpu_id",
        "//tensorflow/core:protos_all_cc",
    ] + if_not_windows(["//tensorflow/core/grappler/costs:graph_properties"]),  # b/148556093,
)

tf_py_test(
    name = "item_test",
    size = "small",
    srcs = [
        "grappler/item_test.py",
    ],
    python_version = "PY3",
    tags = [
        "grappler",
        "no_pip",  # tf_optimizer is not available in pip.
    ],
    tfrt_enabled = True,
    deps = [
        ":client_testlib",
        ":framework_for_generated_wrappers",
        ":math_ops",
        ":tf_item",
        "//tensorflow/core:protos_all_py",
    ],
)

tf_py_test(
    name = "datasets_test",
    size = "small",
    srcs = [
        "grappler/datasets_test.py",
    ],
    python_version = "PY3",
    tags = [
        "grappler",
        "no_pip",  # tf_optimizer is not available in pip.
    ],
    tfrt_enabled = True,
    deps = [
        ":array_ops",
        ":client_testlib",
        ":framework_combinations",
        ":framework_for_generated_wrappers",
        ":tf_item",
        "//tensorflow/core:protos_all_py",
        "//tensorflow/python/data",
    ],
)

py_library(
    name = "tf_cluster",
    srcs = [
        "grappler/cluster.py",
    ],
    srcs_version = "PY2AND3",
    visibility = ["//visibility:public"],
    deps = [
        ":_pywrap_tf_cluster",
        "//tensorflow/core/grappler/costs:op_performance_data_py",
    ],
)

tf_python_pybind_extension(
    name = "_pywrap_tf_cluster",
    srcs = ["grappler/cluster_wrapper.cc"],
    hdrs = [
        "//tensorflow/cc:pywrap_required_hdrs",
        "//tensorflow/core/grappler:pywrap_required_hdrs",
        "//tensorflow/core/grappler/clusters:pywrap_required_hdrs",
        "//tensorflow/core/grappler/costs:pywrap_required_hdrs",
        "//tensorflow/core/grappler/utils:pywrap_required_hdrs",
    ],
    module_name = "_pywrap_tf_cluster",
    deps = [
        ":pybind11_status",
        "//tensorflow/core:framework_headers_lib",
        "//tensorflow/core:lib_headers_for_pybind",
        "//tensorflow/core:protos_all_cc",
        "//tensorflow/core/common_runtime:core_cpu_headers_lib",
        "//tensorflow/core/common_runtime/gpu:gpu_id",
        "@com_google_absl//absl/types:span",
        "@pybind11",
    ],
)

cuda_py_test(
    name = "cluster_test",
    size = "small",
    srcs = [
        "grappler/cluster_test.py",
    ],
    python_version = "PY3",
    shard_count = 10,
    tags = [
        "grappler",
        "no_pip",  # tf_optimizer is not available in pip.
        "notap",  # TODO(b/135924227): Re-enable after fixing flakiness.
    ],
    # This test will not run on XLA because it primarily tests the TF Classic flow.
    xla_enable_strict_auto_jit = False,
    deps = [
        ":client_testlib",
        ":framework_for_generated_wrappers",
        ":tf_cluster",
        ":tf_item",
        "//tensorflow/core:protos_all_py",
    ],
)

py_library(
    name = "tf_optimizer",
    srcs = [
        "grappler/tf_optimizer.py",
    ],
    srcs_version = "PY2AND3",
    visibility = ["//visibility:public"],
    deps = [
        ":_pywrap_tf_optimizer",
        ":tf_cluster",
    ],
)

tf_python_pybind_extension(
    name = "_pywrap_tf_optimizer",
    srcs = ["grappler/tf_optimizer_wrapper.cc"],
    hdrs = [
        "//tensorflow/cc:pywrap_required_hdrs",
        "//tensorflow/core/grappler:pywrap_required_hdrs",
        "//tensorflow/core/grappler/clusters:pywrap_required_hdrs",
        "//tensorflow/core/grappler/costs:pywrap_required_hdrs",
        "//tensorflow/core/grappler/optimizers:pywrap_required_hdrs",
        "//tensorflow/core/grappler/verifiers:pywrap_required_hdrs",
    ],
    module_name = "_pywrap_tf_optimizer",
    deps = [
        ":pybind11_status",
        "//tensorflow/core:framework_headers_lib",
        "//tensorflow/core:lib_headers_for_pybind",
        "//tensorflow/core:protos_all_cc",
        "//tensorflow/core/common_runtime:core_cpu_headers_lib",
        "//tensorflow/core/common_runtime/gpu:gpu_id",
        "@pybind11",
    ],
)

tf_py_test(
    name = "tf_optimizer_test",
    size = "small",
    srcs = [
        "grappler/tf_optimizer_test.py",
    ],
    python_version = "PY3",
    tags = [
        "grappler",
        "no_pip",  # tf_optimizer is not available in pip.
    ],
    tfrt_enabled = True,
    deps = [
        ":client_testlib",
        ":framework_for_generated_wrappers",
        ":math_ops",
        ":tf_item",
        ":tf_optimizer",
        "//tensorflow/core:protos_all_py",
        "//third_party/py/numpy",
    ],
)

tf_py_test(
    name = "memory_optimizer_test",
    size = "medium",
    srcs = [
        "grappler/memory_optimizer_test.py",
    ],
    python_version = "PY3",
    tags = [
        "grappler",
    ],
    tfrt_enabled = True,
    deps = [
        ":client_testlib",
        ":framework_for_generated_wrappers",
        ":math_ops",
        ":nn",
        ":random_seed",
        ":session",
        ":tf_optimizer",
        ":training",
        ":variable_scope",
        ":variables",
        "//tensorflow/core:protos_all_py",
        "//third_party/py/numpy",
    ],
)

cuda_py_test(
    name = "constant_folding_test",
    size = "medium",
    srcs = [
        "grappler/constant_folding_test.py",
    ],
    python_version = "PY3",
    tags = [
        "grappler",
    ],
    deps = [
        ":array_ops",
        ":client_testlib",
        ":control_flow_ops",
        ":dtypes",
        ":framework_for_generated_wrappers",
        ":functional_ops",
        ":math_ops",
        ":ops",
        "//tensorflow/core:protos_all_py",
        "//third_party/py/numpy",
    ],
)

cuda_py_test(
    name = "arithmetic_optimizer_test",
    size = "small",
    srcs = [
        "grappler/arithmetic_optimizer_test.py",
    ],
    python_version = "PY3",
    tags = [
        "grappler",
    ],
    xla_enable_strict_auto_jit = False,
    deps = [
        ":array_ops",
        ":client_testlib",
        ":framework_for_generated_wrappers",
        ":math_ops",
        "//tensorflow/core:protos_all_py",
        "//third_party/py/numpy",
    ],
)

# TODO(b/131764887) Remove once LayoutOptimizer is swapped out with GenericLayoutOptimizer.
#
# cuda_py_test(
#     name = "layout_optimizer_test",
#     size = "medium",
#     srcs = [
#         "grappler/layout_optimizer_test.py",
#     ],
#     deps = [
#         ":client_testlib",
#         ":framework_for_generated_wrappers",
#         ":array_ops",
#         ":constant_op",
#         ":dtypes",
#         ":functional_ops",
#         ":math_ops",
#         ":nn",
#         ":ops",
#         ":random_ops",
#         ":state_ops",
#         ":tf_cluster",
#         ":tf_optimizer",
#         ":training",
#         "//third_party/py/numpy",
#         "//tensorflow/core:protos_all_py",
#     ],
#     shard_count = 10,
#     tags = [
#         "grappler",
#     ],
#     # This test will not run on XLA because it primarily tests the TF Classic flow.
#     xla_enable_strict_auto_jit = False,
# )

py_library(
    name = "cost_analyzer",
    srcs = [
        "grappler/cost_analyzer.py",
    ],
    srcs_version = "PY2AND3",
    deps = [
        ":_pywrap_cost_analyzer",
        ":tf_cluster",
        ":tf_item",
    ],
)

py_binary(
    name = "cost_analyzer_tool",
    srcs = [
        "grappler/cost_analyzer_tool.py",
    ],
    python_version = "PY3",
    srcs_version = "PY2AND3",
    deps = [
        ":cost_analyzer",
        ":framework_for_generated_wrappers",
        ":tf_optimizer",
        "//tensorflow/core:protos_all_py",
    ],
)

tf_py_test(
    name = "cost_analyzer_test",
    size = "small",
    srcs = ["grappler/cost_analyzer_test.py"],
    python_version = "PY3",
    tags = [
        "grappler",
        "no_cuda_on_cpu_tap",
        "no_mac",
        "no_pip",
        "no_windows",  # TODO(b/151942037)
    ],
    tfrt_enabled = True,
    deps = [
        ":array_ops",
        ":client_testlib",
        ":cost_analyzer",
        ":framework_for_generated_wrappers",
        ":math_ops",
        ":nn",
        ":nn_grad",
        ":random_ops",
        ":state_ops",
        ":training",
        ":variables",
        "//tensorflow/core:protos_all_py",
        "//third_party/py/numpy",
    ],
)

py_library(
    name = "model_analyzer",
    srcs = [
        "grappler/model_analyzer.py",
    ],
    srcs_version = "PY2AND3",
    deps = [":_pywrap_model_analyzer"],
)

tf_py_test(
    name = "model_analyzer_test",
    size = "small",
    srcs = ["grappler/model_analyzer_test.py"],
    tags = [
        "grappler",
        "no_pip",
    ],
    tfrt_enabled = True,
    deps = [
        ":array_ops",
        ":client_testlib",
        ":framework_for_generated_wrappers",
        ":math_ops",
        ":model_analyzer",
        ":state_ops",
        "//tensorflow/core:protos_all_py",
        "//third_party/py/numpy",
    ],
)

cuda_py_test(
    name = "auto_mixed_precision_test",
    size = "medium",
    srcs = [
        "grappler/auto_mixed_precision_test.py",
    ],
    python_version = "PY3",
    tags = ["grappler"],
    tfrt_enabled = True,
    # This test analyzes the graph, but XLA changes the names of nodes.
    xla_enable_strict_auto_jit = False,
    deps = [
        ":array_ops",
        ":client_testlib",
        ":constant_op",
        ":control_flow_ops",
        ":dtypes",
        ":framework_for_generated_wrappers",
        ":math_ops",
        ":nn",
        ":ops",
        ":random_ops",
        ":training",
        "//tensorflow/core:protos_all_py",
        "//third_party/py/numpy",
    ],
)

tf_gen_op_wrapper_private_py(
    name = "nccl_ops_gen",
    visibility = ["//tensorflow:internal"],
    deps = [
        "//tensorflow/core:nccl_ops_op_lib",
    ],
)

py_library(
    name = "nccl_ops",
    srcs = ["ops/nccl_ops.py"],
    srcs_version = "PY2AND3",
    visibility = visibility + [
        "//learning/deepmind/tensorflow:__subpackages__",
        "//third_party/car/deep_nets/tensorflow:__subpackages__",
        "//waymo/ml:__subpackages__",
    ],
    deps = [
        ":framework_for_generated_wrappers",
        ":nccl_ops_gen",
        "//tensorflow/python/eager:context",
        "//tensorflow/python/eager:def_function",
    ],
)

cuda_py_test(
    name = "nccl_ops_test",
    size = "small",
    srcs = ["ops/nccl_ops_test.py"],
    python_version = "PY3",
    # Disabled on jenkins until errors finding nvmlShutdown are found.
    tags = [
        "manual",
        "multi_gpu",
        "no_oss",
        "noguitar",
        "notap",
    ],
    deps = [
        ":array_ops",
        ":client_testlib",
        ":framework_test_lib",
        ":nccl_ops",
        ":platform_test",
    ],
)

tf_gen_op_wrapper_private_py(
    name = "decode_proto_ops_gen",
    deps = [
        "//tensorflow/core:decode_proto_ops_op_lib",
    ],
)

tf_gen_op_wrapper_private_py(
    name = "encode_proto_ops_gen",
    deps = [
        "//tensorflow/core:encode_proto_ops_op_lib",
    ],
)

py_library(
    name = "proto_ops",
    srcs = ["ops/proto_ops.py"],
    deps = [
        ":decode_proto_ops_gen",
        ":encode_proto_ops_gen",
        ":framework_ops",
    ],
)

py_library(
    name = "pywrap_mlir",
    srcs = ["pywrap_mlir.py"],
    visibility = ["//visibility:public"],
    deps = [
        ":_pywrap_mlir",
        ":pywrap_tensorflow",
    ],
)

tf_python_pybind_extension(
    name = "_pywrap_mlir",
    srcs = ["mlir_wrapper.cc"],
    hdrs = [
        "lib/core/safe_ptr.h",
        "//tensorflow/c:headers",
        "//tensorflow/c/eager:headers",
        "//tensorflow/compiler/mlir/python:pywrap_mlir_hdrs",
    ],
    module_name = "_pywrap_mlir",
    deps = [
        ":pybind11_lib",
        ":pybind11_status",
        ":safe_pyobject_ptr",
        "//tensorflow/core:protos_all_cc",
        "//tensorflow/core/platform:status",
        "//third_party/python_runtime:headers",
        "@com_google_absl//absl/container:fixed_array",
        "@pybind11",
    ],
)

cc_library(
    name = "unified_api_pywrap_required_headers",
    textual_hdrs = [
        "lib/core/numpy.h",
        "lib/core/py_exception_registry.h",
        "lib/core/pybind11_status.h",
        "lib/core/bfloat16.h",
        "lib/core/ndarray_tensor.h",
        "lib/core/ndarray_tensor_bridge.h",
        "lib/core/safe_ptr.h",
        "lib/core/safe_pyobject_ptr.h",
        "//tensorflow/c:headers",
        "//tensorflow/c/eager:headers",
        "//tensorflow/c/eager:pywrap_required_hdrs",
        "//tensorflow/c/experimental/ops:pywrap_required_hdrs",
        "//tensorflow/c/experimental/gradients:pywrap_required_hdrs",
        "//tensorflow/c/experimental/gradients/tape:pywrap_required_hdrs",
        "//tensorflow/core/common_runtime/eager:pywrap_required_hdrs",
        "//tensorflow/python/eager:pywrap_required_hdrs",
        "//tensorflow/core/common_runtime:core_cpu_lib_headers",
        "//tensorflow/core/public:session.h",
        "//tensorflow/core/public:session_options.h",
    ],
    visibility = ["//tensorflow/python/framework/experimental:__pkg__"],
    deps = [
        "//tensorflow/c:pywrap_required_hdrs",
        "//tensorflow/core/framework:pywrap_required_hdrs",
        "//third_party/py/numpy:headers",
        "//third_party/python_runtime:headers",
    ],
)

py_library(
    name = "pywrap_tfe",
    srcs = ["pywrap_tfe.py"],
    visibility = ["//visibility:public"],
    deps = [
        ":_pywrap_tfe",
        ":pywrap_tensorflow",
    ],
)

tf_python_pybind_extension(
    name = "_pywrap_tfe",
    srcs = ["tfe_wrapper.cc"],
    hdrs = [
        "lib/core/numpy.h",
        "lib/core/safe_ptr.h",
        "util/util.h",
        ":py_exception_registry_hdr",
        "//tensorflow/c:headers",
        "//tensorflow/c/eager:headers",
        "//tensorflow/c/eager:pywrap_required_hdrs",
        "//tensorflow/c/experimental/ops:pywrap_required_hdrs",
        "//tensorflow/core/common_runtime/eager:pywrap_required_hdrs",
        "//tensorflow/core/distributed_runtime:pywrap_required_hdrs",
        "//tensorflow/core/distributed_runtime/eager:pywrap_required_hdrs",
        "//tensorflow/python/eager:pywrap_required_hdrs",
    ],
    module_name = "_pywrap_tfe",
    deps = [
        ":safe_pyobject_ptr",
        ":pybind11_lib",
        "//third_party/py/numpy:headers",
        ":pybind11_status",
        "//tensorflow/core/framework:pywrap_required_hdrs",
        "@com_google_absl//absl/container:flat_hash_map",
        "@com_google_absl//absl/hash",
        "@com_google_absl//absl/memory",
        "@com_google_absl//absl/strings",
        "@com_google_absl//absl/types:optional",
        "//tensorflow/c:pywrap_required_hdrs",
        "@pybind11",
        "//third_party/python_runtime:headers",
        "//tensorflow/c/experimental/saved_model/core:pywrap_required_hdrs",
        "//tensorflow/compiler/jit:flags_headers_only",
        "//tensorflow/compiler/jit:get_compiler_ir_hdrs_only",
        "//tensorflow/c/eager:tfe_tensorhandle_internal",
        "//tensorflow/core/common_runtime:core_cpu_headers_lib",
        "//tensorflow/core:framework_headers_lib",
        "//tensorflow/core:lib_headers_for_pybind",
        "//tensorflow/core:protos_all_cc",
        "//tensorflow/core/platform",
        "//tensorflow/core/lib/llvm_rtti",
    ] + if_static(
        extra_deps = [
            "//tensorflow/core/protobuf:eager_service_proto_cc",
            "//tensorflow/core/protobuf:master_proto_cc",
            "//tensorflow/core/protobuf:worker_proto_cc",
        ],
        otherwise = [
            "//tensorflow/core/protobuf:eager_service_proto_cc_headers_only",
            "//tensorflow/core/protobuf:master_proto_cc_headers_only",
            "//tensorflow/core/protobuf:worker_proto_cc_headers_only",
        ],
    ),
)

tf_python_pybind_extension(
    name = "_pywrap_graph_analyzer",
    srcs = ["grappler/graph_analyzer_tool_wrapper.cc"],
    module_name = "_pywrap_graph_analyzer",
    deps = [
        "//tensorflow/core/grappler/graph_analyzer:graph_analyzer_tool",
        "@pybind11",
    ],
)

py_binary(
    name = "graph_analyzer",
    srcs = [
        "grappler/graph_analyzer.py",
    ],
    python_version = "PY3",
    srcs_version = "PY2AND3",
    deps = [
        ":_pywrap_graph_analyzer",
        ":framework_for_generated_wrappers",
    ],
)

tf_python_pybind_extension(
    name = "_pywrap_parallel_device",
    srcs = [
        "lib/core/safe_ptr.h",
        "//tensorflow/c:headers",
        "//tensorflow/c/eager:headers",
        "//tensorflow/c/eager/parallel_device:headers",
        "//tensorflow/c/eager/parallel_device:sources",
        "//tensorflow/python/distribute/parallel_device:pywrap_parallel_device.cc",
    ],
    module_name = "_pywrap_parallel_device",
    visibility = ["//tensorflow/python/distribute/parallel_device:__pkg__"],
    deps = [
        ":pybind11_lib",
        ":pybind11_status",
        ":safe_pyobject_ptr",
        "//tensorflow/core:framework_headers_lib",
        "//tensorflow/core:lib_headers_for_pybind",
        "//tensorflow/core:protos_all_cc",
        "//third_party/python_runtime:headers",
        "@pybind11",
    ],
)

pyx_library(
    name = "framework_fast_tensor_util",
    srcs = ["framework/fast_tensor_util.pyx"],
    py_deps = ["//tensorflow/python:util"],
    deps = ["//third_party/py/numpy:headers"],
)

py_library(
    name = "tf2",
    srcs = ["tf2.py"],
    srcs_version = "PY2AND3",
)

py_test(
    name = "tf2_test",
    srcs = ["framework/tf2_test.py"],
    python_version = "PY3",
    srcs_version = "PY2AND3",
    deps = [
        ":client_testlib",
        ":framework_combinations",
        ":tf2",
    ],
)

cuda_py_test(
    name = "raw_ops_test",
    srcs = ["ops/raw_ops_test.py"],
    python_version = "PY3",
    tfrt_enabled = True,
    deps = [
        ":client_testlib",
    ],
)

alias(
    name = "basic_session_run_hooks",
    actual = "//tensorflow/python/training:basic_session_run_hooks",
)

alias(
    name = "checkpoint_management",
    actual = "//tensorflow/python/training:checkpoint_management",
)

alias(
    name = "distribute",
    actual = "//tensorflow/python/training:distribute",
)

alias(
    name = "py_checkpoint_reader",
    actual = "//tensorflow/python/training:py_checkpoint_reader",
)

alias(
    name = "saver",
    actual = "//tensorflow/python/training:saver",
)

alias(
    name = "session_run_hook",
    actual = "//tensorflow/python/training:session_run_hook",
)

alias(
    name = "training",
    actual = "//tensorflow/python/training:training",
)

alias(
    name = "training_lib",
    actual = "//tensorflow/python/training:training_lib",
)

alias(
    name = "training_server_lib",
    actual = "//tensorflow/python/training:server_lib",
)

alias(
    name = "training_util",
    actual = "//tensorflow/python/training:training_util",
)

alias(
    name = "loss_scale",
    actual = "//tensorflow/python/training/experimental:loss_scale",
)

alias(
    name = "loss_scale_optimizer",
    actual = "//tensorflow/python/training/experimental:loss_scale_optimizer",
)

alias(
    name = "mixed_precision",
    actual = "//tensorflow/python/training/experimental:mixed_precision",
)

alias(
    name = "mixed_precision_global_state",
    actual = "//tensorflow/python/training/experimental:mixed_precision_global_state",
)

alias(
    name = "loss_scaling_gradient_tape",
    actual = "//tensorflow/python/training/experimental:loss_scaling_gradient_tape",
)

py_library(
    name = "learning_rate_decay",
    # This rule depends on a target that only python:__pkg__ has visibility for.
    srcs = ["//tensorflow/python/training:learning_rate_decay.py"],
    srcs_version = "PY2AND3",
    deps = ["//tensorflow/python/keras/optimizer_v2:legacy_learning_rate_decay"],
)<|MERGE_RESOLUTION|>--- conflicted
+++ resolved
@@ -6548,11 +6548,6 @@
     size = "small",
     srcs = ["framework/convert_to_constants_test.py"],
     python_version = "PY3",
-<<<<<<< HEAD
-    tfrt_enabled = True,
-=======
-    tags = ["no_rocm"],
->>>>>>> ace132ed
     deps = [
         ":client_testlib",
         ":control_flow_v2_toggles",
