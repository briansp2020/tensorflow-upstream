# Copyright 2015 The TensorFlow Authors. All Rights Reserved.
#
# Licensed under the Apache License, Version 2.0 (the "License");
# you may not use this file except in compliance with the License.
# You may obtain a copy of the License at
#
#     http://www.apache.org/licenses/LICENSE-2.0
#
# Unless required by applicable law or agreed to in writing, software
# distributed under the License is distributed on an "AS IS" BASIS,
# WITHOUT WARRANTIES OR CONDITIONS OF ANY KIND, either express or implied.
# See the License for the specific language governing permissions and
# limitations under the License.
# =============================================================================

# pylint: disable=unused-import,g-bad-import-order
"""Contains the convolutional layer classes and their functional aliases.
"""
from __future__ import absolute_import
from __future__ import division
from __future__ import print_function

import six
from six.moves import xrange  # pylint: disable=redefined-builtin
import numpy as np

from tensorflow.python.framework import ops
from tensorflow.python.ops import array_ops
from tensorflow.python.ops import control_flow_ops
from tensorflow.python.ops import nn
from tensorflow.python.ops import math_ops
from tensorflow.python.ops import init_ops
from tensorflow.python.ops import standard_ops
from tensorflow.python.ops import variable_scope as vs

from tensorflow.python.layers import base
from tensorflow.python.layers import utils


class _Conv(base.Layer):
  """Abstract nD convolution layer (private, used as implementation base).

  This layer creates a convolution kernel that is convolved
  (actually cross-correlated) with the layer input to produce a tensor of
  outputs. If `use_bias` is True (and a `bias_initializer` is provided),
  a bias vector is created and added to the outputs. Finally, if
  `activation` is not `None`, it is applied to the outputs as well.

  Arguments:
    rank: An integer, the rank of the convolution, e.g. "2" for 2D convolution.
    filters: Integer, the dimensionality of the output space (i.e. the number
      of filters in the convolution).
    kernel_size: An integer or tuple/list of n integers, specifying the
      length of the convolution window.
    strides: An integer or tuple/list of n integers,
      specifying the stride length of the convolution.
      Specifying any stride value != 1 is incompatible with specifying
      any `dilation_rate` value != 1.
    padding: One of `"valid"` or `"same"` (case-insensitive).
    data_format: A string, one of `channels_last` (default) or `channels_first`.
      The ordering of the dimensions in the inputs.
      `channels_last` corresponds to inputs with shape
      `(batch, ..., channels)` while `channels_first` corresponds to
      inputs with shape `(batch, channels, ...)`.
    dilation_rate: An integer or tuple/list of n integers, specifying
      the dilation rate to use for dilated convolution.
      Currently, specifying any `dilation_rate` value != 1 is
      incompatible with specifying any `strides` value != 1.
    activation: Activation function. Set it to None to maintain a
      linear activation.
    use_bias: Boolean, whether the layer uses a bias.
    kernel_initializer: An initializer for the convolution kernel.
    bias_initializer: An initializer for the bias vector. If None, no bias will
      be applied.
    kernel_regularizer: Optional regularizer for the convolution kernel.
    bias_regularizer: Optional regularizer for the bias vector.
    activity_regularizer: Regularizer function for the output.
    trainable: Boolean, if `True` also add variables to the graph collection
      `GraphKeys.TRAINABLE_VARIABLES` (see `tf.Variable`).
    name: A string, the name of the layer.
  """

  def __init__(self, rank,
               filters,
               kernel_size,
               strides=1,
               padding='valid',
               data_format='channels_last',
               dilation_rate=1,
               activation=None,
               use_bias=True,
               kernel_initializer=None,
               bias_initializer=init_ops.zeros_initializer(),
               kernel_regularizer=None,
               bias_regularizer=None,
               activity_regularizer=None,
               trainable=True,
               name=None,
               **kwargs):
    super(_Conv, self).__init__(trainable=trainable,
                                name=name, **kwargs)
    self.rank = rank
    self.filters = filters
    self.kernel_size = utils.normalize_tuple(kernel_size, rank, 'kernel_size')
    self.strides = utils.normalize_tuple(strides, rank, 'strides')
    self.padding = utils.normalize_padding(padding)
    self.data_format = utils.normalize_data_format(data_format)
    self.dilation_rate = utils.normalize_tuple(
        dilation_rate, rank, 'dilation_rate')
    self.activation = activation
    self.use_bias = use_bias
    self.kernel_initializer = kernel_initializer
    self.bias_initializer = bias_initializer
    self.kernel_regularizer = kernel_regularizer
    self.bias_regularizer = bias_regularizer
    self.activity_regularizer = activity_regularizer

  def build(self, input_shape):
    if len(input_shape) != self.rank + 2:
      raise ValueError('Inputs should have rank ' +
                       str(self.rank + 2) +
                       '. Received input shape: ' + str(input_shape))
    if self.data_format == 'channels_first':
      channel_axis = 1
    else:
      channel_axis = -1
    if input_shape[channel_axis].value is None:
      raise ValueError('The channel dimension of the inputs '
                       'should be defined. Found `None`.')
    input_dim = input_shape[channel_axis].value
    kernel_shape = self.kernel_size + (input_dim, self.filters)

    self.kernel = self.add_variable(name='kernel',
                                    shape=kernel_shape,
                                    initializer=self.kernel_initializer,
                                    regularizer=self.kernel_regularizer,
                                    trainable=True,
                                    dtype=self.dtype)
    if self.use_bias:
      self.bias = self.add_variable(name='bias',
                                    shape=(self.filters,),
                                    initializer=self.bias_initializer,
                                    regularizer=self.bias_regularizer,
                                    trainable=True,
                                    dtype=self.dtype)
    else:
      self.bias = None
    self.built = True

  def call(self, inputs):
    outputs = nn.convolution(
        input=inputs,
        filter=self.kernel,
        dilation_rate=self.dilation_rate,
        strides=self.strides,
        padding=self.padding.upper(),
        data_format=utils.convert_data_format(self.data_format, self.rank + 2))
    if self.bias is not None:
      if self.rank != 2 and self.data_format == 'channels_first':
        # bias_add does not support channels_first for non-4D inputs.
        if self.rank == 1:
          bias = array_ops.reshape(self.bias, (1, self.filters, 1))
          outputs += bias
        elif self.rank == 3:
          # As of Mar 2017, direct addition is significantly slower than
          # bias_add when computing gradients. To use bias_add, we collapse Z
          # and Y into a single dimension to obtain a 4D input tensor.
          outputs_shape = outputs.shape.as_list()
          outputs_4d = array_ops.reshape(outputs,
                                         [outputs_shape[0], outputs_shape[1],
                                          outputs_shape[2] * outputs_shape[3],
                                          outputs_shape[4]])
          outputs_4d = nn.bias_add(
              outputs_4d,
              self.bias,
              data_format=utils.convert_data_format(self.data_format, 4))
          outputs = array_ops.reshape(outputs_4d, outputs_shape)
      else:
        outputs = nn.bias_add(
            outputs,
            self.bias,
            data_format=utils.convert_data_format(self.data_format, 4))
        # Note that we passed rank=4 because bias_add will only accept
        # NHWC and NCWH even if the rank of the inputs is 3 or 5.

    if self.activation is not None:
      return self.activation(outputs)
    return outputs


class Conv1D(_Conv):
  """1D convolution layer (e.g. temporal convolution).

  This layer creates a convolution kernel that is convolved
  (actually cross-correlated) with the layer input to produce a tensor of
  outputs. If `use_bias` is True (and a `bias_initializer` is provided),
  a bias vector is created and added to the outputs. Finally, if
  `activation` is not `None`, it is applied to the outputs as well.

  Arguments:
    filters: Integer, the dimensionality of the output space (i.e. the number
      of filters in the convolution).
    kernel_size: An integer or tuple/list of a single integer, specifying the
      length of the 1D convolution window.
    strides: An integer or tuple/list of a single integer,
      specifying the stride length of the convolution.
      Specifying any stride value != 1 is incompatible with specifying
      any `dilation_rate` value != 1.
    padding: One of `"valid"` or `"same"` (case-insensitive).
    data_format: A string, one of `channels_last` (default) or `channels_first`.
      The ordering of the dimensions in the inputs.
      `channels_last` corresponds to inputs with shape
      `(batch, length, channels)` while `channels_first` corresponds to
      inputs with shape `(batch, channels, length)`.
    dilation_rate: An integer or tuple/list of a single integer, specifying
      the dilation rate to use for dilated convolution.
      Currently, specifying any `dilation_rate` value != 1 is
      incompatible with specifying any `strides` value != 1.
    activation: Activation function. Set it to None to maintain a
      linear activation.
    use_bias: Boolean, whether the layer uses a bias.
    kernel_initializer: An initializer for the convolution kernel.
    bias_initializer: An initializer for the bias vector. If None, no bias will
      be applied.
    kernel_regularizer: Optional regularizer for the convolution kernel.
    bias_regularizer: Optional regularizer for the bias vector.
    activity_regularizer: Regularizer function for the output.
    trainable: Boolean, if `True` also add variables to the graph collection
      `GraphKeys.TRAINABLE_VARIABLES` (see `tf.Variable`).
    name: A string, the name of the layer.
  """

  def __init__(self, filters,
               kernel_size,
               strides=1,
               padding='valid',
               data_format='channels_last',
               dilation_rate=1,
               activation=None,
               use_bias=True,
               kernel_initializer=None,
               bias_initializer=init_ops.zeros_initializer(),
               kernel_regularizer=None,
               bias_regularizer=None,
               activity_regularizer=None,
               trainable=True,
               name=None,
               **kwargs):
    super(Convolution1D, self).__init__(
        rank=1,
        filters=filters,
        kernel_size=kernel_size,
        strides=strides,
        padding=padding,
        data_format=data_format,
        dilation_rate=dilation_rate,
        activation=activation,
        use_bias=use_bias,
        kernel_initializer=kernel_initializer,
        bias_initializer=bias_initializer,
        kernel_regularizer=kernel_regularizer,
        bias_regularizer=bias_regularizer,
        activity_regularizer=activity_regularizer,
        trainable=trainable,
        name=name, **kwargs)


def conv1d(inputs,
           filters,
           kernel_size,
           strides=1,
           padding='valid',
           data_format='channels_last',
           dilation_rate=1,
           activation=None,
           use_bias=True,
           kernel_initializer=None,
           bias_initializer=init_ops.zeros_initializer(),
           kernel_regularizer=None,
           bias_regularizer=None,
           activity_regularizer=None,
           trainable=True,
           name=None,
           reuse=None):
  """Functional interface for 1D convolution layer (e.g. temporal convolution).

  This layer creates a convolution kernel that is convolved
  (actually cross-correlated) with the layer input to produce a tensor of
  outputs. If `use_bias` is True (and a `bias_initializer` is provided),
  a bias vector is created and added to the outputs. Finally, if
  `activation` is not `None`, it is applied to the outputs as well.

  Arguments:
    inputs: Tensor input.
    filters: Integer, the dimensionality of the output space (i.e. the number
      of filters in the convolution).
    kernel_size: An integer or tuple/list of a single integer, specifying the
      length of the 1D convolution window.
    strides: An integer or tuple/list of a single integer,
      specifying the stride length of the convolution.
      Specifying any stride value != 1 is incompatible with specifying
      any `dilation_rate` value != 1.
    padding: One of `"valid"` or `"same"` (case-insensitive).
    data_format: A string, one of `channels_last` (default) or `channels_first`.
      The ordering of the dimensions in the inputs.
      `channels_last` corresponds to inputs with shape
      `(batch, length, channels)` while `channels_first` corresponds to
      inputs with shape `(batch, channels, length)`.
    dilation_rate: An integer or tuple/list of a single integer, specifying
      the dilation rate to use for dilated convolution.
      Currently, specifying any `dilation_rate` value != 1 is
      incompatible with specifying any `strides` value != 1.
    activation: Activation function. Set it to None to maintain a
      linear activation.
    use_bias: Boolean, whether the layer uses a bias.
    kernel_initializer: An initializer for the convolution kernel.
    bias_initializer: An initializer for the bias vector. If None, no bias will
      be applied.
    kernel_regularizer: Optional regularizer for the convolution kernel.
    bias_regularizer: Optional regularizer for the bias vector.
    activity_regularizer: Regularizer function for the output.
    trainable: Boolean, if `True` also add variables to the graph collection
      `GraphKeys.TRAINABLE_VARIABLES` (see `tf.Variable`).
    name: A string, the name of the layer.
    reuse: Boolean, whether to reuse the weights of a previous layer
      by the same name.

  Returns:
    Output tensor.
  """
  layer = Conv1D(
      filters=filters,
      kernel_size=kernel_size,
      strides=strides,
      padding=padding,
      data_format=data_format,
      dilation_rate=dilation_rate,
      activation=activation,
      use_bias=use_bias,
      kernel_initializer=kernel_initializer,
      bias_initializer=bias_initializer,
      kernel_regularizer=kernel_regularizer,
      bias_regularizer=bias_regularizer,
      activity_regularizer=activity_regularizer,
      trainable=trainable,
      name=name,
      _reuse=reuse,
      _scope=name)
  return layer.apply(inputs)


class Conv2D(_Conv):
  """2D convolution layer (e.g. spatial convolution over images).

  This layer creates a convolution kernel that is convolved
  (actually cross-correlated) with the layer input to produce a tensor of
  outputs. If `use_bias` is True (and a `bias_initializer` is provided),
  a bias vector is created and added to the outputs. Finally, if
  `activation` is not `None`, it is applied to the outputs as well.

  Arguments:
    filters: Integer, the dimensionality of the output space (i.e. the number
      of filters in the convolution).
    kernel_size: An integer or tuple/list of 2 integers, specifying the
      width and height of the 2D convolution window.
      Can be a single integer to specify the same value for
      all spatial dimensions.
    strides: An integer or tuple/list of 2 integers,
      specifying the strides of the convolution along the height and width.
      Can be a single integer to specify the same value for
      all spatial dimensions.
      Specifying any stride value != 1 is incompatible with specifying
      any `dilation_rate` value != 1.
    padding: One of `"valid"` or `"same"` (case-insensitive).
    data_format: A string, one of `channels_last` (default) or `channels_first`.
      The ordering of the dimensions in the inputs.
      `channels_last` corresponds to inputs with shape
      `(batch, height, width, channels)` while `channels_first` corresponds to
      inputs with shape `(batch, channels, height, width)`.

    dilation_rate: An integer or tuple/list of 2 integers, specifying
      the dilation rate to use for dilated convolution.
      Can be a single integer to specify the same value for
      all spatial dimensions.
      Currently, specifying any `dilation_rate` value != 1 is
      incompatible with specifying any stride value != 1.
    activation: Activation function. Set it to None to maintain a
      linear activation.
    use_bias: Boolean, whether the layer uses a bias.
    kernel_initializer: An initializer for the convolution kernel.
    bias_initializer: An initializer for the bias vector. If None, no bias will
      be applied.
    kernel_regularizer: Optional regularizer for the convolution kernel.
    bias_regularizer: Optional regularizer for the bias vector.
    activity_regularizer: Regularizer function for the output.
    trainable: Boolean, if `True` also add variables to the graph collection
      `GraphKeys.TRAINABLE_VARIABLES` (see `tf.Variable`).
    name: A string, the name of the layer.
  """

  def __init__(self, filters,
               kernel_size,
               strides=(1, 1),
               padding='valid',
               data_format='channels_last',
               dilation_rate=(1, 1),
               activation=None,
               use_bias=True,
               kernel_initializer=None,
               bias_initializer=init_ops.zeros_initializer(),
               kernel_regularizer=None,
               bias_regularizer=None,
               activity_regularizer=None,
               trainable=True,
               name=None,
               **kwargs):
    super(Conv2D, self).__init__(
        rank=2,
        filters=filters,
        kernel_size=kernel_size,
        strides=strides,
        padding=padding,
        data_format=data_format,
        dilation_rate=dilation_rate,
        activation=activation,
        use_bias=use_bias,
        kernel_initializer=kernel_initializer,
        bias_initializer=bias_initializer,
        kernel_regularizer=kernel_regularizer,
        bias_regularizer=bias_regularizer,
        activity_regularizer=activity_regularizer,
        trainable=trainable,
        name=name, **kwargs)


def conv2d(inputs,
           filters,
           kernel_size,
           strides=(1, 1),
           padding='valid',
           data_format='channels_last',
           dilation_rate=(1, 1),
           activation=None,
           use_bias=True,
           kernel_initializer=None,
           bias_initializer=init_ops.zeros_initializer(),
           kernel_regularizer=None,
           bias_regularizer=None,
           activity_regularizer=None,
           trainable=True,
           name=None,
           reuse=None):
  """Functional interface for the 2D convolution layer.

  This layer creates a convolution kernel that is convolved
  (actually cross-correlated) with the layer input to produce a tensor of
  outputs. If `use_bias` is True (and a `bias_initializer` is provided),
  a bias vector is created and added to the outputs. Finally, if
  `activation` is not `None`, it is applied to the outputs as well.

  Arguments:
    inputs: Tensor input.
    filters: Integer, the dimensionality of the output space (i.e. the number
      of filters in the convolution).
    kernel_size: An integer or tuple/list of 2 integers, specifying the
      width and height of the 2D convolution window.
      Can be a single integer to specify the same value for
      all spatial dimensions.
    strides: An integer or tuple/list of 2 integers,
      specifying the strides of the convolution along the height and width.
      Can be a single integer to specify the same value for
      all spatial dimensions.
      Specifying any stride value != 1 is incompatible with specifying
      any `dilation_rate` value != 1.
    padding: One of `"valid"` or `"same"` (case-insensitive).
    data_format: A string, one of `channels_last` (default) or `channels_first`.
      The ordering of the dimensions in the inputs.
      `channels_last` corresponds to inputs with shape
      `(batch, height, width, channels)` while `channels_first` corresponds to
      inputs with shape `(batch, channels, height, width)`.

    dilation_rate: An integer or tuple/list of 2 integers, specifying
      the dilation rate to use for dilated convolution.
      Can be a single integer to specify the same value for
      all spatial dimensions.
      Currently, specifying any `dilation_rate` value != 1 is
      incompatible with specifying any stride value != 1.
    activation: Activation function. Set it to None to maintain a
      linear activation.
    use_bias: Boolean, whether the layer uses a bias.
    kernel_initializer: An initializer for the convolution kernel.
    bias_initializer: An initializer for the bias vector. If None, no bias will
      be applied.
    kernel_regularizer: Optional regularizer for the convolution kernel.
    bias_regularizer: Optional regularizer for the bias vector.
    activity_regularizer: Regularizer function for the output.
    trainable: Boolean, if `True` also add variables to the graph collection
      `GraphKeys.TRAINABLE_VARIABLES` (see `tf.Variable`).
    name: A string, the name of the layer.
    reuse: Boolean, whether to reuse the weights of a previous layer
      by the same name.

  Returns:
    Output tensor.
  """
  layer = Conv2D(
      filters=filters,
      kernel_size=kernel_size,
      strides=strides,
      padding=padding,
      data_format=data_format,
      dilation_rate=dilation_rate,
      activation=activation,
      use_bias=use_bias,
      kernel_initializer=kernel_initializer,
      bias_initializer=bias_initializer,
      kernel_regularizer=kernel_regularizer,
      bias_regularizer=bias_regularizer,
      activity_regularizer=activity_regularizer,
      trainable=trainable,
      name=name,
      _reuse=reuse,
      _scope=name)
  return layer.apply(inputs)


class Conv3D(_Conv):
  """3D convolution layer (e.g. spatial convolution over volumes).

  This layer creates a convolution kernel that is convolved
  (actually cross-correlated) with the layer input to produce a tensor of
  outputs. If `use_bias` is True (and a `bias_initializer` is provided),
  a bias vector is created and added to the outputs. Finally, if
  `activation` is not `None`, it is applied to the outputs as well.

  Arguments:
    filters: Integer, the dimensionality of the output space (i.e. the number
      of filters in the convolution).
    kernel_size: An integer or tuple/list of 3 integers, specifying the
      depth, height and width of the 3D convolution window.
      Can be a single integer to specify the same value for
      all spatial dimensions.
    strides: An integer or tuple/list of 3 integers,
      specifying the strides of the convolution along the depth,
      height and width.
      Can be a single integer to specify the same value for
      all spatial dimensions.
      Specifying any stride value != 1 is incompatible with specifying
      any `dilation_rate` value != 1.
    padding: One of `"valid"` or `"same"` (case-insensitive).
    data_format: A string, one of `channels_last` (default) or `channels_first`.
      The ordering of the dimensions in the inputs.
      `channels_last` corresponds to inputs with shape
      `(batch, depth, height, width, channels)` while `channels_first`
      corresponds to inputs with shape
      `(batch, channels, depth, height, width)`.
    dilation_rate: An integer or tuple/list of 3 integers, specifying
      the dilation rate to use for dilated convolution.
      Can be a single integer to specify the same value for
      all spatial dimensions.
      Currently, specifying any `dilation_rate` value != 1 is
      incompatible with specifying any stride value != 1.
    activation: Activation function. Set it to None to maintain a
      linear activation.
    use_bias: Boolean, whether the layer uses a bias.
    kernel_initializer: An initializer for the convolution kernel.
    bias_initializer: An initializer for the bias vector. If None, no bias will
      be applied.
    kernel_regularizer: Optional regularizer for the convolution kernel.
    bias_regularizer: Optional regularizer for the bias vector.
    activity_regularizer: Regularizer function for the output.
    trainable: Boolean, if `True` also add variables to the graph collection
      `GraphKeys.TRAINABLE_VARIABLES` (see `tf.Variable`).
    name: A string, the name of the layer.
  """

  def __init__(self, filters,
               kernel_size,
               strides=(1, 1, 1),
               padding='valid',
               data_format='channels_last',
               dilation_rate=(1, 1, 1),
               activation=None,
               use_bias=True,
               kernel_initializer=None,
               bias_initializer=init_ops.zeros_initializer(),
               kernel_regularizer=None,
               bias_regularizer=None,
               activity_regularizer=None,
               trainable=True,
               name=None,
               **kwargs):
    super(Conv3D, self).__init__(
        rank=3,
        filters=filters,
        kernel_size=kernel_size,
        strides=strides,
        padding=padding,
        data_format=data_format,
        dilation_rate=dilation_rate,
        activation=activation,
        use_bias=use_bias,
        kernel_initializer=kernel_initializer,
        bias_initializer=bias_initializer,
        kernel_regularizer=kernel_regularizer,
        bias_regularizer=bias_regularizer,
        activity_regularizer=activity_regularizer,
        trainable=trainable,
        name=name, **kwargs)


def conv3d(inputs,
           filters,
           kernel_size,
           strides=(1, 1, 1),
           padding='valid',
           data_format='channels_last',
           dilation_rate=(1, 1, 1),
           activation=None,
           use_bias=True,
           kernel_initializer=None,
           bias_initializer=init_ops.zeros_initializer(),
           kernel_regularizer=None,
           bias_regularizer=None,
           activity_regularizer=None,
           trainable=True,
           name=None,
           reuse=None):
  """Functional interface for the 3D convolution layer.

  This layer creates a convolution kernel that is convolved
  (actually cross-correlated) with the layer input to produce a tensor of
  outputs. If `use_bias` is True (and a `bias_initializer` is provided),
  a bias vector is created and added to the outputs. Finally, if
  `activation` is not `None`, it is applied to the outputs as well.

  Arguments:
    inputs: Tensor input.
    filters: Integer, the dimensionality of the output space (i.e. the number
      of filters in the convolution).
    kernel_size: An integer or tuple/list of 3 integers, specifying the
      depth, height and width of the 3D convolution window.
      Can be a single integer to specify the same value for
      all spatial dimensions.
    strides: An integer or tuple/list of 3 integers,
      specifying the strides of the convolution along the depth,
      height and width.
      Can be a single integer to specify the same value for
      all spatial dimensions.
      Specifying any stride value != 1 is incompatible with specifying
      any `dilation_rate` value != 1.
    padding: One of `"valid"` or `"same"` (case-insensitive).
    data_format: A string, one of `channels_last` (default) or `channels_first`.
      The ordering of the dimensions in the inputs.
      `channels_last` corresponds to inputs with shape
      `(batch, depth, height, width, channels)` while `channels_first`
      corresponds to inputs with shape
      `(batch, channels, depth, height, width)`.
    dilation_rate: An integer or tuple/list of 3 integers, specifying
      the dilation rate to use for dilated convolution.
      Can be a single integer to specify the same value for
      all spatial dimensions.
      Currently, specifying any `dilation_rate` value != 1 is
      incompatible with specifying any stride value != 1.
    activation: Activation function. Set it to None to maintain a
      linear activation.
    use_bias: Boolean, whether the layer uses a bias.
    kernel_initializer: An initializer for the convolution kernel.
    bias_initializer: An initializer for the bias vector. If None, no bias will
      be applied.
    kernel_regularizer: Optional regularizer for the convolution kernel.
    bias_regularizer: Optional regularizer for the bias vector.
    activity_regularizer: Regularizer function for the output.
    trainable: Boolean, if `True` also add variables to the graph collection
      `GraphKeys.TRAINABLE_VARIABLES` (see `tf.Variable`).
    name: A string, the name of the layer.
    reuse: Boolean, whether to reuse the weights of a previous layer
      by the same name.

  Returns:
    Output tensor.
  """
  layer = Conv3D(
      filters=filters,
      kernel_size=kernel_size,
      strides=strides,
      padding=padding,
      data_format=data_format,
      dilation_rate=dilation_rate,
      activation=activation,
      use_bias=use_bias,
      kernel_initializer=kernel_initializer,
      bias_initializer=bias_initializer,
      kernel_regularizer=kernel_regularizer,
      bias_regularizer=bias_regularizer,
      activity_regularizer=activity_regularizer,
      trainable=trainable,
      name=name,
      _reuse=reuse,
      _scope=name)
  return layer.apply(inputs)


class SeparableConv2D(Conv2D):
  """Depthwise separable 2D convolution.

  This layer performs a depthwise convolution that acts separately on
  channels, followed by a pointwise convolution that mixes channels.
  If `use_bias` is True and a bias initializer is provided,
  it adds a bias vector to the output.
  It then optionally applies an activation function to produce the final output.

  Arguments:
    filters: Integer, the dimensionality of the output space (i.e. the number
      of filters in the convolution).
    kernel_size: A tuple or list of 2 integers specifying the spatial
      dimensions of of the filters. Can be a single integer to specify the same
      value for all spatial dimensions.
    strides: A tuple or list of 2 positive integers specifying the strides
      of the convolution. Can be a single integer to specify the same value for
      all spatial dimensions.
      Specifying any `stride` value != 1 is incompatible with specifying
      any `dilation_rate` value != 1.
    padding: One of `"valid"` or `"same"` (case-insensitive).
    data_format: A string, one of `channels_last` (default) or `channels_first`.
      The ordering of the dimensions in the inputs.
      `channels_last` corresponds to inputs with shape
      `(batch, height, width, channels)` while `channels_first` corresponds to
      inputs with shape `(batch, channels, height, width)`.

    dilation_rate: An integer or tuple/list of 2 integers, specifying
      the dilation rate to use for dilated convolution.
      Can be a single integer to specify the same value for
      all spatial dimensions.
      Currently, specifying any `dilation_rate` value != 1 is
      incompatible with specifying any stride value != 1.
    depth_multiplier: The number of depthwise convolution output channels for
      each input channel. The total number of depthwise convolution output
      channels will be equal to `num_filters_in * depth_multiplier`.
    activation: Activation function. Set it to None to maintain a
      linear activation.
    use_bias: Boolean, whether the layer uses a bias.
    depthwise_initializer: An initializer for the depthwise convolution kernel.
    pointwise_initializer: An initializer for the pointwise convolution kernel.
    bias_initializer: An initializer for the bias vector. If None, no bias will
      be applied.
    depthwise_regularizer: Optional regularizer for the depthwise
      convolution kernel.
    pointwise_regularizer: Optional regularizer for the pointwise
      convolution kernel.
    bias_regularizer: Optional regularizer for the bias vector.
    activity_regularizer: Regularizer function for the output.
    trainable: Boolean, if `True` also add variables to the graph collection
      `GraphKeys.TRAINABLE_VARIABLES` (see `tf.Variable`).
    name: A string, the name of the layer.
  """

  def __init__(self, filters,
               kernel_size,
               strides=(1, 1),
               padding='valid',
               data_format='channels_last',
               dilation_rate=(1, 1),
               depth_multiplier=1,
               activation=None,
               use_bias=True,
               depthwise_initializer=None,
               pointwise_initializer=None,
               bias_initializer=init_ops.zeros_initializer(),
               depthwise_regularizer=None,
               pointwise_regularizer=None,
               bias_regularizer=None,
               activity_regularizer=None,
               trainable=True,
               name=None,
               **kwargs):
    super(SeparableConv2D, self).__init__(
        filters=filters,
        kernel_size=kernel_size,
        strides=strides,
        padding=padding,
        data_format=data_format,
        dilation_rate=dilation_rate,
        activation=activation,
        use_bias=use_bias,
        bias_regularizer=bias_regularizer,
        activity_regularizer=activity_regularizer,
        trainable=trainable,
        name=name,
        **kwargs)
    self.depth_multiplier = depth_multiplier
    self.depthwise_initializer = depthwise_initializer
    self.pointwise_initializer = pointwise_initializer
    self.depthwise_regularizer = depthwise_regularizer
    self.pointwise_regularizer = pointwise_regularizer

  def build(self, input_shape):
    if len(input_shape) < 4:
      raise ValueError('Inputs to `SeparableConv2D` should have rank 4. '
                       'Received input shape:', str(input_shape))
    if self.data_format == 'channels_first':
      channel_axis = 1
    else:
      channel_axis = 3
    if input_shape[channel_axis] is None:
      raise ValueError('The channel dimension of the inputs to '
                       '`SeparableConv2D` '
                       'should be defined. Found `None`.')
    input_dim = int(input_shape[channel_axis])
    depthwise_kernel_shape = (self.kernel_size[0],
                              self.kernel_size[1],
                              input_dim,
                              self.depth_multiplier)
    pointwise_kernel_shape = (1, 1,
                              self.depth_multiplier * input_dim,
                              self.filters)

    self.depthwise_kernel = self.add_variable(
        name='depthwise_kernel',
        shape=depthwise_kernel_shape,
        initializer=self.depthwise_initializer,
        regularizer=self.depthwise_regularizer,
        trainable=True,
        dtype=self.dtype)
    self.pointwise_kernel = self.add_variable(
        name='pointwise_kernel',
        shape=pointwise_kernel_shape,
        initializer=self.pointwise_initializer,
        regularizer=self.pointwise_regularizer,
        trainable=True,
        dtype=self.dtype)
    if self.use_bias:
      self.bias = self.add_variable(name='bias',
                                    shape=(self.filters,),
                                    initializer=self.bias_initializer,
                                    regularizer=self.bias_regularizer,
                                    trainable=True,
                                    dtype=self.dtype)
    else:
      self.bias = None
    self.built = True

  def call(self, inputs):
    if self.data_format == 'channels_first':
      # Reshape to channels last
      inputs = array_ops.transpose(inputs, (0, 2, 3, 1))

    # Apply the actual ops.
    outputs = nn.separable_conv2d(
        inputs,
        self.depthwise_kernel,
        self.pointwise_kernel,
        strides=(1,) + self.strides + (1,),
        padding=self.padding.upper(),
        rate=self.dilation_rate)

    if self.data_format == 'channels_first':
      # Reshape to channels first
      outputs = array_ops.transpose(outputs, (0, 3, 1, 2))

    if self.bias is not None:
      outputs = nn.bias_add(
          outputs,
          self.bias,
          data_format=utils.convert_data_format(self.data_format, ndim=4))

    if self.activation is not None:
      return self.activation(outputs)
    return outputs


def separable_conv2d(inputs,
                     filters,
                     kernel_size,
                     strides=(1, 1),
                     padding='valid',
                     data_format='channels_last',
                     dilation_rate=(1, 1),
                     depth_multiplier=1,
                     activation=None,
                     use_bias=True,
                     depthwise_initializer=None,
                     pointwise_initializer=None,
                     bias_initializer=init_ops.zeros_initializer(),
                     depthwise_regularizer=None,
                     pointwise_regularizer=None,
                     bias_regularizer=None,
                     activity_regularizer=None,
                     trainable=True,
                     name=None,
                     reuse=None):
  """Functional interface for the depthwise separable 2D convolution layer.

  This layer performs a depthwise convolution that acts separately on
  channels, followed by a pointwise convolution that mixes channels.
  If `use_bias` is True and a bias initializer is provided,
  it adds a bias vector to the output.
  It then optionally applies an activation function to produce the final output.

  Arguments:
    inputs: Input tensor.
    filters: Integer, the dimensionality of the output space (i.e. the number
      of filters in the convolution).
    kernel_size: A tuple or list of 2 integers specifying the spatial
      dimensions of of the filters. Can be a single integer to specify the same
      value for all spatial dimensions.
    strides: A tuple or list of 2 positive integers specifying the strides
      of the convolution. Can be a single integer to specify the same value for
      all spatial dimensions.
      Specifying any `stride` value != 1 is incompatible with specifying
      any `dilation_rate` value != 1.
    padding: One of `"valid"` or `"same"` (case-insensitive).
    data_format: A string, one of `channels_last` (default) or `channels_first`.
      The ordering of the dimensions in the inputs.
      `channels_last` corresponds to inputs with shape
      `(batch, height, width, channels)` while `channels_first` corresponds to
      inputs with shape `(batch, channels, height, width)`.

    dilation_rate: An integer or tuple/list of 2 integers, specifying
      the dilation rate to use for dilated convolution.
      Can be a single integer to specify the same value for
      all spatial dimensions.
      Currently, specifying any `dilation_rate` value != 1 is
      incompatible with specifying any stride value != 1.
    depth_multiplier: The number of depthwise convolution output channels for
      each input channel. The total number of depthwise convolution output
      channels will be equal to `num_filters_in * depth_multiplier`.
    activation: Activation function. Set it to None to maintain a
      linear activation.
    use_bias: Boolean, whether the layer uses a bias.
    depthwise_initializer: An initializer for the depthwise convolution kernel.
    pointwise_initializer: An initializer for the pointwise convolution kernel.
    bias_initializer: An initializer for the bias vector. If None, no bias will
      be applied.
    depthwise_regularizer: Optional regularizer for the depthwise
      convolution kernel.
    pointwise_regularizer: Optional regularizer for the pointwise
      convolution kernel.
    bias_regularizer: Optional regularizer for the bias vector.
    activity_regularizer: Regularizer function for the output.
    trainable: Boolean, if `True` also add variables to the graph collection
      `GraphKeys.TRAINABLE_VARIABLES` (see `tf.Variable`).
    name: A string, the name of the layer.
    reuse: Boolean, whether to reuse the weights of a previous layer
      by the same name.

  Returns:
    Output tensor.
  """
  layer = SeparableConv2D(
      filters=filters,
      kernel_size=kernel_size,
      strides=strides,
      padding=padding,
      data_format=data_format,
      dilation_rate=dilation_rate,
      depth_multiplier=depth_multiplier,
      activation=activation,
      use_bias=use_bias,
      depthwise_initializer=depthwise_initializer,
      pointwise_initializer=pointwise_initializer,
      bias_initializer=bias_initializer,
      depthwise_regularizer=depthwise_regularizer,
      pointwise_regularizer=pointwise_regularizer,
      bias_regularizer=bias_regularizer,
      activity_regularizer=activity_regularizer,
      trainable=trainable,
      name=name,
      _reuse=reuse,
      _scope=name)
  return layer.apply(inputs)


class Conv2DTranspose(Conv2D):
  """Transposed 2D convolution layer (sometimes called 2D Deconvolution).

  The need for transposed convolutions generally arises
  from the desire to use a transformation going in the opposite direction
  of a normal convolution, i.e., from something that has the shape of the
  output of some convolution to something that has the shape of its input
  while maintaining a connectivity pattern that is compatible with
  said convolution.

  Arguments:
    filters: Integer, the dimensionality of the output space (i.e. the number
      of filters in the convolution).
    kernel_size: A tuple or list of 2 positive integers specifying the spatial
      dimensions of of the filters. Can be a single integer to specify the same
      value for all spatial dimensions.
    strides: A tuple or list of 2 positive integers specifying the strides
      of the convolution. Can be a single integer to specify the same value for
      all spatial dimensions.
    padding: one of `"valid"` or `"same"` (case-insensitive).
    data_format: A string, one of `channels_last` (default) or `channels_first`.
      The ordering of the dimensions in the inputs.
      `channels_last` corresponds to inputs with shape
      `(batch, height, width, channels)` while `channels_first` corresponds to
      inputs with shape `(batch, channels, height, width)`.
    activation: Activation function. Set it to None to maintain a
      linear activation.
    use_bias: Boolean, whether the layer uses a bias.
    kernel_initializer: An initializer for the convolution kernel.
    bias_initializer: An initializer for the bias vector. If None, no bias will
      be applied.
    kernel_regularizer: Optional regularizer for the convolution kernel.
    bias_regularizer: Optional regularizer for the bias vector.
    activity_regularizer: Regularizer function for the output.
    trainable: Boolean, if `True` also add variables to the graph collection
      `GraphKeys.TRAINABLE_VARIABLES` (see `tf.Variable`).
    name: A string, the name of the layer.
  """

  def __init__(self, filters,
               kernel_size,
               strides=(1, 1),
               padding='valid',
               data_format='channels_last',
               activation=None,
               use_bias=True,
               kernel_initializer=None,
               bias_initializer=init_ops.zeros_initializer(),
               kernel_regularizer=None,
               bias_regularizer=None,
               activity_regularizer=None,
               trainable=True,
               name=None,
               **kwargs):
    super(Conv2DTranspose, self).__init__(
        filters,
        kernel_size,
        strides=strides,
        padding=padding,
        data_format=data_format,
        activation=activation,
        use_bias=use_bias,
        kernel_initializer=kernel_initializer,
        bias_initializer=bias_initializer,
        kernel_regularizer=kernel_regularizer,
        bias_regularizer=bias_regularizer,
        activity_regularizer=activity_regularizer,
        trainable=trainable,
        name=name,
        **kwargs)

  def build(self, input_shape):
    if len(input_shape) != 4:
      raise ValueError('Inputs should have rank ' +
                       str(4) +
                       'Received input shape:', str(input_shape))
    if self.data_format == 'channels_first':
      channel_axis = 1
    else:
      channel_axis = -1
    if input_shape[channel_axis] is None:
      raise ValueError('The channel dimension of the inputs '
                       'should be defined. Found `None`.')
    input_dim = input_shape[channel_axis]
    kernel_shape = self.kernel_size + (self.filters, input_dim)

    self.kernel = self.add_variable(name='kernel',
                                    shape=kernel_shape,
                                    initializer=self.kernel_initializer,
                                    regularizer=self.kernel_regularizer,
                                    trainable=True,
                                    dtype=self.dtype)
    if self.use_bias:
      self.bias = self.add_variable(name='bias',
                                    shape=(self.filters,),
                                    initializer=self.bias_initializer,
                                    regularizer=self.bias_regularizer,
                                    trainable=True,
                                    dtype=self.dtype)
    else:
      self.bias = None
    self.built = True

  def call(self, inputs):
    inputs_shape = array_ops.shape(inputs)
    batch_size = inputs_shape[0]
    if self.data_format == 'channels_first':
      c_axis, h_axis, w_axis = 1, 2, 3
    else:
      c_axis, h_axis, w_axis = 3, 1, 2

    height, width = inputs_shape[h_axis], inputs_shape[w_axis]
    kernel_h, kernel_w = self.kernel_size
    stride_h, stride_w = self.strides

    # Infer the dynamic output shape:
    out_height = utils.get_deconv_dim(height, stride_h, kernel_h, self.padding)
    out_width = utils.get_deconv_dim(width, stride_w, kernel_w, self.padding)

    if self.data_format == 'channels_first':
      output_shape = (batch_size, self.filters, out_height, out_width)
      strides = (1, 1, stride_h, stride_w)
    else:
      output_shape = (batch_size, out_height, out_width, self.filters)
      strides = (1, stride_h, stride_w, 1)

    output_shape_tensor = array_ops.stack(output_shape)
    outputs = nn.conv2d_transpose(
        inputs,
        self.kernel,
        output_shape_tensor,
        strides,
        padding=self.padding.upper(),
        data_format=utils.convert_data_format(self.data_format, ndim=4))

    # Infer the static output shape:
    out_shape = inputs.get_shape().as_list()
    out_shape[c_axis] = self.filters
    out_shape[h_axis] = utils.get_deconv_dim(
        out_shape[h_axis], stride_h, kernel_h, self.padding)
    out_shape[w_axis] = utils.get_deconv_dim(
        out_shape[w_axis], stride_w, kernel_w, self.padding)
    outputs.set_shape(out_shape)

    if self.bias:
      outputs = nn.bias_add(
          outputs,
          self.bias,
          data_format=utils.convert_data_format(self.data_format, ndim=4))

    if self.activation is not None:
      return self.activation(outputs)
    return outputs


def conv2d_transpose(inputs,
                     filters,
                     kernel_size,
                     strides=(1, 1),
                     padding='valid',
                     data_format='channels_last',
                     activation=None,
                     use_bias=True,
                     kernel_initializer=None,
                     bias_initializer=init_ops.zeros_initializer(),
                     kernel_regularizer=None,
                     bias_regularizer=None,
                     activity_regularizer=None,
                     trainable=True,
                     name=None,
                     reuse=None):
  """Functional interface for transposed 2D convolution layer.

  The need for transposed convolutions generally arises
  from the desire to use a transformation going in the opposite direction
  of a normal convolution, i.e., from something that has the shape of the
  output of some convolution to something that has the shape of its input
  while maintaining a connectivity pattern that is compatible with
  said convolution.

  Arguments:
    inputs: Input tensor.
    filters: Integer, the dimensionality of the output space (i.e. the number
      of filters in the convolution).
    kernel_size: A tuple or list of 2 positive integers specifying the spatial
      dimensions of of the filters. Can be a single integer to specify the same
      value for all spatial dimensions.
    strides: A tuple or list of 2 positive integers specifying the strides
      of the convolution. Can be a single integer to specify the same value for
      all spatial dimensions.
    padding: one of `"valid"` or `"same"` (case-insensitive).
    data_format: A string, one of `channels_last` (default) or `channels_first`.
      The ordering of the dimensions in the inputs.
      `channels_last` corresponds to inputs with shape
      `(batch, height, width, channels)` while `channels_first` corresponds to
      inputs with shape `(batch, channels, height, width)`.
    activation: Activation function. Set it to `None` to maintain a
      linear activation.
    use_bias: Boolean, whether the layer uses a bias.
    kernel_initializer: An initializer for the convolution kernel.
    bias_initializer: An initializer for the bias vector. If `None`, then no
      bias will be applied.
    kernel_regularizer: Optional regularizer for the convolution kernel.
    bias_regularizer: Optional regularizer for the bias vector.
    activity_regularizer: Regularizer function for the output.
    trainable: Boolean, if `True` also add variables to the graph collection
      `GraphKeys.TRAINABLE_VARIABLES` (see `tf.Variable`).
    name: A string, the name of the layer.
    reuse: Boolean, whether to reuse the weights of a previous layer
      by the same name.

  Returns:
    Output tensor.
  """
  layer = Conv2DTranspose(
      filters=filters,
      kernel_size=kernel_size,
      strides=strides,
      padding=padding,
      data_format=data_format,
      activation=activation,
      use_bias=use_bias,
      kernel_initializer=kernel_initializer,
      bias_initializer=bias_initializer,
      kernel_regularizer=kernel_regularizer,
      bias_regularizer=bias_regularizer,
      activity_regularizer=activity_regularizer,
      trainable=trainable,
      name=name,
      _reuse=reuse,
      _scope=name)
  return layer.apply(inputs)


class Conv3DTranspose(Conv3D):
  """Transposed 3D convolution layer (sometimes called 3D Deconvolution).

  Arguments:
    filters: Integer, the dimensionality of the output space (i.e. the number
      of filters in the convolution).
    kernel_size: An integer or tuple/list of 3 integers, specifying the
      depth, height and width of the 3D convolution window.
      Can be a single integer to specify the same value for all spatial
      dimensions.
    strides: An integer or tuple/list of 3 integers, specifying the strides
      of the convolution along the depth, height and width.
      Can be a single integer to specify the same value for all spatial
      dimensions.
    padding: One of `"valid"` or `"same"` (case-insensitive).
    data_format: A string, one of `channels_last` (default) or `channels_first`.
      The ordering of the dimensions in the inputs.
      `channels_last` corresponds to inputs with shape
      `(batch, depth, height, width, channels)` while `channels_first`
      corresponds to inputs with shape
      `(batch, channels, depth, height, width)`.
    activation: Activation function. Set it to `None` to maintain a
      linear activation.
    use_bias: Boolean, whether the layer uses a bias.
    kernel_initializer: An initializer for the convolution kernel.
    bias_initializer: An initializer for the bias vector. If `None`, then no
      bias will be applied.
    kernel_regularizer: Optional regularizer for the convolution kernel.
    bias_regularizer: Optional regularizer for the bias vector.
    activity_regularizer: Regularizer function for the output.
    trainable: Boolean, if `True` also add variables to the graph collection
      `GraphKeys.TRAINABLE_VARIABLES` (see `tf.Variable`).
    name: A string, the name of the layer.
  """

  def __init__(self, filters,
               kernel_size,
               strides=(1, 1, 1),
               padding='valid',
               data_format='channels_last',
               activation=None,
               use_bias=True,
               kernel_initializer=None,
               bias_initializer=init_ops.zeros_initializer(),
               kernel_regularizer=None,
               bias_regularizer=None,
               activity_regularizer=None,
               trainable=True,
               name=None,
               **kwargs):
    super(Conv3DTranspose, self).__init__(
        filters=filters,
        kernel_size=kernel_size,
        strides=strides,
        padding=padding,
        data_format=data_format,
        activation=activation,
        use_bias=use_bias,
        kernel_initializer=kernel_initializer,
        bias_initializer=bias_initializer,
        kernel_regularizer=kernel_regularizer,
        bias_regularizer=bias_regularizer,
        activity_regularizer=activity_regularizer,
        trainable=trainable,
        name=name, **kwargs)

  def build(self, input_shape):
    if len(input_shape) != 5:
      raise ValueError('Inputs should have rank 5, ' +
                       'received input shape:', str(input_shape))
    if self.data_format == 'channels_first':
      channel_axis = 1
    else:
      channel_axis = -1
    if input_shape[channel_axis] is None:
      raise ValueError('The channel dimension of the inputs '
                       'should be defined, found None: ' + str(input_shape))
    input_dim = input_shape[channel_axis]
    kernel_shape = self.kernel_size + (self.filters, input_dim)

    self.kernel = self.add_variable('kernel',
                                    shape=kernel_shape,
                                    initializer=self.kernel_initializer,
                                    regularizer=self.kernel_regularizer,
                                    trainable=True,
                                    dtype=self.dtype)
    if self.use_bias:
      self.bias = self.add_variable('bias',
                                    shape=(self.filters,),
                                    initializer=self.bias_initializer,
                                    regularizer=self.bias_regularizer,
                                    trainable=True,
                                    dtype=self.dtype)
    else:
      self.bias = None

  def call(self, inputs):
    inputs_shape = array_ops.shape(inputs)
    batch_size = inputs_shape[0]
    if self.data_format == 'channels_first':
      c_axis, d_axis, h_axis, w_axis = 1, 2, 3, 4
    else:
      c_axis, d_axis, h_axis, w_axis = 4, 1, 2, 3

    depth = inputs_shape[d_axis]
    height = inputs_shape[h_axis]
    width = inputs_shape[w_axis]

    kernel_d, kernel_h, kernel_w = self.kernel_size
    stride_d, stride_h, stride_w = self.strides

    # Infer the dynamic output shape:
    out_depth = utils.get_deconv_dim(depth, stride_d, kernel_d, self.padding)
    out_height = utils.get_deconv_dim(height, stride_h, kernel_h, self.padding)
    out_width = utils.get_deconv_dim(width, stride_w, kernel_w, self.padding)

    if self.data_format == 'channels_first':
      output_shape = (batch_size, self.filters, out_depth, out_height,
                      out_width)
      strides = (1, 1, stride_d, stride_h, stride_w)
    else:
      output_shape = (batch_size, out_depth, out_height, out_width,
                      self.filters)
      strides = (1, stride_d, stride_h, stride_w, 1)

    output_shape_tensor = array_ops.stack(output_shape)
    outputs = nn.conv3d_transpose(
        inputs,
        self.kernel,
        output_shape_tensor,
        strides,
        data_format=utils.convert_data_format(self.data_format, ndim=5),
        padding=self.padding.upper())

    # Infer the static output shape:
    out_shape = inputs.get_shape().as_list()
    out_shape[c_axis] = self.filters
    out_shape[d_axis] = utils.get_deconv_dim(
        out_shape[d_axis], stride_d, kernel_d, self.padding)
    out_shape[h_axis] = utils.get_deconv_dim(
        out_shape[h_axis], stride_h, kernel_h, self.padding)
    out_shape[w_axis] = utils.get_deconv_dim(
        out_shape[w_axis], stride_w, kernel_w, self.padding)
    outputs.set_shape(out_shape)

    if self.bias:
      outputs_shape = outputs.shape.as_list()
      if self.data_format == 'channels_first':
        outputs_4d = array_ops.reshape(outputs,
                                       [outputs_shape[0], outputs_shape[1],
                                        outputs_shape[2] * outputs_shape[3],
                                        outputs_shape[4]])
      else:
        outputs_4d = array_ops.reshape(outputs,
                                       [outputs_shape[0],
                                        outputs_shape[1] * outputs_shape[2],
                                        outputs_shape[3], outputs_shape[4]])
      outputs_4d = nn.bias_add(
          outputs_4d,
          self.bias,
          data_format=utils.convert_data_format(self.data_format, ndim=4))
      outputs = array_ops.reshape(outputs_4d, outputs_shape)

    if self.activation is not None:
      return self.activation(outputs)
    return outputs


def conv3d_transpose(inputs,
                     filters,
                     kernel_size,
                     strides=(1, 1, 1),
                     padding='valid',
                     data_format='channels_last',
                     activation=None,
                     use_bias=True,
                     kernel_initializer=None,
                     bias_initializer=init_ops.zeros_initializer(),
                     kernel_regularizer=None,
                     bias_regularizer=None,
                     activity_regularizer=None,
                     trainable=True,
                     name=None,
                     reuse=None):
  """Functional interface for transposed 3D convolution layer.

  Arguments:
    inputs: Input tensor.
    filters: Integer, the dimensionality of the output space (i.e. the number
      of filters in the convolution).
    kernel_size: A tuple or list of 3 positive integers specifying the spatial
      dimensions of of the filters. Can be a single integer to specify the same
      value for all spatial dimensions.
    strides: A tuple or list of 3 positive integers specifying the strides
      of the convolution. Can be a single integer to specify the same value for
      all spatial dimensions.
    padding: one of `"valid"` or `"same"` (case-insensitive).
    data_format: A string, one of `channels_last` (default) or `channels_first`.
      The ordering of the dimensions in the inputs.
      `channels_last` corresponds to inputs with shape
      `(batch, height, width, channels)` while `channels_first` corresponds to
      inputs with shape `(batch, channels, height, width)`.
    activation: Activation function. Set it to None to maintain a
      linear activation.
    use_bias: Boolean, whether the layer uses a bias.
    kernel_initializer: An initializer for the convolution kernel.
    bias_initializer: An initializer for the bias vector. If None, no bias will
      be applied.
    kernel_regularizer: Optional regularizer for the convolution kernel.
    bias_regularizer: Optional regularizer for the bias vector.
    activity_regularizer: Regularizer function for the output.
    trainable: Boolean, if `True` also add variables to the graph collection
      `GraphKeys.TRAINABLE_VARIABLES` (see `tf.Variable`).
    name: A string, the name of the layer.
    reuse: Boolean, whether to reuse the weights of a previous layer
      by the same name.

  Returns:
    Output tensor.
  """
  layer = Conv3DTranspose(
      filters=filters,
      kernel_size=kernel_size,
      strides=strides,
      padding=padding,
      data_format=data_format,
      activation=activation,
      use_bias=use_bias,
      kernel_initializer=kernel_initializer,
      bias_initializer=bias_initializer,
      kernel_regularizer=kernel_regularizer,
      bias_regularizer=bias_regularizer,
      activity_regularizer=activity_regularizer,
      trainable=trainable,
      name=name,
      _reuse=reuse,
      _scope=name)
  return layer.apply(inputs)


# Aliases

Convolution1D = Conv1D
Convolution2D = Conv2D
Convolution3D = Conv3D
SeparableConvolution2D = SeparableConv2D
Convolution2DTranspose = Deconvolution2D = Deconv2D = Conv2DTranspose
Convolution3DTranspose = Deconvolution3D = Deconv3D = Conv3DTranspose
convolution1d = conv1d
convolution2d = conv2d
convolution3d = conv3d
separable_convolution2d = separable_conv2d
<<<<<<< HEAD
convolution2d_transpose = deconvolution2d = deconv2d = conv2d_transpose
convolution3d_transpose = deconvolution3d = deconv3d = conv3d_transpose
=======
convolution2d_transpose = deconvolution2d = deconv2d = conv2d_transpose
>>>>>>> ddf30ca6
<|MERGE_RESOLUTION|>--- conflicted
+++ resolved
@@ -1300,6 +1300,7 @@
                                     dtype=self.dtype)
     else:
       self.bias = None
+    self.built = True
 
   def call(self, inputs):
     inputs_shape = array_ops.shape(inputs)
@@ -1457,9 +1458,5 @@
 convolution2d = conv2d
 convolution3d = conv3d
 separable_convolution2d = separable_conv2d
-<<<<<<< HEAD
 convolution2d_transpose = deconvolution2d = deconv2d = conv2d_transpose
-convolution3d_transpose = deconvolution3d = deconv3d = conv3d_transpose
-=======
-convolution2d_transpose = deconvolution2d = deconv2d = conv2d_transpose
->>>>>>> ddf30ca6
+convolution3d_transpose = deconvolution3d = deconv3d = conv3d_transpose