--- conflicted
+++ resolved
@@ -444,30 +444,16 @@
   def testNumbersWithAxis0(self):
     with self.test_session():
       crelu = nn_ops.crelu(
-<<<<<<< HEAD
-          np.array([[-9, 7, -5, 3, -1], [1, -3, 5, -7, 9]]),
-          axis=0)
-      tf_relu = crelu.eval()
-      np_crelu = np.array([[0, 7, 0, 3, 0],
-                           [1, 0, 5, 0, 9],
-                           [9, 0, 5, 0, 1],
-=======
           np.array([[-9, 7, -5, 3, -1], [1, -3, 5, -7, 9]]), axis=0)
       tf_relu = crelu.eval()
       np_crelu = np.array([[0, 7, 0, 3, 0], [1, 0, 5, 0, 9], [9, 0, 5, 0, 1],
->>>>>>> 5c080afd
                            [0, 3, 0, 7, 0]])
       self.assertAllEqual(np_crelu, tf_relu)
 
   def testNumbersWithAxis1(self):
     with self.test_session():
       crelu = nn_ops.crelu(
-<<<<<<< HEAD
-          np.array([[-9, 7, -5, 3, -1], [1, -3, 5, -7, 9]]),
-          axis=1)
-=======
           np.array([[-9, 7, -5, 3, -1], [1, -3, 5, -7, 9]]), axis=1)
->>>>>>> 5c080afd
       tf_relu = crelu.eval()
       np_crelu = np.array([[0, 7, 0, 3, 0, 9, 0, 5, 0, 1],
                            [1, 0, 5, 0, 9, 0, 3, 0, 7, 0]])
