--- conflicted
+++ resolved
@@ -258,13 +258,9 @@
         "//tensorflow/python:nn_grad",
         "//tensorflow/python:training",
     ],
-<<<<<<< HEAD
-=======
     tags = [
-        "no_rocm",
         "no_windows",  #TODO(b/139745667)
     ],
->>>>>>> a0163a0a
     xla_enable_strict_auto_jit = True,
 )
 
