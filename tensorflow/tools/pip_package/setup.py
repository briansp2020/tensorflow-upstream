# Copyright 2015 The TensorFlow Authors. All Rights Reserved.
#
# Licensed under the Apache License, Version 2.0 (the "License");
# you may not use this file except in compliance with the License.
# You may obtain a copy of the License at
#
#     http://www.apache.org/licenses/LICENSE-2.0
#
# Unless required by applicable law or agreed to in writing, software
# distributed under the License is distributed on an "AS IS" BASIS,
# WITHOUT WARRANTIES OR CONDITIONS OF ANY KIND, either express or implied.
# See the License for the specific language governing permissions and
# limitations under the License.
# ==============================================================================
"""TensorFlow is an open source machine learning framework for everyone.

TensorFlow is an open source software library for high performance numerical
computation. Its flexible architecture allows easy deployment of computation
across a variety of platforms (CPUs, GPUs, TPUs), and from desktops to clusters
of servers to mobile and edge devices.

Originally developed by researchers and engineers from the Google Brain team
within Google's AI organization, it comes with strong support for machine
learning and deep learning and the flexible numerical computation core is used
across many other scientific domains.
"""

from __future__ import absolute_import
from __future__ import division
from __future__ import print_function

import fnmatch
import os
import re
import sys

from setuptools import Command
from setuptools import find_packages
from setuptools import setup
from setuptools.command.install import install as InstallCommandBase
from setuptools.dist import Distribution

DOCLINES = __doc__.split('\n')

# This version string is semver compatible, but incompatible with pip.
# For pip, we will remove all '-' characters from this string, and use the
# result for pip.
# Also update tensorflow/tensorflow.bzl and
# tensorflow/core/public/version.h
<<<<<<< HEAD
_VERSION = '1.15.5'
=======
_VERSION = '1.15.1'
>>>>>>> 2dc3daee

REQUIRED_PACKAGES = [
    'absl-py >= 0.7.0',
    'astor >= 0.6.0',
    'backports.weakref >= 1.0rc1;python_version<"3.4"',
    'enum34 >= 1.1.6;python_version<"3.4"',
    'gast == 0.2.2',
    'google_pasta >= 0.1.6',
    'keras_applications >= 1.0.8',
    'keras_preprocessing >= 1.0.5',
    'numpy >= 1.16.0, < 2.0',
    'opt_einsum >= 2.3.2',
    'six >= 1.10.0',
    'protobuf >= 3.6.1',
    'tensorboard >= 1.15.0, < 1.16.0',
    'tensorflow-estimator == 1.15.1',
    'termcolor >= 1.1.0',
    'wrapt >= 1.11.1',
]

if sys.byteorder == 'little':
  # grpcio does not build correctly on big-endian machines due to lack of
  # BoringSSL support.
  # See https://github.com/tensorflow/tensorflow/issues/17882.
  REQUIRED_PACKAGES.append('grpcio >= 1.8.6')

project_name = 'tensorflow'
if '--project_name' in sys.argv:
  project_name_idx = sys.argv.index('--project_name')
  project_name = sys.argv[project_name_idx + 1]
  sys.argv.remove('--project_name')
  sys.argv.pop(project_name_idx)

# python3 requires wheel 0.26
if sys.version_info.major == 3:
  REQUIRED_PACKAGES.append('wheel >= 0.26')
else:
  REQUIRED_PACKAGES.append('wheel')
  # mock comes with unittest.mock for python3, need to install for python2
  REQUIRED_PACKAGES.append('mock >= 2.0.0')
  # functools comes with python3, need to install the backport for python2
  REQUIRED_PACKAGES.append('functools32 >= 3.2.3')

# tf-nightly should depend on tb-nightly
if 'tf_nightly' in project_name:
  for i, pkg in enumerate(REQUIRED_PACKAGES):
    if 'tensorboard' in pkg:
      REQUIRED_PACKAGES[i] = 'tb-nightly >= 1.15.0a0, < 1.16.0a0'
    elif 'tensorflow_estimator' in pkg and '2.0' in project_name:
      REQUIRED_PACKAGES[i] = 'tensorflow-estimator-2.0-preview'
    elif 'tensorflow_estimator' in pkg:
      REQUIRED_PACKAGES[i] = 'tf-estimator-nightly'

# pylint: disable=line-too-long
CONSOLE_SCRIPTS = [
    'toco_from_protos = tensorflow.lite.toco.python.toco_from_protos:main',
    'tflite_convert = tensorflow.lite.python.tflite_convert:main',
    'toco = tensorflow.lite.python.tflite_convert:main',
    'saved_model_cli = tensorflow.python.tools.saved_model_cli:main',
    # We need to keep the TensorBoard command, even though the console script
    # is now declared by the tensorboard pip package. If we remove the
    # TensorBoard command, pip will inappropriately remove it during install,
    # even though the command is not removed, just moved to a different wheel.
    'tensorboard = tensorboard.main:run_main',
    'tf_upgrade_v2 = tensorflow.tools.compatibility.tf_upgrade_v2_main:main',
    'estimator_ckpt_converter = tensorflow_estimator.python.estimator.tools.checkpoint_converter:main',
]
# pylint: enable=line-too-long

# Only keep freeze_graph console script in 1.X.
if _VERSION.startswith('1.') and '_2.0' not in project_name:
  CONSOLE_SCRIPTS.append(
      'freeze_graph = tensorflow.python.tools.freeze_graph:run_main')

# remove the tensorboard console script if building tf_nightly
if 'tf_nightly' in project_name:
  CONSOLE_SCRIPTS.remove('tensorboard = tensorboard.main:run_main')

TEST_PACKAGES = [
    'scipy >= 0.15.1',
]


class BinaryDistribution(Distribution):

  def has_ext_modules(self):
    return True


class InstallCommand(InstallCommandBase):
  """Override the dir where the headers go."""

  def finalize_options(self):
    ret = InstallCommandBase.finalize_options(self)
    self.install_headers = os.path.join(self.install_purelib, 'tensorflow_core',
                                        'include')
    self.install_lib = self.install_platlib
    return ret


class InstallHeaders(Command):
  """Override how headers are copied.

  The install_headers that comes with setuptools copies all files to
  the same directory. But we need the files to be in a specific directory
  hierarchy for -I <include_dir> to work correctly.
  """
  description = 'install C/C++ header files'

  user_options = [('install-dir=', 'd',
                   'directory to install header files to'),
                  ('force', 'f',
                   'force installation (overwrite existing files)'),
                 ]

  boolean_options = ['force']

  def initialize_options(self):
    self.install_dir = None
    self.force = 0
    self.outfiles = []

  def finalize_options(self):
    self.set_undefined_options('install',
                               ('install_headers', 'install_dir'),
                               ('force', 'force'))

  def mkdir_and_copy_file(self, header):
    install_dir = os.path.join(self.install_dir, os.path.dirname(header))
    # Get rid of some extra intervening directories so we can have fewer
    # directories for -I
    install_dir = re.sub('/google/protobuf_archive/src', '', install_dir)
    install_dir = re.sub('/include/tensorflow_core/', '/include/tensorflow/',
                         install_dir)

    # Copy external code headers into tensorflow_core/include.
    # A symlink would do, but the wheel file that gets created ignores
    # symlink within the directory hierarchy.
    # NOTE(keveman): Figure out how to customize bdist_wheel package so
    # we can do the symlink.
    external_header_locations = [
        'tensorflow_core/include/external/eigen_archive/',
        'tensorflow_core/include/external/com_google_absl/',
    ]
    for location in external_header_locations:
      if location in install_dir:
        extra_dir = install_dir.replace(location, '')
        if not os.path.exists(extra_dir):
          self.mkpath(extra_dir)
        self.copy_file(header, extra_dir)

    if not os.path.exists(install_dir):
      self.mkpath(install_dir)
    return self.copy_file(header, install_dir)

  def run(self):
    hdrs = self.distribution.headers
    if not hdrs:
      return

    self.mkpath(self.install_dir)
    for header in hdrs:
      (out, _) = self.mkdir_and_copy_file(header)
      self.outfiles.append(out)

  def get_inputs(self):
    return self.distribution.headers or []

  def get_outputs(self):
    return self.outfiles


def find_files(pattern, root):
  """Return all the files matching pattern below root dir."""
  for dirpath, _, files in os.walk(root):
    for filename in fnmatch.filter(files, pattern):
      yield os.path.join(dirpath, filename)


so_lib_paths = [
    i for i in os.listdir('.')
    if os.path.isdir(i) and fnmatch.fnmatch(i, '_solib_*')
]

matches = []
for path in so_lib_paths:
  matches.extend(
      ['../' + x for x in find_files('*', path) if '.py' not in x]
  )

if os.name == 'nt':
  EXTENSION_NAME = 'python/_pywrap_tensorflow_internal.pyd'
else:
  EXTENSION_NAME = 'python/_pywrap_tensorflow_internal.so'

headers = (
    list(find_files('*.h', 'tensorflow_core/core')) +
    list(find_files('*.h', 'tensorflow_core/stream_executor')) +
    list(find_files('*.h', 'google/com_google_protobuf/src')) +
    list(find_files('*.inc', 'google/com_google_protobuf/src')) +
    list(find_files('*', 'third_party/eigen3')) + list(
        find_files('*.h', 'tensorflow_core/include/external/com_google_absl')) +
    list(
        find_files('*.inc', 'tensorflow_core/include/external/com_google_absl'))
    + list(find_files('*', 'tensorflow_core/include/external/eigen_archive')))

setup(
    name=project_name,
    version=_VERSION.replace('-', ''),
    description=DOCLINES[0],
    long_description='\n'.join(DOCLINES[2:]),
    url='https://www.tensorflow.org/',
    download_url='https://github.com/tensorflow/tensorflow/tags',
    author='Google Inc.',
    author_email='packages@tensorflow.org',
    # Contained modules and scripts.
    packages=find_packages(),
    entry_points={
        'console_scripts': CONSOLE_SCRIPTS,
    },
    headers=headers,
    install_requires=REQUIRED_PACKAGES,
    tests_require=REQUIRED_PACKAGES + TEST_PACKAGES,
    # Add in any packaged data.
    include_package_data=True,
    package_data={
        'tensorflow': [
            EXTENSION_NAME,
        ] + matches,
    },
    zip_safe=False,
    distclass=BinaryDistribution,
    cmdclass={
        'install_headers': InstallHeaders,
        'install': InstallCommand,
    },
    # PyPI package information.
    classifiers=[
        'Development Status :: 5 - Production/Stable',
        'Intended Audience :: Developers',
        'Intended Audience :: Education',
        'Intended Audience :: Science/Research',
        'License :: OSI Approved :: Apache Software License',
        'Programming Language :: Python :: 2',
        'Programming Language :: Python :: 2.7',
        'Programming Language :: Python :: 3',
        'Programming Language :: Python :: 3.4',
        'Programming Language :: Python :: 3.5',
        'Programming Language :: Python :: 3.6',
        'Programming Language :: Python :: 3.7',
        'Topic :: Scientific/Engineering',
        'Topic :: Scientific/Engineering :: Mathematics',
        'Topic :: Scientific/Engineering :: Artificial Intelligence',
        'Topic :: Software Development',
        'Topic :: Software Development :: Libraries',
        'Topic :: Software Development :: Libraries :: Python Modules',
    ],
    license='Apache 2.0',
    keywords='tensorflow tensor machine learning',
)<|MERGE_RESOLUTION|>--- conflicted
+++ resolved
@@ -47,11 +47,8 @@
 # result for pip.
 # Also update tensorflow/tensorflow.bzl and
 # tensorflow/core/public/version.h
-<<<<<<< HEAD
-_VERSION = '1.15.5'
-=======
+
 _VERSION = '1.15.1'
->>>>>>> 2dc3daee
 
 REQUIRED_PACKAGES = [
     'absl-py >= 0.7.0',
