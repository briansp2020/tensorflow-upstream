# Copyright 2015 The TensorFlow Authors. All Rights Reserved.
#
# Licensed under the Apache License, Version 2.0 (the "License");
# you may not use this file except in compliance with the License.
# You may obtain a copy of the License at
#
#     http://www.apache.org/licenses/LICENSE-2.0
#
# Unless required by applicable law or agreed to in writing, software
# distributed under the License is distributed on an "AS IS" BASIS,
# WITHOUT WARRANTIES OR CONDITIONS OF ANY KIND, either express or implied.
# See the License for the specific language governing permissions and
# limitations under the License..
# ==============================================================================
"""TensorFlow is an open source machine learning framework for everyone.

[![Python](https://img.shields.io/pypi/pyversions/tensorflow.svg?style=plastic)](https://badge.fury.io/py/tensorflow)
[![PyPI](https://badge.fury.io/py/tensorflow.svg)](https://badge.fury.io/py/tensorflow)

TensorFlow is an open source software library for high performance numerical
computation. Its flexible architecture allows easy deployment of computation
across a variety of platforms (CPUs, GPUs, TPUs), and from desktops to clusters
of servers to mobile and edge devices.

Originally developed by researchers and engineers from the Google Brain team
within Google's AI organization, it comes with strong support for machine
learning and deep learning and the flexible numerical computation core is used
across many other scientific domains. TensorFlow is licensed under [Apache
2.0](https://github.com/tensorflow/tensorflow/blob/master/LICENSE).
"""

import fnmatch
import os
import re
import sys
import platform

from setuptools import Command
from setuptools import find_packages
from setuptools import setup
from setuptools.command.install import install as InstallCommandBase
from setuptools.dist import Distribution


# This version string is semver compatible, but incompatible with pip.
# For pip, we will remove all '-' characters from this string, and use the
# result for pip.
# Also update tensorflow/tensorflow.bzl and
# tensorflow/core/public/version.h
_VERSION = '2.12.0'
<<<<<<< HEAD
_RC_VERSION = '-rc1'
=======
>>>>>>> e719b6b8


# We use the same setup.py for all tensorflow_* packages and for the nightly
# equivalents (tf_nightly_*). The package is controlled from the argument line
# when building the pip package.
project_name = 'tensorflow'
if '--project_name' in sys.argv:
  project_name_idx = sys.argv.index('--project_name')
  project_name = sys.argv[project_name_idx + 1]
  sys.argv.remove('--project_name')
  sys.argv.pop(project_name_idx)


collaborator_build = False
if '--collaborator_build' in sys.argv:
  sys.argv.remove('--collaborator_build')
  collaborator_build = True


# Returns standard if a tensorflow-* package is being built, and nightly if a
# tf_nightly-* package is being built.
def standard_or_nightly(standard, nightly):
  return nightly if 'tf_nightly' in project_name else standard

## AMD ##
# For tensorflow-rocm, add the rocm version we're building against as a
# semver compatible buid metadata string (https://semver.org/#spec-item-10)
# This is not pip public version compatible (see: https://peps.python.org/pep-0440/),
# so for pip we will convert the '+' to a "."
def _get_default_rocm_path():
  return "/opt/rocm"

def _get_rocm_install_path():
  """Determines and returns the ROCm installation path."""
  rocm_install_path = _get_default_rocm_path()
  if "ROCM_PATH" in os.environ:
    rocm_install_path = os.environ["ROCM_PATH"]
  return rocm_install_path

def _rocm_version(rocm_install_path):
  version_file = os.path.join(rocm_install_path, ".info/version-dev")
  if not os.path.exists(version_file):
    return ""
  version_numbers = []
  with open(version_file) as f:
    version_string = f.read().strip()
    version_numbers = version_string.split(".")
  return str(version_numbers[0] + "." + version_numbers[1] + "." + version_numbers[2].split("-")[0])

# Append the ROCM version to the version string
if project_name.endswith('_rocm'):
  _VERSION = _VERSION + "." + str(_rocm_version(_get_rocm_install_path()).replace('.', ''))

# Apped the RC version
_VERSION = _VERSION + _RC_VERSION


# All versions of TF need these packages. We indicate the widest possible range
# of package releases possible to be as up-to-date as possible as well as to
# accomodate as many pre-installed packages as possible.
# For packages that don't have yet a stable release, we pin using `~= 0.x` which
# means we accept any `0.y` version (y >= x) but not the first major release. We
# will need additional testing for that.
# NOTE: This assumes that all packages follow SemVer. If a package follows a
# different versioning scheme (e.g., PVP), we use different bound specifier and
# comment the versioning scheme.
REQUIRED_PACKAGES = [
    'absl-py >= 1.0.0',
    'astunparse >= 1.6.0',
    'flatbuffers >= 2.0',
    # TODO(b/213222745) gast versions above 0.4.0 break TF's tests
    'gast >= 0.2.1, <= 0.4.0',
    'google_pasta >= 0.1.1',
    'h5py >= 2.9.0',
    # TODO(b/239052279): replace with external dependency on JAX repo once JAX
    # no longer relies on TF.
    'jax >= 0.3.15',
    'libclang >= 13.0.0',
    # TODO(b/263178356): numpy 1.24 breaks TF's tests
    'numpy >= 1.22, <1.24',
    'opt_einsum >= 2.3.2',
    'packaging',
    # TODO(b/182876485): Protobuf 3.20 results in linker errors on Windows
    # Protobuf 4.0 is binary incompatible with what C++ TF uses.
    # We need ~1 quarter to update properly.
    # See also: https://github.com/tensorflow/tensorflow/issues/53234
    # See also: https://github.com/protocolbuffers/protobuf/issues/9954
    # See also: https://github.com/tensorflow/tensorflow/issues/56077
    # This is a temporary patch for now, to patch previous TF releases.
    'protobuf>=3.20.3,<5.0.0dev,!=4.21.0,!=4.21.1,!=4.21.2,!=4.21.3,!=4.21.4,!=4.21.5',
    'setuptools',
    'six >= 1.12.0',
    'termcolor >= 1.1.0',
    'typing_extensions >= 3.6.6',
    # TODO(b/266362323): wrapt==1.15.0rc0 incompatible with TF 2.12.0 RC0 (and
    # nightly, but works with TF 2.11)
    'wrapt >= 1.11.0, <1.15',
    'tensorflow-io-gcs-filesystem >= 0.23.1;platform_machine!="arm64" or ' +
    'platform_system!="Darwin"',
    # grpcio does not build correctly on big-endian machines due to lack of
    # BoringSSL support.
    # See https://github.com/tensorflow/tensorflow/issues/17882.
    'grpcio >= 1.24.3, < 2.0' if sys.byteorder == 'little' else None,
    # TensorFlow exposes the TF API for certain TF ecosystem packages like
    # keras.  When TF depends on those packages, the package version needs to
    # match the current TF version. For tf_nightly, we install the nightly
    # variant of each package instead, which must be one version ahead of the
    # current release version. These also usually have "alpha" or "dev" in their
    # version name.
    # These are all updated during the TF release process.
    standard_or_nightly('tensorboard >= 2.12, < 2.13',
                        'tb-nightly ~= 2.12.0.a'),
    standard_or_nightly('tensorflow_estimator >= 2.12.0rc0, < 2.13',
                        'tf-estimator-nightly ~= 2.13.0.dev'),
    standard_or_nightly('keras >= 2.12.0rc0, < 2.13',
                        'keras-nightly ~= 2.13.0.dev'),
]
REQUIRED_PACKAGES = [p for p in REQUIRED_PACKAGES if p is not None]

FAKE_REQUIRED_PACKAGES = [
    # The depedencies here below are not actually used but are needed for
    # package managers like poetry to parse as they are confused by the
    # different architectures having different requirements.
    # The entries here should be a simple duplicate of those in the collaborator
    # build section.
    standard_or_nightly('tensorflow-cpu-aws', 'tf-nightly-cpu-aws') + '==' +
    _VERSION + ';platform_system=="Linux" and (platform_machine=="arm64" or '
    'platform_machine=="aarch64")',
    standard_or_nightly('tensorflow-intel', 'tf-nightly-intel') + '==' +
    _VERSION + ';platform_system=="Windows"',
]

if platform.system() == 'Linux' and platform.machine() == 'x86_64':
  REQUIRED_PACKAGES.append(FAKE_REQUIRED_PACKAGES)

if collaborator_build:
  # If this is a collaborator build, then build an "installer" wheel and
  # add the collaborator packages as the only dependencies.
  REQUIRED_PACKAGES = [
      # Install the TensorFlow package built by AWS if the user is running
      # Linux on an Aarch64 machine.
      standard_or_nightly('tensorflow-cpu-aws', 'tf-nightly-cpu-aws') + '==' +
      _VERSION + ';platform_system=="Linux" and (platform_machine=="arm64" or '
      'platform_machine=="aarch64")',
      # Install the TensorFlow package built by Intel if the user is on a
      # Windows machine.
      standard_or_nightly('tensorflow-intel', 'tf-nightly-intel') + '==' +
      _VERSION + ';platform_system=="Windows"',
  ]

DOCLINES = __doc__.split('\n')
if project_name.endswith('-gpu'):
  project_name_no_gpu = project_name[:-len('-gpu')]
  _GPU_PACKAGE_NOTE = 'Note that %s package by default supports both CPU and '\
      'GPU. %s has the same content and exists solely for backward '\
      'compatibility. Please migrate to %s for GPU support.'\
      % (project_name_no_gpu, project_name, project_name_no_gpu)
  DOCLINES.append(_GPU_PACKAGE_NOTE)


# pylint: disable=line-too-long
CONSOLE_SCRIPTS = [
    'toco_from_protos = tensorflow.lite.toco.python.toco_from_protos:main',
    'tflite_convert = tensorflow.lite.python.tflite_convert:main',
    'toco = tensorflow.lite.python.tflite_convert:main',
    'saved_model_cli = tensorflow.python.tools.saved_model_cli:main',
    'import_pb_to_tensorboard = tensorflow.python.tools.import_pb_to_tensorboard:main',
    # We need to keep the TensorBoard command, even though the console script
    # is now declared by the tensorboard pip package. If we remove the
    # TensorBoard command, pip will inappropriately remove it during install,
    # even though the command is not removed, just moved to a different wheel.
    # We exclude it anyway if building tf_nightly.
    standard_or_nightly('tensorboard = tensorboard.main:run_main', None),
    'tf_upgrade_v2 = tensorflow.tools.compatibility.tf_upgrade_v2_main:main',
    'estimator_ckpt_converter = '
    'tensorflow_estimator.python.estimator.tools.checkpoint_converter:main',
]
CONSOLE_SCRIPTS = [s for s in CONSOLE_SCRIPTS if s is not None]
# pylint: enable=line-too-long


class BinaryDistribution(Distribution):

  def has_ext_modules(self):
    return True


class InstallCommand(InstallCommandBase):
  """Override the dir where the headers go."""

  def finalize_options(self):
    ret = InstallCommandBase.finalize_options(self)  # pylint: disable=assignment-from-no-return
    self.install_headers = os.path.join(self.install_platlib, 'tensorflow',
                                        'include')
    self.install_lib = self.install_platlib
    return ret


class InstallHeaders(Command):
  """Override how headers are copied.

  The install_headers that comes with setuptools copies all files to
  the same directory. But we need the files to be in a specific directory
  hierarchy for -I <include_dir> to work correctly.
  """
  description = 'install C/C++ header files'

  user_options = [
      ('install-dir=', 'd', 'directory to install header files to'),
      ('force', 'f', 'force installation (overwrite existing files)'),
  ]

  boolean_options = ['force']

  def initialize_options(self):
    self.install_dir = None
    self.force = 0
    self.outfiles = []

  def finalize_options(self):
    self.set_undefined_options('install', ('install_headers', 'install_dir'),
                               ('force', 'force'))

  def mkdir_and_copy_file(self, header):
    install_dir = os.path.join(self.install_dir, os.path.dirname(header))
    # Get rid of some extra intervening directories so we can have fewer
    # directories for -I
    install_dir = re.sub('/google/protobuf_archive/src', '', install_dir)

    # Copy external code headers into tensorflow/include.
    # A symlink would do, but the wheel file that gets created ignores
    # symlink within the directory hierarchy.
    # NOTE(keveman): Figure out how to customize bdist_wheel package so
    # we can do the symlink.
    external_header_locations = [
        'tensorflow/include/external/eigen_archive/',
        'tensorflow/include/external/com_google_absl/',
    ]
    for location in external_header_locations:
      if location in install_dir:
        extra_dir = install_dir.replace(location, '')
        if not os.path.exists(extra_dir):
          self.mkpath(extra_dir)
        self.copy_file(header, extra_dir)

    if not os.path.exists(install_dir):
      self.mkpath(install_dir)
    return self.copy_file(header, install_dir)

  def run(self):
    hdrs = self.distribution.headers
    if not hdrs:
      return

    self.mkpath(self.install_dir)
    for header in hdrs:
      (out, _) = self.mkdir_and_copy_file(header)
      self.outfiles.append(out)

  def get_inputs(self):
    return self.distribution.headers or []

  def get_outputs(self):
    return self.outfiles


def find_files(pattern, root):
  """Return all the files matching pattern below root dir."""
  for dirpath, _, files in os.walk(root):
    for filename in fnmatch.filter(files, pattern):
      yield os.path.join(dirpath, filename)


so_lib_paths = [
    i for i in os.listdir('.')
    if os.path.isdir(i) and fnmatch.fnmatch(i, '_solib_*')
]

matches = []
for path in so_lib_paths:
  matches.extend(['../' + x for x in find_files('*', path) if '.py' not in x])

if os.name == 'nt':
  EXTENSION_NAME = 'python/_pywrap_tensorflow_internal.pyd'
else:
  EXTENSION_NAME = 'python/_pywrap_tensorflow_internal.so'

headers = (
    list(find_files('*.proto', 'tensorflow/compiler')) +
    list(find_files('*.proto', 'tensorflow/core')) +
    list(find_files('*.proto', 'tensorflow/python')) +
    list(find_files('*.proto', 'tensorflow/python/framework')) +
    list(find_files('*.proto', 'tensorflow/tsl')) +
    list(find_files('*.def', 'tensorflow/compiler')) +
    list(find_files('*.h', 'tensorflow/c')) +
    list(find_files('*.h', 'tensorflow/cc')) +
    list(find_files('*.h', 'tensorflow/compiler')) +
    list(find_files('*.h.inc', 'tensorflow/compiler')) +
    list(find_files('*.h', 'tensorflow/core')) +
    list(find_files('*.h', 'tensorflow/lite/kernels/shim')) +
    list(find_files('*.h', 'tensorflow/python')) +
    list(find_files('*.h', 'tensorflow/python/client')) +
    list(find_files('*.h', 'tensorflow/python/framework')) +
    list(find_files('*.h', 'tensorflow/stream_executor')) +
    list(find_files('*.h', 'tensorflow/compiler/xla/stream_executor')) +
    list(find_files('*.h', 'tensorflow/tsl')) +
    list(find_files('*.h', 'google/com_google_protobuf/src')) +
    list(find_files('*.inc', 'google/com_google_protobuf/src')) +
    list(find_files('*', 'third_party/eigen3')) +
    list(find_files('*', 'third_party/gpus')) +
    list(find_files('*.h', 'tensorflow/include/external/com_google_absl')) +
    list(find_files('*.inc', 'tensorflow/include/external/com_google_absl')) +
    list(find_files('*', 'tensorflow/include/external/eigen_archive')))

setup(
    name=project_name,
    version=_VERSION.replace('-', ''),
    description=DOCLINES[0],
    long_description='\n'.join(DOCLINES[2:]),
    long_description_content_type='text/markdown',
    url='https://www.tensorflow.org/',
    download_url='https://github.com/tensorflow/tensorflow/tags',
    author='Google Inc.',
    author_email='packages@tensorflow.org',
    # Contained modules and scripts.
    packages=find_packages() if not collaborator_build else [],
    entry_points={
        'console_scripts': CONSOLE_SCRIPTS,
    } if not collaborator_build else {},
    headers=headers if not collaborator_build else [],
    install_requires=REQUIRED_PACKAGES,
    # Add in any packaged data.
    include_package_data=True if not collaborator_build else False,
    package_data={
        'tensorflow': [EXTENSION_NAME,] + matches,
    } if not collaborator_build else {},
    zip_safe=False,
    distclass=BinaryDistribution if not collaborator_build else None,
    cmdclass={
        'install_headers': InstallHeaders,
        'install': InstallCommand,} if not collaborator_build else {},
    # Supported Python versions
    python_requires='>=3.8',
    # PyPI package information.
    classifiers=sorted([
        'Development Status :: 5 - Production/Stable',
        # TODO(angerson) Add IFTTT when possible
        'Environment :: GPU :: NVIDIA CUDA :: 11.8',
        'Intended Audience :: Developers',
        'Intended Audience :: Education',
        'Intended Audience :: Science/Research',
        'License :: OSI Approved :: Apache Software License',
        'Programming Language :: Python :: 3',
        'Programming Language :: Python :: 3.8',
        'Programming Language :: Python :: 3.9',
        'Programming Language :: Python :: 3.10',
        'Programming Language :: Python :: 3.11',
        'Programming Language :: Python :: 3 :: Only',
        'Topic :: Scientific/Engineering',
        'Topic :: Scientific/Engineering :: Mathematics',
        'Topic :: Scientific/Engineering :: Artificial Intelligence',
        'Topic :: Software Development',
        'Topic :: Software Development :: Libraries',
        'Topic :: Software Development :: Libraries :: Python Modules',
    ]),
    license='Apache 2.0',
    keywords='tensorflow tensor machine learning',
)<|MERGE_RESOLUTION|>--- conflicted
+++ resolved
@@ -48,10 +48,7 @@
 # Also update tensorflow/tensorflow.bzl and
 # tensorflow/core/public/version.h
 _VERSION = '2.12.0'
-<<<<<<< HEAD
-_RC_VERSION = '-rc1'
-=======
->>>>>>> e719b6b8
+_RC_VERSION = ''
 
 
 # We use the same setup.py for all tensorflow_* packages and for the nightly
