--- conflicted
+++ resolved
@@ -28,11 +28,7 @@
 echo ""
 
 # First positional argument (if any) specifies the ROCM_INSTALL_DIR
-<<<<<<< HEAD
-ROCM_INSTALL_DIR=/opt/rocm-3.10.0
-=======
-ROCM_INSTALL_DIR=/opt/rocm-3.9.0
->>>>>>> 5485ec96
+ROCM_INSTALL_DIR=/opt/rocm-4.0.0
 if [[ -n $1 ]]; then
     ROCM_INSTALL_DIR=$1
 fi
