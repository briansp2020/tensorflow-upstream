# -*- Python -*-

# Return the options to use for a C++ library or binary build.
# Uses the ":optmode" config_setting to pick the options.
load(
    "//tensorflow/core:platform/default/build_config_root.bzl",
    "if_dynamic_kernels",
    "if_static",
    "tf_additional_grpc_deps_py",
    "tf_additional_xla_deps_py",
    "tf_gpu_tests_tags",
    "tf_sycl_tests_tags",
)
load(
    "@local_config_tensorrt//:build_defs.bzl",
    "if_tensorrt",
)
load(
    "@local_config_cuda//cuda:build_defs.bzl",
    "if_cuda",
    "if_cuda_is_configured",
    "cuda_default_copts",
)
load(
    "@local_config_rocm//rocm:build_defs.bzl",
    "if_rocm",
    "if_rocm_is_configured",
    "rocm_default_copts",
)
load(
    "//third_party/mkl:build_defs.bzl",
    "if_mkl",
    "if_mkl_lnx_x64",
    "if_mkl_ml",
    "mkl_deps",
)
load(
    "//third_party/mkl_dnn:build_defs.bzl",
    "if_mkl_open_source_only",
)
def register_extension_info(**kwargs):
    pass

# Given a source file, generate a test name.
# i.e. "common_runtime/direct_session_test.cc" becomes
#      "common_runtime_direct_session_test"
def src_to_test_name(src):
    return src.replace("/", "_").split(".")[0]

def full_path(relative_paths):
    return [native.package_name() + "/" + relative for relative in relative_paths]

def _add_tfcore_prefix(src):
    if src.startswith("//"):
        return src
    return "//tensorflow/core:" + src

# List of proto files for android builds
def tf_android_core_proto_sources(core_proto_sources_relative):
    return [
        _add_tfcore_prefix(p)
        for p in core_proto_sources_relative
    ]

# Returns the list of pb.h and proto.h headers that are generated for
# tf_android_core_proto_sources().
def tf_android_core_proto_headers(core_proto_sources_relative):
    return ([
        _add_tfcore_prefix(p).replace(":", "/").replace(".proto", ".pb.h")
        for p in core_proto_sources_relative
    ] + [
        _add_tfcore_prefix(p).replace(":", "/").replace(".proto", ".proto.h")
        for p in core_proto_sources_relative
    ])

# Sanitize a dependency so that it works correctly from code that includes
# TensorFlow as a submodule.
def clean_dep(dep):
    return str(Label(dep))

def if_android_x86(a):
    return select({
        clean_dep("//tensorflow:android_x86"): a,
        clean_dep("//tensorflow:android_x86_64"): a,
        "//conditions:default": [],
    })

def if_android_arm(a):
    return select({
        clean_dep("//tensorflow:android_arm"): a,
        "//conditions:default": [],
    })

def if_android_arm64(a):
    return select({
        clean_dep("//tensorflow:android_arm64"): a,
        "//conditions:default": [],
    })

def if_android_mips(a):
    return select({
        clean_dep("//tensorflow:android_mips"): a,
        "//conditions:default": [],
    })

def if_not_android(a):
    return select({
        clean_dep("//tensorflow:android"): [],
        "//conditions:default": a,
    })

def if_not_android_mips_and_mips64(a):
    return select({
        clean_dep("//tensorflow:android_mips"): [],
        clean_dep("//tensorflow:android_mips64"): [],
        "//conditions:default": a,
    })

def if_android(a):
    return select({
        clean_dep("//tensorflow:android"): a,
        "//conditions:default": [],
    })

def if_ios(a):
    return select({
        clean_dep("//tensorflow:ios"): a,
        "//conditions:default": [],
    })

def if_ios_x86_64(a):
    return select({
        clean_dep("//tensorflow:ios_x86_64"): a,
        "//conditions:default": [],
    })

def if_mobile(a):
    return select({
        clean_dep("//tensorflow:android"): a,
        clean_dep("//tensorflow:ios"): a,
        "//conditions:default": [],
    })

def if_not_mobile(a):
    return select({
        clean_dep("//tensorflow:android"): [],
        clean_dep("//tensorflow:ios"): [],
        "//conditions:default": a,
    })

# Config setting selector used when building for products
# which requires restricted licenses to be avoided.
def if_not_lgpl_restricted(a):
    _ = (a,)
    return select({
        "//conditions:default": [],
    })

def if_not_windows(a):
    return select({
        clean_dep("//tensorflow:windows"): [],
        "//conditions:default": a,
    })

def if_windows(a):
    return select({
        clean_dep("//tensorflow:windows"): a,
        "//conditions:default": [],
    })

def if_not_windows_cuda(a):
    return select({
        clean_dep("//tensorflow:with_cuda_support_windows_override"): [],
        "//conditions:default": a,
    })

def if_linux_x86_64(a):
    return select({
        clean_dep("//tensorflow:linux_x86_64"): a,
        "//conditions:default": [],
    })

def if_darwin(a):
    return select({
        clean_dep("//tensorflow:darwin"): a,
        "//conditions:default": [],
    })

def if_override_eigen_strong_inline(a):
    return select({
        clean_dep("//tensorflow:override_eigen_strong_inline"): a,
        "//conditions:default": [],
    })

def get_win_copts(is_external = False):
    WINDOWS_COPTS = [
        "/DPLATFORM_WINDOWS",
        "/DEIGEN_HAS_C99_MATH",
        "/DTENSORFLOW_USE_EIGEN_THREADPOOL",
        "/DEIGEN_AVOID_STL_ARRAY",
        "/Iexternal/gemmlowp",
        "/wd4018",  # -Wno-sign-compare
        # Bazel's CROSSTOOL currently pass /EHsc to enable exception by
        # default. We can't pass /EHs-c- to disable exception, otherwise
        # we will get a waterfall of flag conflict warnings. Wait for
        # Bazel to fix this.
        # "/D_HAS_EXCEPTIONS=0",
        # "/EHs-c-",
        "/wd4577",
        "/DNOGDI",
    ]
    if is_external:
        return WINDOWS_COPTS + ["/UTF_COMPILE_LIBRARY"]
    else:
        return WINDOWS_COPTS + ["/DTF_COMPILE_LIBRARY"]

# LINT.IfChange
def tf_copts(android_optimization_level_override = "-O2", is_external = False):
    # For compatibility reasons, android_optimization_level_override
    # is currently only being set for Android.
    # To clear this value, and allow the CROSSTOOL default
    # to be used, pass android_optimization_level_override=None
    android_copts = [
        "-std=c++11",
        "-DTF_LEAN_BINARY",
        "-Wno-narrowing",
        "-fomit-frame-pointer",
    ]
    if android_optimization_level_override:
        android_copts.append(android_optimization_level_override)
    return (
        if_not_windows([
            "-DEIGEN_AVOID_STL_ARRAY",
            "-Iexternal/gemmlowp",
            "-Wno-sign-compare",
            "-fno-exceptions",
            "-ftemplate-depth=900",
        ]) +
        if_cuda(["-DGOOGLE_CUDA=1"]) +
        if_rocm(["-DTENSORFLOW_USE_ROCM=1"]) +
        if_tensorrt(["-DGOOGLE_TENSORRT=1"]) +
        if_mkl(["-DINTEL_MKL=1", "-DEIGEN_USE_VML"]) +
        if_mkl_open_source_only(["-DINTEL_MKL_DNN_ONLY"]) +
        if_mkl_lnx_x64(["-fopenmp"]) +
        if_android_arm(["-mfpu=neon"]) +
        if_linux_x86_64(["-msse3"]) +
        if_ios_x86_64(["-msse4.1"]) +
        select({
            clean_dep("//tensorflow:framework_shared_object"): [],
            "//conditions:default": ["-DTENSORFLOW_MONOLITHIC_BUILD"],
        }) +
        select({
            clean_dep("//tensorflow:android"): android_copts,
            clean_dep("//tensorflow:darwin"): [],
            clean_dep("//tensorflow:windows"): get_win_copts(is_external),
            clean_dep("//tensorflow:ios"): ["-std=c++11"],
            clean_dep("//tensorflow:no_lgpl_deps"): ["-D__TENSORFLOW_NO_LGPL_DEPS__", "-pthread"],
            "//conditions:default": ["-pthread"],
        })
    )

def tfe_xla_copts():
    return select({
        "//tensorflow:with_xla_support": ["-DTENSORFLOW_EAGER_USE_XLA"],
        "//conditions:default": [],
    })

def tf_opts_nortti_if_android():
    return if_android([
        "-fno-rtti",
        "-DGOOGLE_PROTOBUF_NO_RTTI",
        "-DGOOGLE_PROTOBUF_NO_STATIC_INITIALIZER",
    ])

# LINT.ThenChange(//tensorflow/contrib/android/cmake/CMakeLists.txt)

def tf_features_nomodules_if_android():
    return if_android(["-use_header_modules"])

# Given a list of "op_lib_names" (a list of files in the ops directory
# without their .cc extensions), generate a library for that file.
def tf_gen_op_libs(op_lib_names, deps = None, is_external = True):
    # Make library out of each op so it can also be used to generate wrappers
    # for various languages.
    if not deps:
        deps = []
    for n in op_lib_names:
        native.cc_library(
            name = n + "_op_lib",
            copts = tf_copts(is_external = is_external),
            srcs = ["ops/" + n + ".cc"],
            deps = deps + [clean_dep("//tensorflow/core:framework")],
            visibility = ["//visibility:public"],
            alwayslink = 1,
            linkstatic = 1,
        )

def _make_search_paths(prefix, levels_to_root):
    return ",".join(
        [
            "-rpath,%s/%s" % (prefix, "/".join([".."] * search_level))
            for search_level in range(levels_to_root + 1)
        ],
    )

def _rpath_linkopts(name):
    # Search parent directories up to the TensorFlow root directory for shared
    # object dependencies, even if this op shared object is deeply nested
    # (e.g. tensorflow/contrib/package:python/ops/_op_lib.so). tensorflow/ is then
    # the root and tensorflow/libtensorflow_framework.so should exist when
    # deployed. Other shared object dependencies (e.g. shared between contrib/
    # ops) are picked up as long as they are in either the same or a parent
    # directory in the tensorflow/ tree.
    levels_to_root = native.package_name().count("/") + name.count("/")
    return select({
        clean_dep("//tensorflow:darwin"): [
            "-Wl,%s" % (_make_search_paths("@loader_path", levels_to_root),),
        ],
        clean_dep("//tensorflow:windows"): [],
        "//conditions:default": [
<<<<<<< HEAD
          "-Wl,%s" % (_make_search_paths("$$ORIGIN", levels_to_root),),
=======
            "-Wl,%s" % (_make_search_paths("$$ORIGIN", levels_to_root),),
>>>>>>> dbfb7477
        ],
    })

# Bazel-generated shared objects which must be linked into TensorFlow binaries
# to define symbols from //tensorflow/core:framework and //tensorflow/core:lib.
def tf_binary_additional_srcs():
    return if_static(
        extra_deps = [],
        otherwise = [
            clean_dep("//tensorflow:libtensorflow_framework.so"),
        ],
    )

# Helper functions to add kernel dependencies to tf binaries when using dynamic
# kernel linking.
def tf_binary_dynamic_kernel_dsos(kernels):
    return if_dynamic_kernels(
        extra_deps = ["libtfkernel_%s.so" % clean_dep(k) for k in kernels],
        otherwise = [],
    )

# Helper functions to add kernel dependencies to tf binaries when using static
# kernel linking.
def tf_binary_dynamic_kernel_deps(kernels):
    return if_dynamic_kernels(
        extra_deps = [],
        otherwise = kernels,
    )

def tf_cc_shared_object(
        name,
        srcs = [],
        deps = [],
        data = [],
        linkopts = [],
        framework_so = tf_binary_additional_srcs(),
        kernels = [],
        **kwargs):
    native.cc_binary(
        name = name,
        srcs = srcs + framework_so,
        deps = deps + tf_binary_dynamic_kernel_deps(kernels),
        linkshared = 1,
        data = data + tf_binary_dynamic_kernel_dsos(kernels),
        linkopts = linkopts + _rpath_linkopts(name) + select({
            clean_dep("//tensorflow:darwin"): [
                "-Wl,-install_name,@rpath/" + name.split("/")[-1],
            ],
            clean_dep("//tensorflow:windows"): [],
            "//conditions:default": [
                "-Wl,-soname," + name.split("/")[-1],
            ],
        }),
        **kwargs
    )

register_extension_info(
    extension_name = "tf_cc_shared_object",
    label_regex_for_dep = "{extension_name}",
)

# Links in the framework shared object
# (//third_party/tensorflow:libtensorflow_framework.so) when not building
# statically. Also adds linker options (rpaths) so that the framework shared
# object can be found.
def tf_cc_binary(
        name,
        srcs = [],
        deps = [],
        data = [],
        linkopts = [],
        copts = tf_copts(),
        kernels = [],
        **kwargs):
    native.cc_binary(
        name = name,
        copts = copts,
        srcs = srcs + tf_binary_additional_srcs(),
        deps = deps + tf_binary_dynamic_kernel_deps(kernels) + if_mkl_ml(
            [
                "//third_party/mkl:intel_binary_blob",
            ],
        ),
        data = data + tf_binary_dynamic_kernel_dsos(kernels),
        linkopts = linkopts + _rpath_linkopts(name),
        **kwargs
    )

register_extension_info(
    extension_name = "tf_cc_binary",
    label_regex_for_dep = "{extension_name}.*",
)

# A simple wrap around native.cc_binary rule.
# When using this rule, you should realize it doesn't link to any tensorflow
# dependencies by default.
def tf_native_cc_binary(
        name,
        copts = tf_copts(),
        **kwargs):
    native.cc_binary(
        name = name,
        copts = copts,
        **kwargs
    )

register_extension_info(
    extension_name = "tf_native_cc_binary",
    label_regex_for_dep = "{extension_name}.*",
)

def tf_gen_op_wrapper_cc(
        name,
        out_ops_file,
        pkg = "",
        op_gen = clean_dep("//tensorflow/cc:cc_op_gen_main"),
        deps = None,
        include_internal_ops = 0,
        # ApiDefs will be loaded in the order specified in this list.
        api_def_srcs = []):
    # Construct an op generator binary for these ops.
    tool = out_ops_file + "_gen_cc"
    if deps == None:
        deps = [pkg + ":" + name + "_op_lib"]
    tf_cc_binary(
        name = tool,
        copts = tf_copts(),
        linkopts = if_not_windows(["-lm"]),
        linkstatic = 1,  # Faster to link this one-time-use binary dynamically
        deps = [op_gen] + deps,
    )

    srcs = api_def_srcs[:]

    if not api_def_srcs:
        api_def_args_str = ","
    else:
        api_def_args = []
        for api_def_src in api_def_srcs:
            # Add directory of the first ApiDef source to args.
            # We are assuming all ApiDefs in a single api_def_src are in the
            # same directory.
            api_def_args.append(
                " $$(dirname $$(echo $(locations " + api_def_src +
                ") | cut -d\" \" -f1))",
            )
        api_def_args_str = ",".join(api_def_args)

    native.genrule(
        name = name + "_genrule",
        outs = [
            out_ops_file + ".h",
            out_ops_file + ".cc",
            out_ops_file + "_internal.h",
            out_ops_file + "_internal.cc",
        ],
        srcs = srcs,
        tools = [":" + tool] + tf_binary_additional_srcs(),
        cmd = ("$(location :" + tool + ") $(location :" + out_ops_file + ".h) " +
               "$(location :" + out_ops_file + ".cc) " +
               str(include_internal_ops) + " " + api_def_args_str),
    )

# Given a list of "op_lib_names" (a list of files in the ops directory
# without their .cc extensions), generate individual C++ .cc and .h
# files for each of the ops files mentioned, and then generate a
# single cc_library called "name" that combines all the
# generated C++ code.
#
# For example, for:
#  tf_gen_op_wrappers_cc("tf_ops_lib", [ "array_ops", "math_ops" ])
#
#
# This will ultimately generate ops/* files and a library like:
#
# cc_library(name = "tf_ops_lib",
#            srcs = [ "ops/array_ops.cc",
#                     "ops/math_ops.cc" ],
#            hdrs = [ "ops/array_ops.h",
#                     "ops/math_ops.h" ],
#            deps = [ ... ])
#
# Plus a private library for the "hidden" ops.
# cc_library(name = "tf_ops_lib_internal",
#            srcs = [ "ops/array_ops_internal.cc",
#                     "ops/math_ops_internal.cc" ],
#            hdrs = [ "ops/array_ops_internal.h",
#                     "ops/math_ops_internal.h" ],
#            deps = [ ... ])
# TODO(joshl): Cleaner approach for hidden ops.
def tf_gen_op_wrappers_cc(
        name,
        op_lib_names = [],
        other_srcs = [],
        other_hdrs = [],
        pkg = "",
        deps = [
            clean_dep("//tensorflow/cc:ops"),
            clean_dep("//tensorflow/cc:scope"),
            clean_dep("//tensorflow/cc:const_op"),
        ],
        op_gen = clean_dep("//tensorflow/cc:cc_op_gen_main"),
        include_internal_ops = 0,
        visibility = None,
        # ApiDefs will be loaded in the order apecified in this list.
        api_def_srcs = []):
    subsrcs = other_srcs[:]
    subhdrs = other_hdrs[:]
    internalsrcs = []
    internalhdrs = []
    for n in op_lib_names:
        tf_gen_op_wrapper_cc(
            n,
            "ops/" + n,
            pkg = pkg,
            op_gen = op_gen,
            include_internal_ops = include_internal_ops,
            api_def_srcs = api_def_srcs,
        )
        subsrcs += ["ops/" + n + ".cc"]
        subhdrs += ["ops/" + n + ".h"]
        internalsrcs += ["ops/" + n + "_internal.cc"]
        internalhdrs += ["ops/" + n + "_internal.h"]

    native.cc_library(
        name = name,
        srcs = subsrcs,
        hdrs = subhdrs,
        deps = deps + if_not_android([
            clean_dep("//tensorflow/core:core_cpu"),
            clean_dep("//tensorflow/core:framework"),
            clean_dep("//tensorflow/core:lib"),
            clean_dep("//tensorflow/core:protos_all_cc"),
        ]) + if_android([
            clean_dep("//tensorflow/core:android_tensorflow_lib"),
        ]),
        copts = tf_copts(),
        alwayslink = 1,
        visibility = visibility,
    )
    native.cc_library(
        name = name + "_internal",
        srcs = internalsrcs,
        hdrs = internalhdrs,
        deps = deps + if_not_android([
            clean_dep("//tensorflow/core:core_cpu"),
            clean_dep("//tensorflow/core:framework"),
            clean_dep("//tensorflow/core:lib"),
            clean_dep("//tensorflow/core:protos_all_cc"),
        ]) + if_android([
            clean_dep("//tensorflow/core:android_tensorflow_lib"),
        ]),
        copts = tf_copts(),
        alwayslink = 1,
        visibility = [clean_dep("//tensorflow:internal")],
    )

# Generates a Python library target wrapping the ops registered in "deps".
#
# Args:
#   name: used as the name of the generated target and as a name component of
#     the intermediate files.
#   out: name of the python file created by this rule. If None, then
#     "ops/gen_{name}.py" is used.
#   hidden: Optional list of ops names to make private in the Python module.
#     It is invalid to specify both "hidden" and "op_whitelist".
#   visibility: passed to py_library.
#   deps: list of dependencies for the intermediate tool used to generate the
#     python target. NOTE these `deps` are not applied to the final python
#     library target itself.
#   require_shape_functions: leave this as False.
#   hidden_file: optional file that contains a list of op names to make private
#     in the generated Python module. Each op name should be on a line by
#     itself. Lines that start with characters that are invalid op name
#     starting characters are treated as comments and ignored.
#   generated_target_name: name of the generated target (overrides the
#     "name" arg)
#   op_whitelist: if not empty, only op names in this list will be wrapped. It
#     is invalid to specify both "hidden" and "op_whitelist".
#   cc_linkopts: Optional linkopts to be added to tf_cc_binary that contains the
#     specified ops.
def tf_gen_op_wrapper_py(
        name,
        out = None,
        hidden = None,
        visibility = None,
        deps = [],
        require_shape_functions = False,
        hidden_file = None,
        generated_target_name = None,
        op_whitelist = [],
        cc_linkopts = [],
        api_def_srcs = []):
    if (hidden or hidden_file) and op_whitelist:
        fail("Cannot pass specify both hidden and op_whitelist.")

    # Construct a cc_binary containing the specified ops.
    tool_name = "gen_" + name + "_py_wrappers_cc"
    if not deps:
        deps = [str(Label("//tensorflow/core:" + name + "_op_lib"))]
    tf_cc_binary(
        name = tool_name,
        linkopts = if_not_windows(["-lm"]) + cc_linkopts,
        copts = tf_copts(),
        linkstatic = 1,  # Faster to link this one-time-use binary dynamically
        deps = ([
            clean_dep("//tensorflow/core:framework"),
            clean_dep("//tensorflow/python:python_op_gen_main"),
        ] + deps),
        visibility = [clean_dep("//tensorflow:internal")],
    )

    # Invoke the previous cc_binary to generate a python file.
    if not out:
        out = "ops/gen_" + name + ".py"

    if hidden:
        op_list_arg = ",".join(hidden)
        op_list_is_whitelist = False
    elif op_whitelist:
        op_list_arg = ",".join(op_whitelist)
        op_list_is_whitelist = True
    else:
        op_list_arg = "''"
        op_list_is_whitelist = False

    # Prepare ApiDef directories to pass to the genrule.
    if not api_def_srcs:
        api_def_args_str = ","
    else:
        api_def_args = []
        for api_def_src in api_def_srcs:
            # Add directory of the first ApiDef source to args.
            # We are assuming all ApiDefs in a single api_def_src are in the
            # same directory.
            api_def_args.append(
                "$$(dirname $$(echo $(locations " + api_def_src +
                ") | cut -d\" \" -f1))",
            )
        api_def_args_str = ",".join(api_def_args)

    if hidden_file:
        # `hidden_file` is file containing a list of op names to be hidden in the
        # generated module.
        native.genrule(
            name = name + "_pygenrule",
            outs = [out],
            srcs = api_def_srcs + [hidden_file],
            tools = [tool_name] + tf_binary_additional_srcs(),
            cmd = ("$(location " + tool_name + ") " + api_def_args_str +
                   " @$(location " + hidden_file + ") " +
                   ("1" if require_shape_functions else "0") + " > $@"),
        )
    else:
        native.genrule(
            name = name + "_pygenrule",
            outs = [out],
            srcs = api_def_srcs,
            tools = [tool_name] + tf_binary_additional_srcs(),
            cmd = ("$(location " + tool_name + ") " + api_def_args_str + " " +
                   op_list_arg + " " +
                   ("1" if require_shape_functions else "0") + " " +
                   ("1" if op_list_is_whitelist else "0") + " > $@"),
        )

    # Make a py_library out of the generated python file.
    if not generated_target_name:
        generated_target_name = name
    native.py_library(
        name = generated_target_name,
        srcs = [out],
        srcs_version = "PY2AND3",
        visibility = visibility,
        deps = [
            clean_dep("//tensorflow/python:framework_for_generated_wrappers_v2"),
        ],
    )

# Define a bazel macro that creates cc_test for tensorflow.
#
# Links in the framework shared object
# (//third_party/tensorflow:libtensorflow_framework.so) when not building
# statically. Also adds linker options (rpaths) so that the framework shared
# object can be found.
#
# TODO(opensource): we need to enable this to work around the hidden symbol
# __cudaRegisterFatBinary error. Need more investigations.
def tf_cc_test(
        name,
        srcs,
        deps,
        data = [],
        linkstatic = 0,
        extra_copts = [],
        suffix = "",
        linkopts = [],
        nocopts = None,
        kernels = [],
        **kwargs):
    native.cc_test(
        name = "%s%s" % (name, suffix),
        srcs = srcs + tf_binary_additional_srcs(),
        copts = tf_copts() + extra_copts,
        linkopts = select({
            clean_dep("//tensorflow:android"): [
                "-pie",
            ],
            clean_dep("//tensorflow:windows"): [],
            clean_dep("//tensorflow:darwin"): [
                "-lm",
            ],
            "//conditions:default": [
                "-lpthread",
                "-lm",
            ],
        }) + linkopts + _rpath_linkopts(name),
        deps = deps + tf_binary_dynamic_kernel_deps(kernels) + if_mkl_ml(
            [
                "//third_party/mkl:intel_binary_blob",
            ],
        ),
        data = data + tf_binary_dynamic_kernel_dsos(kernels),
        # Nested select() statements seem not to be supported when passed to
        # linkstatic, and we already have a cuda select() passed in to this
        # function.
        linkstatic = linkstatic or select({
            # cc_tests with ".so"s in srcs incorrectly link on Darwin unless
            # linkstatic=1 (https://github.com/bazelbuild/bazel/issues/3450).
            # TODO(allenl): Remove Mac static linking when Bazel 0.6 is out.
            clean_dep("//tensorflow:darwin"): 1,
            "//conditions:default": 0,
        }),
        nocopts = nocopts,
        **kwargs
    )

register_extension_info(
    extension_name = "tf_cc_test",
    label_regex_for_dep = "{extension_name}.*",
)

# Part of the testing workflow requires a distinguishable name for the build
# rules that involve a GPU, even if otherwise identical to the base rule.
def tf_cc_test_gpu(
        name,
        srcs,
        deps,
        linkstatic = 0,
        tags = [],
        data = [],
        size = "medium",
        suffix = "",
        args = None):
    tf_cc_test(
        name,
        srcs,
        deps,
        linkstatic = linkstatic,
        tags = tags,
        data = data,
        size = size,
        suffix = suffix,
        args = args,
    )

register_extension_info(
    extension_name = "tf_cc_test_gpu",
    label_regex_for_dep = "{extension_name}",
)

def tf_gpu_cc_test(
        name,
        srcs = [],
        deps = [],
        tags = [],
        data = [],
        size = "medium",
        extra_copts = [],
        linkstatic = 0,
        args = [],
        linkopts = []):
    tf_cc_test(
        name = name,
        srcs = srcs,
        deps = deps,
        tags = tags + ["manual"],
        data = data,
        size = size,
        extra_copts = extra_copts,
        linkstatic = linkstatic,
        linkopts = linkopts,
        args = args,
    )
    tf_cc_test(
        name = name,
        srcs = srcs,
        suffix = "_gpu",
	deps=deps + [
            clean_dep("//tensorflow/core:gpu_runtime"),
        ],
        linkstatic = select({
            # TODO(allenl): Remove Mac static linking when Bazel 0.6 is out.
            clean_dep("//tensorflow:darwin"): 1,
            "@local_config_cuda//cuda:using_nvcc": 1,
            "@local_config_cuda//cuda:using_clang": 1,
            "//conditions:default": 0,
        }),
        tags = tags + tf_gpu_tests_tags(),
        data = data,
        size = size,
        extra_copts = extra_copts,
        linkopts = linkopts,
        args = args,
    )

register_extension_info(
    extension_name = "tf_gpu_cc_test",
    label_regex_for_dep = "{extension_name}",
)

def tf_gpu_only_cc_test(
        name,
        srcs = [],
        deps = [],
        tags = [],
        data = [],
        size = "medium",
        linkstatic = 0,
        args = [],
        kernels = [],
        linkopts = []):
    native.cc_test(
        name = "%s%s" % (name, "_gpu"),
        srcs = srcs + tf_binary_additional_srcs(),
        size = size,
        args = args,
        copts = _cuda_copts() + _rocm_copts() + tf_copts(),
        data = data + tf_binary_dynamic_kernel_dsos(kernels),
        deps = deps + tf_binary_dynamic_kernel_deps(kernels)
          + if_cuda_is_configured([
              clean_dep("//tensorflow/core:cuda"),
              clean_dep("//tensorflow/core:gpu_lib")])
          + if_rocm_is_configured([
              clean_dep("//tensorflow/core:rocm"),
              clean_dep("//tensorflow/core:gpu_lib")
        ]),
        linkopts = if_not_windows(["-lpthread", "-lm"]) + linkopts + _rpath_linkopts(name),
        linkstatic = linkstatic or select({
            # cc_tests with ".so"s in srcs incorrectly link on Darwin
            # unless linkstatic=1.
            # TODO(allenl): Remove Mac static linking when Bazel 0.6 is out.
            clean_dep("//tensorflow:darwin"): 1,
            "//conditions:default": 0,
        }),
        tags = tags + tf_gpu_tests_tags(),
    )

register_extension_info(
    extension_name = "tf_gpu_only_cc_test",
    label_regex_for_dep = "{extension_name}_gpu",
)

# Create a cc_test for each of the tensorflow tests listed in "tests"
def tf_cc_tests(
        srcs,
        deps,
        name = "",
        linkstatic = 0,
        tags = [],
        size = "medium",
        args = None,
        linkopts = [],
        nocopts = None):
    for src in srcs:
        tf_cc_test(
            name = src_to_test_name(src),
            srcs = [src],
            deps = deps,
            linkstatic = linkstatic,
            tags = tags,
            size = size,
            args = args,
            linkopts = linkopts,
            nocopts = nocopts,
        )

def tf_cc_test_mkl(
        srcs,
        deps,
        name = "",
        data = [],
        linkstatic = 0,
        tags = [],
        size = "medium",
        kernels = [],
        args = None):
    # -fno-exceptions in nocopts breaks compilation if header modules are enabled.
    disable_header_modules = ["-use_header_modules"]

    for src in srcs:
        native.cc_test(
            name = src_to_test_name(src),
            srcs = if_mkl([src]) + tf_binary_additional_srcs(),
            copts = tf_copts(),
            linkopts = select({
                clean_dep("//tensorflow:android"): [
                    "-pie",
                ],
                clean_dep("//tensorflow:windows"): [],
                "//conditions:default": [
                    "-lpthread",
                    "-lm",
                ],
            }) + _rpath_linkopts(src_to_test_name(src)),
            deps = deps + tf_binary_dynamic_kernel_deps(kernels) + mkl_deps(),
            data = data + tf_binary_dynamic_kernel_dsos(kernels),
            linkstatic = linkstatic,
            tags = tags,
            size = size,
            args = args,
            features = disable_header_modules,
            nocopts = "-fno-exceptions",
        )

def tf_cc_tests_gpu(
        srcs,
        deps,
        name = "",
        linkstatic = 0,
        tags = [],
        size = "medium",
        args = None):
    tf_cc_tests(srcs, deps, linkstatic, tags = tags, size = size, args = args)

def tf_gpu_cc_tests(
        srcs,
        deps,
        name = "",
        tags = [],
        size = "medium",
        linkstatic = 0,
        args = None,
        linkopts = []):
    for src in srcs:
        tf_gpu_cc_test(
            name = src_to_test_name(src),
            srcs = [src],
            deps = deps,
            tags = tags,
            size = size,
            linkstatic = linkstatic,
            args = args,
            linkopts = linkopts,
        )

def tf_java_test(
        name,
        srcs = [],
        deps = [],
        kernels = [],
        *args,
        **kwargs):
    native.java_test(
        name = name,
        srcs = srcs,
        deps = deps + tf_binary_additional_srcs() + tf_binary_dynamic_kernel_dsos(kernels) + tf_binary_dynamic_kernel_deps(kernels),
        *args,
        **kwargs
    )

register_extension_info(
    extension_name = "tf_java_test",
    label_regex_for_dep = "{extension_name}",
)

def _cuda_copts():
    """Gets the appropriate set of copts for (maybe) CUDA compilation.

      If we're doing CUDA compilation, returns copts for our particular CUDA
      compiler.  If we're not doing CUDA compilation, returns an empty list.

      """
    return cuda_default_copts() + select({
        "//conditions:default": [],
        "@local_config_cuda//cuda:using_nvcc": ([
            "-nvcc_options=relaxed-constexpr",
            "-nvcc_options=ftz=true",
        ]),
        "@local_config_cuda//cuda:using_clang": ([
            "-fcuda-flush-denormals-to-zero",
        ]),
    })
def _rocm_copts(opts=[]):
    """Gets the appropriate set of copts for (maybe) ROCm compilation.

      If we're doing ROCm compilation, returns copts for our particular ROCm
      compiler.  If we're not doing ROCm compilation, returns an empty list.

      """
    return rocm_default_copts() + select({
        "//conditions:default": [],
        "@local_config_rocm//rocm:using_hipcc": ([
            "",
        ]) + if_rocm_is_configured(opts)
    })


# Build defs for TensorFlow kernels

# When this target is built using --config=cuda, a cc_library is built
# that passes -DGOOGLE_CUDA=1 and '-x cuda', linking in additional
# libraries needed by GPU kernels.
#
# When this target is built using --config=rocm, a cc_library is built
# that passes -DTENSORFLOW_USE_ROCM and '-x rocm', linking in additional
# libraries needed by GPU kernels.
def tf_gpu_kernel_library(srcs,
                          copts=[],
                          gpu_copts=[],
                          deps=[],
                          hdrs=[],
                          **kwargs):
    copts = copts + tf_copts() + _cuda_copts() + _rocm_copts(opts=gpu_copts)
    kwargs["features"] = kwargs.get("features", []) + ["-use_header_modules"]

    native.cc_library(
        srcs=srcs,
        hdrs=hdrs,
        copts=copts,
        deps=deps +
            if_cuda_is_configured([
                clean_dep("//tensorflow/core:cuda"),
                clean_dep("//tensorflow/core:gpu_lib"),
            ]) +
            if_rocm_is_configured([
                clean_dep("//tensorflow/core:rocm"),
                clean_dep("//tensorflow/core:gpu_lib"),
            ]),
        alwayslink=1,
        **kwargs)

register_extension_info(
    extension_name = "tf_gpu_kernel_library",
    label_regex_for_dep = "{extension_name}",
)

def tf_gpu_library(deps=None, gpu_deps=None, copts=tf_copts(), **kwargs):
    """Generate a cc_library with a conditional set of CUDA dependencies.
 
    When the library is built with --config=cuda:
 
    - Both deps and gpu_deps are used as dependencies.
    - The cuda runtime is added as a dependency (if necessary).
    - The library additionally passes -DGOOGLE_CUDA=1 to the list of copts.
    - In addition, when the library is also built with TensorRT enabled, it
        additionally passes -DGOOGLE_TENSORRT=1 to the list of copts.
 
    Args:
    - gpu_deps: BUILD dependencies which will be linked if and only if:
        '--config=cuda' is passed to the bazel command line.
    - deps: dependencies which will always be linked.
    - copts: copts always passed to the cc_library.
    - kwargs: Any other argument to cc_library.
    """
    if not deps:
      deps = []
    if not gpu_deps:
      gpu_deps = []
 
    kwargs["features"] = kwargs.get("features", []) + ["-use_header_modules"]
    native.cc_library(
        deps=deps +
            if_cuda_is_configured(gpu_deps + [
                clean_dep("//tensorflow/core:cuda"),
                "@local_config_cuda//cuda:cuda_headers"
            ]) +
            if_rocm_is_configured(gpu_deps + [
                clean_dep("//tensorflow/core:rocm"),
                "@local_config_rocm//rocm:rocm_headers"
            ]),
        copts=(copts + if_cuda(["-DGOOGLE_CUDA=1"]) + if_rocm(["-DTENSORFLOW_USE_ROCM=1"]) + if_mkl(["-DINTEL_MKL=1"]) +
               if_tensorrt(["-DGOOGLE_TENSORRT=1"])),
        **kwargs)

register_extension_info(
    extension_name = "tf_gpu_library",
    label_regex_for_dep = "{extension_name}",
)

def tf_kernel_library(
        name,
        prefix = None,
        srcs = None,
        gpu_srcs = None,
        hdrs = None,
        deps = None,
        alwayslink = 1,
        copts = None,
        is_external = False,
        **kwargs):
    """A rule to build a TensorFlow OpKernel.
 
    May either specify srcs/hdrs or prefix.  Similar to tf_gpu_library,
    but with alwayslink=1 by default.  If prefix is specified:
      * prefix*.cc (except *.cu.cc) is added to srcs
      * prefix*.h (except *.cu.h) is added to hdrs
      * prefix*.cu.cc and prefix*.h (including *.cu.h) are added to gpu_srcs.
    With the exception that test files are excluded.
    For example, with prefix = "cast_op",
      * srcs = ["cast_op.cc"]
      * hdrs = ["cast_op.h"]
      * gpu_srcs = ["cast_op_gpu.cu.cc", "cast_op.h"]
      * "cast_op_test.cc" is excluded
    With prefix = "cwise_op"
      * srcs = ["cwise_op_abs.cc", ..., "cwise_op_tanh.cc"],
      * hdrs = ["cwise_ops.h", "cwise_ops_common.h"],
      * gpu_srcs = ["cwise_op_gpu_abs.cu.cc", ..., "cwise_op_gpu_tanh.cu.cc",
                    "cwise_ops.h", "cwise_ops_common.h",
                    "cwise_ops_gpu_common.cu.h"]
      * "cwise_ops_test.cc" is excluded
    """
    if not srcs:
      srcs = []
    if not hdrs:
      hdrs = []
    if not deps:
      deps = []
    if not copts:
      copts = []
    textual_hdrs = []
    copts = copts + tf_copts(is_external=is_external)
    if prefix:
      if native.glob([prefix + "*.cu.cc"], exclude=["*test*"]):
        if not gpu_srcs:
          gpu_srcs = []
        gpu_srcs = gpu_srcs + native.glob(
            [prefix + "*.cu.cc", prefix + "*.h"], exclude=[prefix + "*test*"])
      srcs = srcs + native.glob(
          [prefix + "*.cc"], exclude=[prefix + "*test*", prefix + "*.cu.cc"])
      hdrs = hdrs + native.glob(
            [prefix + "*.h"],
            exclude = [prefix + "*test*", prefix + "*.cu.h", prefix + "*impl.h"],
        )
      textual_hdrs = native.glob(
            [prefix + "*impl.h"],
            exclude = [prefix + "*test*", prefix + "*.cu.h"],
        )
    gpu_deps = [clean_dep("//tensorflow/core:gpu_lib")]
    if gpu_srcs:
      for gpu_src in gpu_srcs:
        if gpu_src.endswith(".cc") and not gpu_src.endswith(".cu.cc"):
          fail("{} not allowed in gpu_srcs. .cc sources must end with .cu.cc".
               format(gpu_src))
      tf_gpu_kernel_library(
          name=name + "_gpu", srcs=gpu_srcs, deps=deps, **kwargs)
      gpu_deps.extend([":" + name + "_gpu"])
    kwargs["tags"] = kwargs.get("tags", []) + [
        "req_dep=%s" % clean_dep("//tensorflow/core:gpu_lib"),
        "req_dep=@local_config_cuda//cuda:cuda_headers",
    ]
    tf_gpu_library(
        name = name,
        srcs = srcs,
        hdrs = hdrs,
        textual_hdrs = textual_hdrs,
        copts = copts,
        gpu_deps = gpu_deps,
        linkstatic = 1,  # Needed since alwayslink is broken in bazel b/27630669
        alwayslink = alwayslink,
        deps = deps,
        **kwargs
    )

    # TODO(gunan): CUDA dependency not clear here. Fix it.
    tf_cc_shared_object(
        name = "libtfkernel_%s.so" % name,
        srcs = srcs + hdrs,
        copts = copts,
        deps = deps,
        tags = ["manual", "notap"],
    )

register_extension_info(
    extension_name = "tf_kernel_library",
    label_regex_for_dep = "{extension_name}(_gpu)?",
)


def tf_mkl_kernel_library(
        name,
        prefix = None,
        srcs = None,
        hdrs = None,
        deps = None,
        alwayslink = 1,
        copts = tf_copts(),
        nocopts = "-fno-exceptions"):
    """A rule to build MKL-based TensorFlow kernel libraries."""

    if not bool(srcs):
        srcs = []
    if not bool(hdrs):
        hdrs = []

    if prefix:
        srcs = srcs + native.glob(
            [prefix + "*.cc"],
        )
        hdrs = hdrs + native.glob(
            [prefix + "*.h"],
        )

    # -fno-exceptions in nocopts breaks compilation if header modules are enabled.
    disable_header_modules = ["-use_header_modules"]

    native.cc_library(
        name = name,
        srcs = if_mkl(srcs),
        hdrs = hdrs,
        deps = deps,
        alwayslink = alwayslink,
        copts = copts,
        nocopts = nocopts,
        features = disable_header_modules,
    )

register_extension_info(
    extension_name = "tf_mkl_kernel_library",
    label_regex_for_dep = "{extension_name}",
)

# Bazel rules for building swig files.
def _py_wrap_cc_impl(ctx):
    srcs = ctx.files.srcs
    if len(srcs) != 1:
        fail("Exactly one SWIG source file label must be specified.", "srcs")
    module_name = ctx.attr.module_name
    src = ctx.files.srcs[0]
    inputs = depset([src])
    inputs += ctx.files.swig_includes
    for dep in ctx.attr.deps:
        inputs += dep.cc.transitive_headers
    inputs += ctx.files._swiglib
    inputs += ctx.files.toolchain_deps
    swig_include_dirs = depset(_get_repository_roots(ctx, inputs))
    swig_include_dirs += sorted([f.dirname for f in ctx.files._swiglib])
    args = [
        "-c++",
        "-python",
        "-module",
        module_name,
        "-o",
        ctx.outputs.cc_out.path,
        "-outdir",
        ctx.outputs.py_out.dirname,
    ]
    args += ["-l" + f.path for f in ctx.files.swig_includes]
    args += ["-I" + i for i in swig_include_dirs]
    args += [src.path]
    outputs = [ctx.outputs.cc_out, ctx.outputs.py_out]
    ctx.action(
        executable = ctx.executable._swig,
        arguments = args,
        inputs = list(inputs),
        outputs = outputs,
        mnemonic = "PythonSwig",
        progress_message = "SWIGing " + src.path,
    )
    return struct(files = depset(outputs))

_py_wrap_cc = rule(
    attrs = {
        "srcs": attr.label_list(
            mandatory = True,
            allow_files = True,
        ),
        "swig_includes": attr.label_list(
            allow_files = True,
        ),
        "deps": attr.label_list(
            allow_files = True,
            providers = ["cc"],
        ),
        "toolchain_deps": attr.label_list(
            allow_files = True,
        ),
        "module_name": attr.string(mandatory = True),
        "py_module_name": attr.string(mandatory = True),
        "_swig": attr.label(
            default = Label("@swig//:swig"),
            executable = True,
            cfg = "host",
        ),
        "_swiglib": attr.label(
            default = Label("@swig//:templates"),
            allow_files = True,
        ),
    },
    outputs = {
        "cc_out": "%{module_name}.cc",
        "py_out": "%{py_module_name}.py",
    },
    implementation = _py_wrap_cc_impl,
)

def _get_repository_roots(ctx, files):
    """Returns abnormal root directories under which files reside.

    When running a ctx.action, source files within the main repository are all
    relative to the current directory; however, files that are generated or exist
    in remote repositories will have their root directory be a subdirectory,
    e.g. bazel-out/local-fastbuild/genfiles/external/jpeg_archive. This function
    returns the set of these devious directories, ranked and sorted by popularity
    in order to hopefully minimize the number of I/O system calls within the
    compiler, because includes have quadratic complexity.
    """
    result = {}
    for f in files:
        root = f.root.path
        if root:
            if root not in result:
                result[root] = 0
            result[root] -= 1
        work = f.owner.workspace_root
        if work:
            if root:
                root += "/"
            root += work
        if root:
            if root not in result:
                result[root] = 0
            result[root] -= 1
    return [k for v, k in sorted([(v, k) for k, v in result.items()])]

# Bazel rule for collecting the header files that a target depends on.
def _transitive_hdrs_impl(ctx):
    outputs = depset()
    for dep in ctx.attr.deps:
        outputs += dep.cc.transitive_headers
    return struct(files = outputs)

_transitive_hdrs = rule(
    attrs = {
        "deps": attr.label_list(
            allow_files = True,
            providers = ["cc"],
        ),
    },
    implementation = _transitive_hdrs_impl,
)

def transitive_hdrs(name, deps = [], **kwargs):
    _transitive_hdrs(name = name + "_gather", deps = deps)
    native.filegroup(name = name, srcs = [":" + name + "_gather"])

# Create a header only library that includes all the headers exported by
# the libraries in deps.
def cc_header_only_library(name, deps = [], includes = [], **kwargs):
    _transitive_hdrs(name = name + "_gather", deps = deps)
    native.cc_library(
        name = name,
        hdrs = [":" + name + "_gather"],
        includes = includes,
        **kwargs
    )

def tf_custom_op_library_additional_deps():
    return [
      "@protobuf_archive//:protobuf_headers",
        clean_dep("//third_party/eigen3"),
        clean_dep("//tensorflow/core:framework_headers_lib"),
    ] + if_windows(["//tensorflow/python:pywrap_tensorflow_import_lib"])

# A list of targets that contains the implemenation of
# tf_custom_op_library_additional_deps. It's used to generate a DEF file for
# exporting symbols from _pywrap_tensorflow.dll on Windows.
def tf_custom_op_library_additional_deps_impl():
    return [
      "@protobuf_archive//:protobuf",
      "@nsync//:nsync_cpp",
        # for //third_party/eigen3
        clean_dep("//third_party/eigen3"),
        # for //tensorflow/core:framework_headers_lib
        clean_dep("//tensorflow/core:framework"),
        clean_dep("//tensorflow/core:reader_base"),
    ]

# Traverse the dependency graph along the "deps" attribute of the
# target and return a struct with one field called 'tf_collected_deps'.
# tf_collected_deps will be the union of the deps of the current target
# and the tf_collected_deps of the dependencies of this target.
def _collect_deps_aspect_impl(target, ctx):
    alldeps = depset()
    if hasattr(ctx.rule.attr, "deps"):
        for dep in ctx.rule.attr.deps:
            alldeps = alldeps | depset([dep.label])
            if hasattr(dep, "tf_collected_deps"):
                alldeps = alldeps | dep.tf_collected_deps
    return struct(tf_collected_deps = alldeps)

collect_deps_aspect = aspect(
    attr_aspects = ["deps"],
    implementation = _collect_deps_aspect_impl,
)

def _dep_label(dep):
    label = dep.label
    return label.package + ":" + label.name

# This rule checks that the transitive dependencies of targets listed
# in the 'deps' attribute don't depend on the targets listed in
# the 'disallowed_deps' attribute.
def _check_deps_impl(ctx):
    disallowed_deps = ctx.attr.disallowed_deps
    for input_dep in ctx.attr.deps:
        if not hasattr(input_dep, "tf_collected_deps"):
            continue
        for dep in input_dep.tf_collected_deps:
            for disallowed_dep in disallowed_deps:
                if dep == disallowed_dep.label:
                    fail(
                        _dep_label(input_dep) + " cannot depend on " + _dep_label(
                            disallowed_dep,
                        ),
                    )
    return struct()

check_deps = rule(
    _check_deps_impl,
    attrs = {
        "deps": attr.label_list(
            aspects = [collect_deps_aspect],
            mandatory = True,
            allow_files = True,
        ),
        "disallowed_deps": attr.label_list(
            mandatory = True,
            allow_files = True,
        ),
    },
)

# Helper to build a dynamic library (.so) from the sources containing
# implementations of custom ops and kernels.
def tf_custom_op_library(name, srcs=[], gpu_srcs=[], deps=[], linkopts=[]):
    cuda_deps = [
        clean_dep("//tensorflow/core:stream_executor_headers_lib"),
        "@local_config_cuda//cuda:cuda_headers",
        "@local_config_cuda//cuda:cudart_static",
    ]
    rocm_deps = [
        clean_dep("//tensorflow/core:stream_executor_headers_lib"),
    ]
    deps = deps + tf_custom_op_library_additional_deps()
    if gpu_srcs:
      basename = name.split(".")[0]
      native.cc_library(
          name=basename + "_gpu",
          srcs=gpu_srcs,
          copts=_cuda_copts() + _rocm_copts() + if_tensorrt(["-DGOOGLE_TENSORRT=1"]),
          features = if_cuda(["-use_header_modules"]),
          deps=deps + if_cuda_is_configured(cuda_deps) + if_rocm_is_configured(rocm_deps))
      cuda_deps.extend([":" + basename + "_gpu"])
      rocm_deps.extend([":" + basename + "_gpu"])
 
    check_deps(
        name=name + "_check_deps",
        deps=deps + if_cuda_is_configured(cuda_deps) + if_rocm_is_configured(rocm_deps),
        disallowed_deps=[
            clean_dep("//tensorflow/core:framework"),
            clean_dep("//tensorflow/core:lib")
        ])
    tf_cc_shared_object(
        name=name,
        srcs=srcs,
        deps=deps + if_cuda_is_configured(cuda_deps) + if_rocm_is_configured(rocm_deps),
        data=if_static([name + "_check_deps"]),
        copts=tf_copts(is_external=True),
        features = ["windows_export_all_symbols"],
        linkopts=linkopts + select({
            "//conditions:default": [
                "-lm",
            ],
            clean_dep("//tensorflow:windows"): [],
            clean_dep("//tensorflow:darwin"): [],
        }),)

register_extension_info(
    extension_name = "tf_custom_op_library",
    label_regex_for_dep = "{extension_name}",
)

def tf_custom_op_py_library(
        name,
        srcs = [],
        dso = [],
        kernels = [],
        srcs_version = "PY2AND3",
        visibility = None,
        deps = []):
    kernels = kernels  # unused argument
    native.py_library(
        name = name,
        data = dso,
        srcs = srcs,
        srcs_version = srcs_version,
        visibility = visibility,
        deps = deps,
    )

register_extension_info(
    extension_name = "tf_custom_op_py_library",
    label_regex_for_dep = "{extension_name}",
)

# In tf_py_wrap_cc generated libraries
# module init functions are not exported unless
# they contain one of the keywords in the version file
# this prevents custom python modules.
# This function attempts to append init_module_name to list of
# exported functions in version script
def _append_init_to_versionscript_impl(ctx):
    mod_name = ctx.attr.module_name
    if ctx.attr.is_version_script:
        ctx.actions.expand_template(
            template = ctx.file.template_file,
            output = ctx.outputs.versionscript,
            substitutions = {
                "global:": "global:\n     init_%s;\n     PyInit_*;" % (mod_name),
            },
            is_executable = False,
        )
    else:
        ctx.actions.expand_template(
            template = ctx.file.template_file,
            output = ctx.outputs.versionscript,
            substitutions = {
                "*tensorflow*": "*tensorflow*\ninit_%s\nPyInit_*\n" % (mod_name),
            },
            is_executable = False,
        )

_append_init_to_versionscript = rule(
    implementation = _append_init_to_versionscript_impl,
    attrs = {
        "module_name": attr.string(mandatory = True),
        "template_file": attr.label(allow_files = True, single_file = True, mandatory = True),
        "is_version_script": attr.bool(
            default = True,
            doc = "whether target is a ld version script or exported symbol list",
            mandatory = False,
        ),
    },
    outputs = {"versionscript": "%{name}.lds"},
)

def tf_py_wrap_cc(
        name,
        srcs,
        swig_includes = [],
        deps = [],
        copts = [],
        **kwargs):
    module_name = name.split("/")[-1]

    # Convert a rule name such as foo/bar/baz to foo/bar/_baz.so
    # and use that as the name for the rule producing the .so file.
    cc_library_name = "/".join(name.split("/")[:-1] + ["_" + module_name + ".so"])
    cc_library_pyd_name = "/".join(
        name.split("/")[:-1] + ["_" + module_name + ".pyd"],
    )
    extra_deps = []
    _py_wrap_cc(
        name = name + "_py_wrap",
        srcs = srcs,
        swig_includes = swig_includes,
        deps = deps + extra_deps,
        toolchain_deps = ["@bazel_tools//tools/cpp:current_cc_toolchain"],
        module_name = module_name,
        py_module_name = name,
    )
    vscriptname = name + "_versionscript"
    _append_init_to_versionscript(
        name = vscriptname,
        module_name = module_name,
        is_version_script = select({
            "@local_config_cuda//cuda:darwin": False,
            "//conditions:default": True,
        }),
        template_file = select({
            "@local_config_cuda//cuda:darwin": clean_dep("//tensorflow:tf_exported_symbols.lds"),
            "//conditions:default": clean_dep("//tensorflow:tf_version_script.lds"),
        }),
    )
    extra_linkopts = select({
        "@local_config_cuda//cuda:darwin": [
            "-Wl,-exported_symbols_list",
            "$(location %s.lds)" % vscriptname,
        ],
        clean_dep("//tensorflow:windows"): [],
        "//conditions:default": [
            "-Wl,--version-script",
            "$(location %s.lds)" % vscriptname,
        ],
    })
    extra_deps += select({
        "@local_config_cuda//cuda:darwin": [
            "%s.lds" % vscriptname,
        ],
        clean_dep("//tensorflow:windows"): [],
        "//conditions:default": [
            "%s.lds" % vscriptname,
        ],
    })

    tf_cc_shared_object(
        name = cc_library_name,
        srcs = [module_name + ".cc"],
        copts = copts + if_not_windows([
            "-Wno-self-assign",
            "-Wno-sign-compare",
            "-Wno-write-strings",
        ]),
        linkopts = extra_linkopts,
        linkstatic = 1,
        deps = deps + extra_deps,
        **kwargs
    )
    native.genrule(
        name = "gen_" + cc_library_pyd_name,
        srcs = [":" + cc_library_name],
        outs = [cc_library_pyd_name],
        cmd = "cp $< $@",
    )
    native.py_library(
        name = name,
        srcs = [":" + name + ".py"],
        srcs_version = "PY2AND3",
        data = select({
            clean_dep("//tensorflow:windows"): [":" + cc_library_pyd_name],
            "//conditions:default": [":" + cc_library_name],
        }),
    )

# This macro is for running python tests against system installed pip package
# on Windows.
#
# py_test is built as an executable python zip file on Windows, which contains all
# dependencies of the target. Because of the C++ extensions, it would be very
# inefficient if the py_test zips all runfiles, plus we don't need them when running
# tests against system installed pip package. So we'd like to get rid of the deps
# of py_test in this case.
#
# In order to trigger the tests without bazel clean after getting rid of deps,
# we introduce the following :
# 1. When --define=no_tensorflow_py_deps=true, the py_test depends on a marker
#    file of the pip package, the test gets to rerun when the pip package change.
#    Note that this only works on Windows. See the definition of
#    //third_party/tensorflow/tools/pip_package:win_pip_package_marker for specific reasons.
# 2. When --define=no_tensorflow_py_deps=false (by default), it's a normal py_test.
def py_test(deps = [], data = [], **kwargs):
    native.py_test(
        # TODO(jlebar): Ideally we'd use tcmalloc here.,
        deps = select({
            "//conditions:default": deps,
            clean_dep("//tensorflow:no_tensorflow_py_deps"): [],
        }),
        data = data + select({
            "//conditions:default": [],
            clean_dep("//tensorflow:no_tensorflow_py_deps"): ["//tensorflow/tools/pip_package:win_pip_package_marker"],
        }),
        **kwargs
    )

register_extension_info(
    extension_name = "py_test",
    label_regex_for_dep = "{extension_name}",
)

def tf_py_test(
        name,
        srcs,
        size = "medium",
        data = [],
        main = None,
        args = [],
        tags = [],
        shard_count = 1,
        additional_deps = [],
        flaky = 0,
        xla_enabled = False,
        grpc_enabled = False):
    if xla_enabled:
        additional_deps = additional_deps + tf_additional_xla_deps_py()
    if grpc_enabled:
        additional_deps = additional_deps + tf_additional_grpc_deps_py()
    py_test(
        name = name,
        size = size,
        srcs = srcs,
        main = main,
        args = args,
        tags = tags,
        visibility = [clean_dep("//tensorflow:internal")],
        shard_count = shard_count,
        data = data,
        deps = [
            clean_dep("//tensorflow/python:extra_py_tests_deps"),
            clean_dep("//tensorflow/python:gradient_checker"),
        ] + additional_deps,
        flaky = flaky,
        srcs_version = "PY2AND3",
    )

register_extension_info(
    extension_name = "tf_py_test",
    label_regex_map = {"additional_deps": "deps:{extension_name}"},
)

def gpu_py_test(
        name,
        srcs,
        size = "medium",
        data = [],
        main = None,
        args = [],
        shard_count = 1,
        additional_deps = [],
        tags = [],
        flaky = 0,
        xla_enabled = False,
        grpc_enabled = False):
    test_tags = tags + tf_gpu_tests_tags()
    tf_py_test(
        name = name,
        size = size,
        srcs = srcs,
        data = data,
        main = main,
        args = args,
        tags = test_tags,
        shard_count = shard_count,
        additional_deps = additional_deps,
        flaky = flaky,
        xla_enabled = xla_enabled,
        grpc_enabled = grpc_enabled,
    )

register_extension_info(
    extension_name = "gpu_py_test",
    label_regex_map = {"additional_deps": "additional_deps:{extension_name}"},
)

def sycl_py_test(
        name,
        srcs,
        size = "medium",
        data = [],
        main = None,
        args = [],
        shard_count = 1,
        additional_deps = [],
        tags = [],
        flaky = 0,
        xla_enabled = False,
        grpc_enabled = False):
    test_tags = tags + tf_sycl_tests_tags()
    tf_py_test(
        name = name,
        size = size,
        srcs = srcs,
        data = data,
        main = main,
        args = args,
        tags = test_tags,
        shard_count = shard_count,
        additional_deps = additional_deps,
        flaky = flaky,
        xla_enabled = xla_enabled,
        grpc_enabled = grpc_enabled,
    )

register_extension_info(
    extension_name = "sycl_py_test",
    label_regex_map = {"additional_deps": "additional_deps:{extension_name}"},
)

def py_tests(
        name,
        srcs,
        size = "medium",
        additional_deps = [],
        data = [],
        tags = [],
        shard_count = 1,
        prefix = "",
        xla_enabled = False,
        grpc_enabled = False):
    for src in srcs:
        test_name = src.split("/")[-1].split(".")[0]
        if prefix:
            test_name = "%s_%s" % (prefix, test_name)
        tf_py_test(
            name = test_name,
            size = size,
            srcs = [src],
            main = src,
            tags = tags,
            shard_count = shard_count,
            data = data,
            additional_deps = additional_deps,
            xla_enabled = xla_enabled,
            grpc_enabled = grpc_enabled,
        )

def gpu_py_tests(
        name,
        srcs,
        size = "medium",
        additional_deps = [],
        data = [],
        shard_count = 1,
        tags = [],
        prefix = "",
        xla_enabled = False,
        grpc_enabled = False):
    test_tags = tags + tf_gpu_tests_tags()
    py_tests(
        name = name,
        size = size,
        srcs = srcs,
        additional_deps = additional_deps,
        data = data,
        tags = test_tags,
        shard_count = shard_count,
        prefix = prefix,
        xla_enabled = xla_enabled,
        grpc_enabled = grpc_enabled,
    )

# Creates a genrule named <name> for running tools/proto_text's generator to
# make the proto_text functions, for the protos passed in <srcs>.
#
# Return a struct with fields (hdrs, srcs) containing the names of the
# generated files.
def tf_generate_proto_text_sources(name, srcs_relative_dir, srcs, protodeps = [], deps = [], visibility = None):
    out_hdrs = (
        [
            p.replace(".proto", ".pb_text.h")
            for p in srcs
        ] + [p.replace(".proto", ".pb_text-impl.h") for p in srcs]
    )
    out_srcs = [p.replace(".proto", ".pb_text.cc") for p in srcs]
    native.genrule(
        name = name + "_srcs",
        srcs = srcs + protodeps + [clean_dep("//tensorflow/tools/proto_text:placeholder.txt")],
        outs = out_hdrs + out_srcs,
        visibility = visibility,
        cmd =
            "$(location //tensorflow/tools/proto_text:gen_proto_text_functions) " +
            "$(@D) " + srcs_relative_dir + " $(SRCS)",
        tools = [
            clean_dep("//tensorflow/tools/proto_text:gen_proto_text_functions"),
        ],
    )

    native.filegroup(
        name = name + "_hdrs",
        srcs = out_hdrs,
        visibility = visibility,
    )

    native.cc_library(
        name = name,
        srcs = out_srcs,
        hdrs = out_hdrs,
        visibility = visibility,
        deps = deps,
    )

def tf_genrule_cmd_append_to_srcs(to_append):
    return ("cat $(SRCS) > $(@) && " + "echo >> $(@) && " + "echo " + to_append +
            " >> $(@)")

def tf_version_info_genrule():
    native.genrule(
        name = "version_info_gen",
        srcs = [
            clean_dep("@local_config_git//:gen/spec.json"),
            clean_dep("@local_config_git//:gen/head"),
            clean_dep("@local_config_git//:gen/branch_ref"),
        ],
        outs = ["util/version_info.cc"],
        cmd =
            "$(location //tensorflow/tools/git:gen_git_source.py) --generate $(SRCS) \"$@\" --git_tag_override=$${GIT_TAG_OVERRIDE:-}",
        local = 1,
        tools = [clean_dep("//tensorflow/tools/git:gen_git_source.py")],
    )

def tf_py_build_info_genrule():
    native.genrule(
        name = "py_build_info_gen",
        outs = ["platform/build_info.py"],
        cmd =
            "$(location //tensorflow/tools/build_info:gen_build_info.py) --raw_generate \"$@\" "
            + " --is_config_cuda " + if_cuda("True", "False")
            + " --is_config_rocm " + if_rocm("True", "False"),
        local = 1,
        tools = [clean_dep("//tensorflow/tools/build_info:gen_build_info.py")],
    )

def cc_library_with_android_deps(
        deps,
        android_deps = [],
        common_deps = [],
        copts = tf_copts(),
        **kwargs):
    deps = if_not_android(deps) + if_android(android_deps) + common_deps
    native.cc_library(deps = deps, copts = copts, **kwargs)

register_extension_info(
    extension_name = "cc_library_with_android_deps",
    label_regex_for_dep = "{extension_name}",
)<|MERGE_RESOLUTION|>--- conflicted
+++ resolved
@@ -318,11 +318,7 @@
         ],
         clean_dep("//tensorflow:windows"): [],
         "//conditions:default": [
-<<<<<<< HEAD
-          "-Wl,%s" % (_make_search_paths("$$ORIGIN", levels_to_root),),
-=======
             "-Wl,%s" % (_make_search_paths("$$ORIGIN", levels_to_root),),
->>>>>>> dbfb7477
         ],
     })
 
