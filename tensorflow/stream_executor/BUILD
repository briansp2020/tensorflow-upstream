--- conflicted
+++ resolved
@@ -4,14 +4,11 @@
 # Throughout this file, all targets are built with the standard crosstool and
 # do not link against restricted binary blobs.
 
-<<<<<<< HEAD
+licenses(["notice"])  # Apache 2.0
+
+load("//tensorflow:tensorflow.bzl", "tf_cc_test")
 load("@local_config_cuda//cuda:build_defs.bzl", "if_cuda_is_configured")
 load("@local_config_rocm//rocm:build_defs.bzl", "if_rocm_is_configured")
-=======
-licenses(["notice"])  # Apache 2.0
-
-load("//tensorflow:tensorflow.bzl", "tf_cc_test")
->>>>>>> 72678f03
 load("//tensorflow/core:platform/default/build_config.bzl", "tf_proto_library")
 load("//tensorflow/core:platform/default/build_config_root.bzl", "if_static")
 load("//tensorflow/stream_executor:build_defs.bzl", "stream_executor_friends")
@@ -148,17 +145,6 @@
     ],
 )
 
-<<<<<<< HEAD
-STREAM_EXECUTOR_HEADERS = glob([
-    "*.h",
-    "cuda/*.h",
-    "rocm/*.h",
-    "host/*.h",
-    "lib/*.h",
-    "lib/gtl/*.h",
-    "platform/**/*.h",
-])
-=======
 cc_library(
     name = "kernel_spec",
     srcs = ["kernel_spec.cc"],
@@ -474,7 +460,6 @@
     hdrs = ["host_buffer.h"],
     deps = [":dnn"],
 )
->>>>>>> 72678f03
 
 tf_proto_library(
     name = "dnn_proto",
@@ -494,50 +479,19 @@
 )
 
 cc_library(
-<<<<<<< HEAD
-    name = "stream_executor_impl",
-    srcs = glob(
-        [
-            "*.cc",
-            "host/*.cc",
-            "cuda/cuda_platform_id.cc",
-            "rocm/rocm_platform_id.cc",
-            "lib/*.cc",
-            "platform/default/*.cc",
-        ],
-        exclude = [
-            "**/*_test.cc",
-        ],
-    ),
-    hdrs = STREAM_EXECUTOR_HEADERS,
-    linkopts = select({
-        "//tensorflow:freebsd": [],
-        "//tensorflow:windows": [],
-        "//conditions:default": ["-ldl"],
-    }),
-    visibility = ["//visibility:public"],
-=======
     name = "dnn",
     srcs = ["dnn.cc"],
     hdrs = ["dnn.h"],
->>>>>>> 72678f03
-    deps = [
-        ":device_memory",
-        ":dnn_proto_cc",
-        ":stream_executor_headers",
-        "//tensorflow/core:lib",
-        "//tensorflow/stream_executor/lib",
-        "//tensorflow/stream_executor/platform",
-        "@com_google_absl//absl/strings",
-<<<<<<< HEAD
-        "@com_google_absl//absl/strings:str_format",
-        "@com_google_absl//absl/synchronization",
-        "@local_config_cuda//cuda:cuda_headers",
-        "@local_config_rocm//rocm:rocm_headers",
-=======
-        "@com_google_absl//absl/types:optional",
-        "@com_google_absl//absl/types:span",
->>>>>>> 72678f03
+    deps = [
+        ":device_memory",
+        ":dnn_proto_cc",
+        ":stream_executor_headers",
+        "//tensorflow/core:lib",
+        "//tensorflow/stream_executor/lib",
+        "//tensorflow/stream_executor/platform",
+        "@com_google_absl//absl/strings",
+        "@com_google_absl//absl/types:optional",
+        "@com_google_absl//absl/types:span",
     ],
 )
 
@@ -591,15 +545,9 @@
         "//tensorflow/stream_executor/platform",
         "@com_google_absl//absl/base:core_headers",
         "@com_google_absl//absl/strings",
-<<<<<<< HEAD
-        "@local_config_cuda//cuda:cuda_headers",
-        "@local_config_rocm//rocm:rocm_headers",
-    ] + if_static([":stream_executor_impl"]),
-=======
-        "@com_google_absl//absl/types:optional",
-        "@com_google_absl//absl/types:span",
-    ],
->>>>>>> 72678f03
+        "@com_google_absl//absl/types:optional",
+        "@com_google_absl//absl/types:span",
+    ],
 )
 
 # It implements :stream_executor_pimpl_header
@@ -665,14 +613,55 @@
         ":dnn_proto_cc",
         ":host_or_device_scalar",
         "//tensorflow/core:lib",
-<<<<<<< HEAD
-        "//tensorflow/core/kernels:ops_util",
-        "@local_config_cuda//cuda:cuda_headers",
-    ] + if_cuda_is_configured([
-        "//tensorflow/core:cuda",
-        "@local_config_cuda//cuda:cuda_driver",
-    ]),
-    alwayslink = 1,
+        "//tensorflow/stream_executor/lib",
+        "//tensorflow/stream_executor/platform",
+        "@com_google_absl//absl/base:core_headers",
+        "@com_google_absl//absl/strings",
+        "@com_google_absl//absl/types:optional",
+        "@com_google_absl//absl/types:span",
+    ],
+)
+
+cc_library(
+    name = "stream_executor",
+    hdrs = ["stream_executor.h"],
+    deps = [":stream_executor_headers"] + if_static([":stream_executor_impl"]),
+)
+
+cc_library(
+    name = "stream_executor_impl",
+    deps = [
+        ":device_description",
+        ":device_memory",
+        ":dnn_proto_cc",
+        ":dnn_proto_cc_impl",
+        ":event",
+        ":kernel",
+        ":launch_dim",
+        ":multi_platform_manager",
+        ":platform",
+        ":stream",
+        ":stream_executor_headers",
+        ":stream_executor_pimpl",
+        ":timer",
+    ],
+)
+
+tf_cc_test(
+    name = "stream_test",
+    size = "small",
+    srcs = ["stream_test.cc"],
+    deps = [
+        ":stream_executor",
+        "//tensorflow/core:test",
+        "//tensorflow/core:test_main",
+        "//tensorflow/stream_executor/host:host_platform",
+    ],
+)
+
+alias(
+    name = "cuda_platform",
+    actual = "//tensorflow/stream_executor/cuda:all_runtime",
 )
 
 cc_library(
@@ -702,55 +691,4 @@
         "@local_config_rocm//rocm:miopen",
     ]),
     alwayslink = 1,
-=======
-        "//tensorflow/stream_executor/lib",
-        "//tensorflow/stream_executor/platform",
-        "@com_google_absl//absl/base:core_headers",
-        "@com_google_absl//absl/strings",
-        "@com_google_absl//absl/types:optional",
-        "@com_google_absl//absl/types:span",
-    ],
-)
-
-cc_library(
-    name = "stream_executor",
-    hdrs = ["stream_executor.h"],
-    deps = [":stream_executor_headers"] + if_static([":stream_executor_impl"]),
-)
-
-cc_library(
-    name = "stream_executor_impl",
-    deps = [
-        ":device_description",
-        ":device_memory",
-        ":dnn_proto_cc",
-        ":dnn_proto_cc_impl",
-        ":event",
-        ":kernel",
-        ":launch_dim",
-        ":multi_platform_manager",
-        ":platform",
-        ":stream",
-        ":stream_executor_headers",
-        ":stream_executor_pimpl",
-        ":timer",
-    ],
-)
-
-tf_cc_test(
-    name = "stream_test",
-    size = "small",
-    srcs = ["stream_test.cc"],
-    deps = [
-        ":stream_executor",
-        "//tensorflow/core:test",
-        "//tensorflow/core:test_main",
-        "//tensorflow/stream_executor/host:host_platform",
-    ],
-)
-
-alias(
-    name = "cuda_platform",
-    actual = "//tensorflow/stream_executor/cuda:all_runtime",
->>>>>>> 72678f03
 )