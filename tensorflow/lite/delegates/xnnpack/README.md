# XNNPACK backend for TensorFlow Lite

XNNPACK is a highly optimized library of neural network inference operators for
ARM, x86, and WebAssembly architectures in Android, iOS, Windows, Linux, macOS,
and Emscripten environments. This document describes how to use the XNNPACK
library as an inference engine for TensorFlow Lite.

## Using XNNPACK engine with TensorFlow Lite interpreter

XNNPACK integrates with TensorFlow Lite interpreter through the delegation
mechanism. TensorFlow Lite supports several methods to enable XNNPACK
for floating-point inference.

### Enable XNNPACK via Java API on Android (recommended on Android)

Pre-built [nightly TensorFlow Lite binaries for Android](https://www.tensorflow.org/lite/guide/android#use_the_tensorflow_lite_aar_from_mavencentral)
include XNNPACK, albeit it is disabled by default. Use the `setUseXNNPACK`
method in `Interpreter.Options` class to enable it:

```java
Interpreter.Options interpreterOptions = new Interpreter.Options();
interpreterOptions.setUseXNNPACK(true);
Interpreter interpreter = new Interpreter(model, interpreterOptions);
```

### Enable XNNPACK via Swift/Objective-C API on iOS (recommended on iOS)

Pre-built [nightly TensorFlow Lite CocoaPods](https://www.tensorflow.org/lite/guide/ios#specifying_versions)
include XNNPACK, but do not enable it by default. Swift developers can use
`InterpreterOptions` object to enable XNNPACK:

```swift
var options = InterpreterOptions()
options.isXNNPackEnabled = true
var interpreter = try Interpreter(modelPath: "model/path", options: options)
```

Objective-C developers can enable XNNPACK via a new property in the
`TFLInterpreterOptions` class:

```objc
TFLInterpreterOptions *options = [[TFLInterpreterOptions alloc] init];
options.useXNNPACK = YES;
NSError *error;
TFLInterpreter *interpreter =
    [[TFLInterpreter alloc] initWithModelPath:@"model/path"
                                      options:options
                                        error:&error];
```

### Enable XNNPACK via Bazel build flags (recommended on desktop)

When building TensorFlow Lite with Bazel, add
`--define tflite_with_xnnpack=true`, and the TensorFlow Lite interpreter will
use XNNPACK engine by default.

The exact command depends on the target platform, e.g. for Android AAR you'd use

```
bazel build -c opt --fat_apk_cpu=x86,x86_64,arm64-v8a,armeabi-v7a \
  --host_crosstool_top=@bazel_tools//tools/cpp:toolchain \
  --define tflite_with_xnnpack=true \
  //tensorflow/lite/java:tensorflow-lite
```

Note that in this case `Interpreter::SetNumThreads` invocation does not take
effect on number of threads used by XNNPACK engine. In order to specify number
of threads available for XNNPACK engine you should manually pass the value when
constructing the interpreter. The snippet below illustrates this assuming you
are using `InterpreterBuilder` to construct the interpreter:

```c++
// Load model
tflite::Model* model;
...

// Construct the interprepter
tflite::ops::builtin::BuiltinOpResolver resolver;
std::unique_ptr<tflite::Interpreter> interpreter;

TfLiteStatus res = tflite::InterpreterBuilder(model, resolver, num_threads);
```

**XNNPACK engine used by TensorFlow Lite interpreter uses a single thread for
inference by default.**

### Enable XNNPACK via additional dependency

Another way to enable XNNPACK is to build and link the
`//tensorflow/lite:tflite_with_xnnpack` target into your application alongside
the TensorFlow Lite framework.

This method works on platforms which support POSIX-style weak symbols (Android,
iOS, Linux, Mac, but **NOT** Windows).

### Enable XNNPACK via low-level delegate API (not recommended)

While it is possible to use low-level delegate API to enable XNNPACK, this
method is **NOT RECOMMENDED** unless you need to use TensorFlow Lite both with
and without XNNPACK (e.g. for benchmarking).

With low-level delegate API users create an XNNPACK delegate with the
`TfLiteXNNPackDelegateCreate` function, and then call
`Interpreter::ModifyGraphWithDelegate` to delegate supported parts of
the model to the XNNPACK delegate. The users must destroy the delegate with
`TfLiteXNNPackDelegateDelete` **after** releasing the TensorFlow Lite
interpreter. The snippet below illustrates the typical usage:

```c++
// Build the interpreter
std::unique_ptr<tflite::Interpreter> interpreter;
...

// IMPORTANT: initialize options with TfLiteXNNPackDelegateOptionsDefault() for
// API-compatibility with future extensions of the TfLiteXNNPackDelegateOptions
// structure.
TfLiteXNNPackDelegateOptions xnnpack_options =
    TfLiteXNNPackDelegateOptionsDefault();
xnnpack_options.num_threads = num_threads;

TfLiteDelegate* xnnpack_delegate =
    TfLiteXNNPackDelegateCreate(&xnnpack_options);
if (interpreter->ModifyGraphWithDelegate(xnnpack_delegate) != kTfLiteOk) {
  // Report error and fall back to another delegate, or the default backend
}

...

// Run inference using XNNPACK
interpreter->Invoke()

...

// IMPORTANT: release the interpreter before destroying the delegate
interpreter.reset();
TfLiteXNNPackDelegateDelete(xnnpack_delegate);
```

## Limitations and supported operators

XNNPACK delegate is a work-in-progress, and currently supports a limited set of
operators. Unsupported operators will fall back to the default implementations,
so models using a combination of supported and unsupported operators can still
benefit from XNNPACK delegate.

### Floating-Point Operators

Below is the list of currently supported floating-point operators:

#### `ABS`

* Inputs and outputs must be in 32-bit floating-point format.

#### `ADD`

* Inputs and outputs must be in 32-bit floating-point format.
* Only addition with two inputs is supported.
* Fused `NONE`, `RELU`, `RELU_N1_TO_1`, and `RELU6` activations are supported,
  but fused `TANH` and `SIGN_BIT` activations are not.

#### `AVERAGE_POOL_2D`

* Inputs and outputs must be in 32-bit floating-point format.
* 1x1 pooling with non-unit stride is not supported.
* Fused `NONE`, `RELU`, `RELU_N1_TO_1`, and `RELU6` activations are supported,
  but fused `TANH` and `SIGN_BIT` activations are not.

#### `CEIL`

* Inputs and outputs must be in 32-bit floating-point format.

#### `CONV_2D`

* Inputs and outputs must be in 32-bit floating-point format.
* Bias is mandatory.
* Both filter and bias must be static (use `kTfLiteMmapRo` allocation type).
* Fused `NONE`, `RELU`, `RELU_N1_TO_1`, and `RELU6` activations are supported,
  but fused `TANH` and `SIGN_BIT` activations are not.

#### `DEPTH_TO_SPACE`

* Inputs and outputs must be in 32-bit floating-point format.
* Block size must be greater than 1.

#### `DEPTHWISE_CONV_2D`

* Inputs and outputs must be in 32-bit floating-point format.
* Bias is mandatory.
* Both filter and bias must be static (use `kTfLiteMmapRo` allocation type).
* Fused `NONE`, `RELU`, `RELU_N1_TO_1`, and `RELU6` activations are supported,
  but fused `TANH` and `SIGN_BIT` activations are not.

#### `DIV`

* Inputs and outputs must be in 32-bit floating-point format.
* Fused `NONE`, `RELU`, `RELU_N1_TO_1`, and `RELU6` activations are supported,
  but fused `TANH` and `SIGN_BIT` activations are not.

#### `ELU`

* Inputs and outputs must be in 32-bit floating-point format.

#### `FULLY_CONNECTED`

* Inputs and outputs must be in 32-bit floating-point format.
* Both filter and bias must be static (use `kTfLiteMmapRo` allocation type).
* Fused `NONE`, `RELU`, `RELU_N1_TO_1`, and `RELU6` activations are supported,
  but fused `TANH` and `SIGN_BIT` activations are not.

#### `FLOOR`

* Inputs and outputs must be in 32-bit floating-point format.

#### `HARD_SWISH`

* Inputs and outputs must be in 32-bit floating-point format.

#### `LEAKY_RELU`

* Inputs and outputs must be in 32-bit floating-point format.

#### `LOGISTIC`

* Inputs and outputs must be in 32-bit floating-point format.

#### `MAX_POOL_2D`

* Inputs and outputs must be in 32-bit floating-point format.
* 1x1 pooling with non-unit stride is not supported.
* Fused `NONE`, `RELU`, `RELU_N1_TO_1`, and `RELU6` activations are supported,
  but fused `TANH` and `SIGN_BIT` activations are not.

#### `MAXIMUM`

* Inputs and outputs must be in 32-bit floating-point format.

#### `MEAN`

* The first input and the output must be a 4D tensors in 32-bit
  floating-point format.
* The second input (the input with the axes specification) must be static
  (use `kTfLiteMmapRo` allocation type).
* Only [1, 2] or [2, 1] axes specification (i.e. reduction across spatial
  dimensions) is supported.
* Only `keep_dims = True` parameter value is supported.

#### `MINIMUM`

* Inputs and outputs must be in 32-bit floating-point format.

#### `MUL`

* Inputs and outputs must be in 32-bit floating-point format.
* Fused `NONE`, `RELU`, `RELU_N1_TO_1`, and `RELU6` activations are supported,
  but fused `TANH` and `SIGN_BIT` activations are not.

#### `NEG`

* Inputs and outputs must be in 32-bit floating-point format.

#### `PAD`

* The first input and the output must be in 32-bit floating-point format.
* The second input (the input with the padding specification) must be static
  (use `kTfLiteMmapRo` allocation type).
* The numbers of padding elements must be non-negative.

#### `PRELU`

* Inputs and outputs must be in 32-bit floating-point format.
* Slope must be static (use `kTfLiteMmapRo` allocation type).
* Slope must be either a 1D tensor, or have all its non-channel dimensions equal
  1.

#### `RELU`

* Inputs and outputs must be in 32-bit floating-point format.

#### `RELU6`

* Inputs and outputs must be in 32-bit floating-point format.

#### `RELU_N1_TO_1`

* Inputs and outputs must be in 32-bit floating-point format.

#### `RESHAPE`

* The first input and the output must be in 32-bit floating-point format.
* The second input (the input with the new shape specification) must be either
  static (use `kTfLiteMmapRo` allocation type), or absent (with the new shape
  specified via `ReshapeOptions` table).

#### `RESIZE_BILINEAR`

* The first input and the output must be 4D tensors in 32-bit floating-point
  format.
* The second input (the input with the new shape specification) must be
  static (use `kTfLiteMmapRo` allocation type).

#### `ROUND`

* Inputs and outputs must be in 32-bit floating-point format.

#### `SOFTMAX`

* Inputs and outputs must be in 32-bit floating-point format.
* Only `beta = 1.0` is supported.

#### `SQRT`

* Inputs and outputs must be in 32-bit floating-point format.

#### `SQUARE`

* Inputs and outputs must be in 32-bit floating-point format.

#### `SQUARED_DIFFERENCE`

* Inputs and outputs must be in 32-bit floating-point format.

#### `SUB`

* Inputs and outputs must be in 32-bit floating-point format.
* Fused `NONE`, `RELU`, `RELU_N1_TO_1`, and `RELU6` activations are supported,
  but fused `TANH` and `SIGN_BIT` activations are not.

### Quantized Operators

By default, quantized inference in XNNPACK delegate is disabled, and XNNPACK is
used only for floating-point models. Support for quantized inference in XNNPACK
must be enabled by adding extra Bazel flags when building TensorFlow Lite.

* `--define xnn_enable_qs8=true` flag enables XNNPACK inference for quantized
operators using signed quantization schema. This schema is used by models
produced by [Model Optimization Toolkit](https://www.tensorflow.org/model_optimization)
through either post-training integer quantization or quantization-aware
training.

* `--define xnn_enable_qu8=true` flag enables XNNPACK inference for quantized
operators using unsigned quantization schema, produced via the legacy TensorFlow
1.X quantization tooling. This option is experimental and may perform
suboptimally on mobile processors with NEON DOT product instructions.

Below is the list of currently supported quantized operators:

#### `ADD`

* Inputs and outputs must be in 8-bit quantized format.
* Only addition with two inputs is supported.
* Fused `NONE`, `RELU`, `RELU_N1_TO_1`, and `RELU6` activations are supported,
  but fused `TANH` and `SIGN_BIT` activations are not.

#### `CONV_2D`

* Inputs and outputs must be in 8-bit quantized format (bias must be in 32-bit
  quantized format).
* Bias is mandatory.
* Both filter and bias must be static (use `kTfLiteMmapRo` allocation type),
  and can use either per-tensor or per-channel quantization parameters.
* Fused `NONE`, `RELU`, `RELU_N1_TO_1`, and `RELU6` activations are supported,
  but fused `TANH` and `SIGN_BIT` activations are not.

#### `DEPTHWISE_CONV_2D`

* Inputs and outputs must be in 8-bit quantized format (bias must be in
  32-bit quantized format).
* Bias is mandatory.
* Both filter and bias must be static (use `kTfLiteMmapRo` allocation type),
  and can use either per-tensor or per-channel quantization parameters.
* Fused `NONE`, `RELU`, `RELU_N1_TO_1`, and `RELU6` activations are supported,
  but fused `TANH` and `SIGN_BIT` activations are not.

#### `FULLY_CONNECTED`

* Inputs and outputs must be in 8-bit quantized format (bias, if present, must
  be in 32-bit quantized format).
* Both filter and bias must be static (use `kTfLiteMmapRo` allocation type).
* Fused `NONE`, `RELU`, `RELU_N1_TO_1`, and `RELU6` activations are supported,
  but fused `TANH` and `SIGN_BIT` activations are not.

#### `MUL`

* Inputs and outputs must be in 8-bit quantized format.
* Fused `NONE`, `RELU`, `RELU_N1_TO_1`, and `RELU6` activations are supported,
  but fused `TANH` and `SIGN_BIT` activations are not.

<<<<<<< HEAD
XNNPACK supports post-training dynamic range quantization: quantized weights
are being unpacked, and then inference is performed with floating-point
precision. By default, this feature is disabled. It can be enabled by adding
`--copt=-DENABLE_TFLITE_XNNPACK_DEQUANTIZED_INT8_WEIGHTS` extra Bazel flag
when building TensorFlow Lite.
=======
#### `PAD`

* The first input and the output must be in 8-bit quantized format.
* The second input (the input with the padding specification) must be static
  (use `kTfLiteMmapRo` allocation type).
* The numbers of padding elements must be non-negative.
>>>>>>> 85882543

### Sparse Inference

XNNPACK backend supports sparse inference for CNN models described in the
[Fast Sparse ConvNets](https://arxiv.org/abs/1911.09723) paper. Sparse
inference is restricted to subgraphs with the following operators:

* Sparse subgraph must store its weights in sparse representation (using
  `DENSIFY` operators in the TensorFlow Lite schema).
* Sparse subgraph must start with a 3x3 stride-2 `CONV_2D` operator with
  padding 1 on each side, no dilation, and 3 input channels.
* Sparse subgraph must end with either a `MEAN` operator with reduction across
  spatial axes, or a `DEPTH_TO_SPACE` operator.
* Sparse subgraph may contain the following operators:
  * `CONV_2D` with 1x1 kernel and no padding. At least 2/3rd of filter weights
    in the 1x1 `CONV_2D` operators across the sparse subgraph must be zeroes
    to enable sparse inference.
  * `DEPTHWISE_CONV_2D` with 3x3 kernel, stride 1, no dilation, and padding 1
    on each side.
  * `DEPTHWISE_CONV_2D` with 3x3 kernel, stride 2, no dilation, and padding 1
    on each side.
  * `DEPTHWISE_CONV_2D` with 5x5 kernel, stride 1, no dilation, and padding 2
    on each side.
  * `DEPTHWISE_CONV_2D` with 5x5 kernel, stride 2, no dilation, and padding 2
    on each side.
  * `RESIZE_BILINEAR` operator with output dimensions greater than 1.
  * `MEAN` operator with reduction across spatial axes.
  * `ADD` and `MUL` operators where both inputs are 4D tensors. If one of the
    inputs to `ADD` or `MUL` is a constant tensor, it must be representable as
    either a scalar, or a 1D vector.
  * Unary elementwise operators `ABS`, `CEIL`, `ELU`, `FLOOR`, `HARD_SWISH`,
    `LEAKY_RELU`, `LOGISTIC`, `NEG`, `RELU`, `RELU6`, `RELU_N1_TO_1`, `ROUND`,
    `SIGMOID`, and `SQUARE`.

Pre-trained [Fast Sparse ConvNets models](https://github.com/google-research/google-research/tree/master/fastconvnets)
provide examples that satisfy these constrains.

### Other limitations

* Dynamically allocated (with `kTfLiteDynamic` allocation type) inputs and
  outputs are not supported.
* Resizing model inputs (via `Interpreter::ResizeInputTensor`) is supported, but
  cause a complete reinitialization of the delegate instance, which has
  considerable overhead.<|MERGE_RESOLUTION|>--- conflicted
+++ resolved
@@ -385,20 +385,18 @@
 * Fused `NONE`, `RELU`, `RELU_N1_TO_1`, and `RELU6` activations are supported,
   but fused `TANH` and `SIGN_BIT` activations are not.
 
-<<<<<<< HEAD
+#### `PAD`
+
+* The first input and the output must be in 8-bit quantized format.
+* The second input (the input with the padding specification) must be static
+  (use `kTfLiteMmapRo` allocation type).
+* The numbers of padding elements must be non-negative.
+
 XNNPACK supports post-training dynamic range quantization: quantized weights
 are being unpacked, and then inference is performed with floating-point
 precision. By default, this feature is disabled. It can be enabled by adding
 `--copt=-DENABLE_TFLITE_XNNPACK_DEQUANTIZED_INT8_WEIGHTS` extra Bazel flag
 when building TensorFlow Lite.
-=======
-#### `PAD`
-
-* The first input and the output must be in 8-bit quantized format.
-* The second input (the input with the padding specification) must be static
-  (use `kTfLiteMmapRo` allocation type).
-* The numbers of padding elements must be non-negative.
->>>>>>> 85882543
 
 ### Sparse Inference
 
