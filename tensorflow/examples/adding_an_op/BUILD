--- conflicted
+++ resolved
@@ -70,14 +70,11 @@
     srcs = ["zero_out_1_test.py"],
     python_version = "PY2",
     srcs_version = "PY2AND3",
-<<<<<<< HEAD
-    tags = ["notap", "no_rocm_v2"],
-=======
     tags = [
         "no_pip",
         "notap",
+        "no_rocm_v2",
     ],
->>>>>>> f5ce1c00
     deps = [
         ":zero_out_op_1",
         "//tensorflow:tensorflow_py",
@@ -90,14 +87,11 @@
     srcs = ["zero_out_2_test.py"],
     python_version = "PY2",
     srcs_version = "PY2AND3",
-<<<<<<< HEAD
-    tags = ["notap", "no_rocm_v2"],
-=======
     tags = [
         "no_pip",
         "notap",
+        "no_rocm_v2",
     ],
->>>>>>> f5ce1c00
     deps = [
         ":zero_out_grad_2",
         ":zero_out_op_2",
@@ -111,14 +105,11 @@
     srcs = ["zero_out_3_test.py"],
     python_version = "PY2",
     srcs_version = "PY2AND3",
-<<<<<<< HEAD
-    tags = ["notap", "no_rocm_v2"],
-=======
     tags = [
         "no_pip",
         "notap",
+        "no_rocm_v2",
     ],
->>>>>>> f5ce1c00
     deps = [
         ":zero_out_op_3",
         "//tensorflow:tensorflow_py",
