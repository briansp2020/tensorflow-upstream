--- conflicted
+++ resolved
@@ -179,11 +179,7 @@
   # Also we need to retain warning about uninitialised shared variable as
   # warning only, even when -Werror option is specified.
   if HIPCC_IS_HIPCLANG:
-<<<<<<< HEAD
     hipccopts += ' --include=hip/hip_runtime.h '
-=======
-    hipccopts += ' --include=hip/hip_runtime.h -Wno-error=cuda-shared-init '
->>>>>>> fa19653b
   hipccopts += ' ' + hipcc_compiler_options
   # Use -fno-gpu-rdc by default for early GPU kernel finalization
   # This flag would trigger GPU kernels be generated at compile time, instead
